%{
% @file VehiclePlotter.m
% @brief Static utilities for drawing vehicle shapes in plots.
%        Provides helper functions for geometry calculations.
% @author Miguel Marina
%}
%/**
% * @class VehiclePlotter
% * @brief Provides static methods for plotting vehicle components in simulations.
% *
% * The VehiclePlotter class offers static utility functions to compute vehicle geometries and render them
% * within simulation plots. It handles the calculation of vehicle corners, plotting of vehicles, axles, wheels,
% * hitch joints, and centers of gravity (CoG). This class is instrumental in visualizing the spatial
% * configurations and movements of different vehicle types within the simulation environment.
% *
% * @author Miguel Marina
% * @version 1.0
% * @date 2024-10-04
% */
classdef VehiclePlotter
    methods (Static)
        %/**
        % * @brief Computes the four corners of a vehicle based on its position and orientation.
        % *
        % * This method calculates the (X, Y) coordinates of the vehicle's four corners, taking into account
        % * whether the vehicle is a tractor, passenger vehicle, or trailer. It considers the vehicle's
        % * dimensions, steering angle, and number of tires per axle to accurately represent its geometry.
        % *
        % * @param x Position of the vehicle along the X-axis (center for tractor/passenger, hitch point for trailer).
        % * @param y Position of the vehicle along the Y-axis (center for tractor/passenger, hitch point for trailer).
        % * @param theta Orientation angle of the vehicle in radians.
        % * @param vehicleParams Structure containing vehicle parameters such as length, width, wheel dimensions, wheelbase, and number of axles.
        % * @param isTractor Boolean indicating if the vehicle is a tractor.
        % * @param isPassengerVehicle Boolean indicating if the vehicle is a passenger vehicle.
        % * @param steeringWheelAngle Steering angle of the vehicle's wheel in degrees.
        % * @param numTiresPerAxle Number of tires per axle.
        % *
        % * @return corners 4x2 matrix containing the (X, Y) coordinates of the vehicle's rectangle corners.
        % *
        % * @throws Error if "trailerHitchDistance" is not less than "length" for trailers.
        % */
        function corners = getVehicleCorners(x, y, theta, vehicleParams, isTractor, steeringWheelAngle, numTiresPerAxle)
            % getVehicleCorners computes the four corners of a vehicle.
            %
            % Inputs:
            %   x, y - Position of the vehicle (center for tractor/passenger, hitch point for trailer)
            %   theta - Orientation angle in radians
            %   vehicleParams - Struct containing vehicle parameters
            %   isTrailer - Boolean indicating if the vehicle is a tractor
            %   isTractor - Boolean indicating if the vehicle is a passenger vehicle
            %   steeringWheelAngle - Steering angle in degrees
            %   numTiresPerAxle - Number of tires per axle
            %
            % Output:
            %   corners - 4x2 matrix containing the (X, Y) coordinates of the rectangle corners

            % Extract parameters from vehicleParams
            length = vehicleParams.length;
            width = vehicleParams.width;
            wheelWidth = vehicleParams.wheelWidth;
            wheelHeight = vehicleParams.wheelHeight;
            wheelbase = vehicleParams.wheelbase;

            % === Hardcode trailerHitchDistance to 2.620 meters ===
            trailerHitchDistance = 1.310 * 2;
            % Calculate the remaining length of the trailer
            remainingLength = length - trailerHitchDistance;

            % Initialize localCorners based on vehicle type
            if ~isTractor
                % === Trailer Corner Calculation ===

                % Validate remainingLength
                if remainingLength <= 0
                    error('For trailers, "trailerHitchDistance" must be less than "length".');
                end

                % Define the rectangle corners in local trailer coordinates
                % Starting from hitch position (0,0), extend backward along X-axis by remainingLength
                % Order: front-left (hitch), front-right, back-right, back-left
                localCorners = [trailerHitchDistance, -remainingLength, -remainingLength, trailerHitchDistance;
                                -width/2, -width/2, width/2, width/2];
            else
                % === Tractor or Passenger Vehicle Corner Calculation ===
                % Front of the vehicle is at (0, 0), extend back by 'length' along X-axis
                % Order: front-left, front-right, back-right, back-left
                localCorners = [0, -length, -length, 0;
                                -width/2, -width/2, width/2, width/2];
            end

            % Rotate the corners
            R = [cos(theta), -sin(theta); sin(theta), cos(theta)];
            rotatedCorners = R * localCorners;

            % Translate the corners to the vehicle position
            translatedCornersX = rotatedCorners(1, :) + x;
            translatedCornersY = rotatedCorners(2, :) + y;

            % Combine X and Y into a single matrix
            corners = [translatedCornersX; translatedCornersY]';

            % === Input Validation ===
            if size(corners, 1) ~= 4 || size(corners, 2) ~= 2
                error('getVehicleCorners:InvalidOutput', 'The corners matrix must be a 4x2 matrix of (X, Y) coordinates.');
            end
        end

        %/**
        % * @brief Plots the vehicle on the given axes.
        % *
        % * This method renders the vehicle's body, axles, wheels, and other components based on its position,
        % * orientation, and parameters. It differentiates between tractors, passenger vehicles, and trailers
        % * to accurately depict their respective geometries.
        % *
        % * @param ax Handle to the axes where the vehicle will be plotted.
        % * @param x Position of the vehicle along the X-axis.
        % * @param y Position of the vehicle along the Y-axis.
        % * @param theta Orientation angle of the vehicle in radians.
        % * @param vehicleParams Structure containing vehicle parameters such as length, width, wheel dimensions, wheelbase, and number of axles.
        % * @param color Color code for the vehicle plot (e.g., 'r' for red).
        % * @param isTractor Boolean indicating if the vehicle is a tractor.
        % * @param isPassengerVehicle Boolean indicating if the vehicle is a passenger vehicle.
        % * @param steeringWheelAngle Steering angle of the vehicle's wheel in degrees.
        % * @param numTiresPerAxle Number of tires per axle.
        % * @param numAxles Number of axles on the vehicle.
        % *
        % * @return None
        % */
<<<<<<< HEAD
        function h = plotVehicle(ax, x, y, theta, vehicleParams, color, isTractor, isPassengerVehicle, steeringWheelAngle, numTiresPerAxle, numAxles)
=======
        function h = plotVehicle(ax, x, y, theta, vehicleParams, color, isTractor, isPassengerVehicle, steeringWheelAngle, numTiresPerAxle, numAxles)
>>>>>>> c16e0336
            % Extract parameters from vehicleParams
            length = vehicleParams.length;
            width = vehicleParams.width;
            wheelWidth = vehicleParams.wheelHeight;
            wheelHeight = vehicleParams.wheelWidth;
            wheelbase = vehicleParams.wheelbase;

            if (~isTractor && ~isPassengerVehicle)
                trailerHitchDistance = vehicleParams.HitchDistance;
                remainingLength = length - trailerHitchDistance;
                localCorners = [trailerHitchDistance, -remainingLength, -remainingLength, trailerHitchDistance, trailerHitchDistance;
                                -width/2, -width/2, width/2, width/2, -width/2];
                baseOffset = -remainingLength/2;
            else
                localCorners = [0, -length, -length, 0, 0;
                                -width/2, -width/2, width/2, width/2, -width/2];
                baseOffset = -length/2;
            end

            R = [cos(theta), -sin(theta); sin(theta), cos(theta)];
            rotatedCorners = R * localCorners;

            % Translate the corners to the vehicle position
            translatedCornersX = rotatedCorners(1, :) + x;
            translatedCornersY = rotatedCorners(2, :) + y;

            % Plot the vehicle body
<<<<<<< HEAD
            hBody = plot(ax, translatedCornersX, translatedCornersY, color, 'LineWidth', 2);
            h = hBody;
=======
            hBody = plot(ax, translatedCornersX, translatedCornersY, color, 'LineWidth', 2);
            h = hBody;
>>>>>>> c16e0336

            % Compute axle positions along the length of the vehicle
            axlePositions = linspace(-length/2 + wheelHeight/2, length/2 - wheelHeight/2, numAxles);

            % Plot axles and wheels
            for axleIndex = 1:numAxles
                axlePos = axlePositions(axleIndex);
                if isTractor && axleIndex == numAxles % Front axle for tractor
                    steeringAngle = steeringWheelAngle / 20;
                else
                    steeringAngle = 0;
                end
            end

            if isTractor
                if numAxles == 1
                    % Tractor rear axle
<<<<<<< HEAD
                    h = [h, VehiclePlotter.plotAxleAndWheels(ax, x - length/2 * cos(theta), y - length/2 * sin(theta), theta, -length/2 + vehicleParams.axleSpacing, width, wheelWidth, wheelHeight, 0, numTiresPerAxle, vehicleParams.trackWidth)];
                elseif numAxles == 2
                    % Tractor rear axle
                    h = [h, VehiclePlotter.plotAxleAndWheels(ax, x - length/2 * cos(theta), y - length/2 * sin(theta), theta, -length/2 + vehicleParams.axleSpacing, width, wheelWidth, wheelHeight, 0, numTiresPerAxle, vehicleParams.trackWidth)];
                    % Tractor middle axle
                    h = [h, VehiclePlotter.plotAxleAndWheels(ax, x - length/2 * cos(theta), y - length/2 * sin(theta), theta, -length/2 + 2*vehicleParams.axleSpacing, width, wheelWidth, wheelHeight, 0, numTiresPerAxle, vehicleParams.trackWidth)];
                end
                % Tractor front axle
                h = [h, VehiclePlotter.plotAxleAndWheels(ax, x - length/2 * cos(theta), y - length/2 * sin(theta), theta, -length/2 + vehicleParams.axleSpacing + wheelbase, width, wheelWidth, wheelHeight, steeringWheelAngle, 2, vehicleParams.trackWidth)];
            elseif isPassengerVehicle
                h = [h, VehiclePlotter.plotAxleAndWheels(ax, x - length/2 * cos(theta), y - length/2 * sin(theta), theta, -length/2 + vehicleParams.axleSpacing, width, wheelWidth, wheelHeight, 0, numTiresPerAxle, vehicleParams.trackWidth)];
                % Passenger Vehicle front axle
                h = [h, VehiclePlotter.plotAxleAndWheels(ax, x - length/2 * cos(theta), y - length/2 * sin(theta), theta, -length/2 + vehicleParams.axleSpacing + wheelbase, width, wheelWidth, wheelHeight, steeringWheelAngle, 2, vehicleParams.trackWidth)];
            else
                if numAxles == 1
                    % Trailer rear axle
                    h = [h, VehiclePlotter.plotAxleAndWheels(ax, x - remainingLength/2 * cos(theta), y - remainingLength/2 * sin(theta), theta, -remainingLength/2 + vehicleParams.axleSpacing, width, wheelWidth, wheelHeight, 0, numTiresPerAxle, vehicleParams.trackWidth)];
                elseif numAxles == 2
                    % Trailer rear axle
                    h = [h, VehiclePlotter.plotAxleAndWheels(ax, x - remainingLength/2 * cos(theta), y - remainingLength/2 * sin(theta), theta, -remainingLength/2 + vehicleParams.axleSpacing, width, wheelWidth, wheelHeight, 0, numTiresPerAxle, vehicleParams.trackWidth)];
                    % Trailer middle axle
                    h = [h, VehiclePlotter.plotAxleAndWheels(ax, x - remainingLength/2 * cos(theta), y - remainingLength/2 * sin(theta), theta, -remainingLength/2 + 2*vehicleParams.axleSpacing, width, wheelWidth, wheelHeight, 0, numTiresPerAxle, vehicleParams.trackWidth)];
                elseif numAxles == 3
                    % Trailer rear axle
                    h = [h, VehiclePlotter.plotAxleAndWheels(ax, x - remainingLength/2 * cos(theta), y - remainingLength/2 * sin(theta), theta, -remainingLength/2 + vehicleParams.axleSpacing, width, wheelWidth, wheelHeight, 0, numTiresPerAxle, vehicleParams.trackWidth)];
                    % Trailer middle axle
                    h = [h, VehiclePlotter.plotAxleAndWheels(ax, x - remainingLength/2 * cos(theta), y - remainingLength/2 * sin(theta), theta, -remainingLength/2 + 2*vehicleParams.axleSpacing, width, wheelWidth, wheelHeight, 0, numTiresPerAxle, vehicleParams.trackWidth)];
                    % Trailer middle axle
                    h = [h, VehiclePlotter.plotAxleAndWheels(ax, x - remainingLength/2 * cos(theta), y - remainingLength/2 * sin(theta), theta, -remainingLength/2 + 3*vehicleParams.axleSpacing, width, wheelWidth, wheelHeight, 0, numTiresPerAxle, vehicleParams.trackWidth)];
                elseif numAxles == 4
                    % Trailer rear axle
                    h = [h, VehiclePlotter.plotAxleAndWheels(ax, x - remainingLength/2 * cos(theta), y - remainingLength/2 * sin(theta), theta, -remainingLength/2 + vehicleParams.axleSpacing, width, wheelWidth, wheelHeight, 0, numTiresPerAxle, vehicleParams.trackWidth)];
                    % Trailer middle axle
                    h = [h, VehiclePlotter.plotAxleAndWheels(ax, x - remainingLength/2 * cos(theta), y - remainingLength/2 * sin(theta), theta, -remainingLength/2 + 2*vehicleParams.axleSpacing, width, wheelWidth, wheelHeight, 0, numTiresPerAxle, vehicleParams.trackWidth)];
                    % Trailer middle axle
                    h = [h, VehiclePlotter.plotAxleAndWheels(ax, x - remainingLength/2 * cos(theta), y - remainingLength/2 * sin(theta), theta, -remainingLength/2 + 3*vehicleParams.axleSpacing, width, wheelWidth, wheelHeight, 0, numTiresPerAxle, vehicleParams.trackWidth)];
                    % Trailer middle axle
                    h = [h, VehiclePlotter.plotAxleAndWheels(ax, x - remainingLength/2 * cos(theta), y - remainingLength/2 * sin(theta), theta, -remainingLength/2 + 4*vehicleParams.axleSpacing, width, wheelWidth, wheelHeight, 0, numTiresPerAxle, vehicleParams.trackWidth)];
                elseif numAxles == 5
                    % Trailer rear axle
                    h = [h, VehiclePlotter.plotAxleAndWheels(ax, x - remainingLength/2 * cos(theta), y - remainingLength/2 * sin(theta), theta, -remainingLength/2 + vehicleParams.axleSpacing, width, wheelWidth, wheelHeight, 0, numTiresPerAxle, vehicleParams.trackWidth)];
                    % Trailer middle axle
                    h = [h, VehiclePlotter.plotAxleAndWheels(ax, x - remainingLength/2 * cos(theta), y - remainingLength/2 * sin(theta), theta, -remainingLength/2 + 2*vehicleParams.axleSpacing, width, wheelWidth, wheelHeight, 0, numTiresPerAxle, vehicleParams.trackWidth)];
                    % Trailer middle axle
                    h = [h, VehiclePlotter.plotAxleAndWheels(ax, x - remainingLength/2 * cos(theta), y - remainingLength/2 * sin(theta), theta, -remainingLength/2 + 3*vehicleParams.axleSpacing, width, wheelWidth, wheelHeight, 0, numTiresPerAxle, vehicleParams.trackWidth)];
                    % Trailer middle axle
                    h = [h, VehiclePlotter.plotAxleAndWheels(ax, x - remainingLength/2 * cos(theta), y - remainingLength/2 * sin(theta), theta, -remainingLength/2 + 4*vehicleParams.axleSpacing, width, wheelWidth, wheelHeight, 0, numTiresPerAxle, vehicleParams.trackWidth)];
                    % Trailer middle axle
                    h = [h, VehiclePlotter.plotAxleAndWheels(ax, x - remainingLength/2 * cos(theta), y - remainingLength/2 * sin(theta), theta, -remainingLength/2 + 5*vehicleParams.axleSpacing, width, wheelWidth, wheelHeight, 0, numTiresPerAxle, vehicleParams.trackWidth)];
=======
                    h = [h, VehiclePlotter.plotAxleAndWheels(ax, x - length/2 * cos(theta), y - length/2 * sin(theta), theta, -length/2 + vehicleParams.axleSpacing, width, wheelWidth, wheelHeight, 0, numTiresPerAxle, vehicleParams.trackWidth)];
                elseif numAxles == 2
                    % Tractor rear axle
                    h = [h, VehiclePlotter.plotAxleAndWheels(ax, x - length/2 * cos(theta), y - length/2 * sin(theta), theta, -length/2 + vehicleParams.axleSpacing, width, wheelWidth, wheelHeight, 0, numTiresPerAxle, vehicleParams.trackWidth)];
                    % Tractor middle axle
                    h = [h, VehiclePlotter.plotAxleAndWheels(ax, x - length/2 * cos(theta), y - length/2 * sin(theta), theta, -length/2 + 2*vehicleParams.axleSpacing, width, wheelWidth, wheelHeight, 0, numTiresPerAxle, vehicleParams.trackWidth)];
                end
                % Tractor front axle
                h = [h, VehiclePlotter.plotAxleAndWheels(ax, x - length/2 * cos(theta), y - length/2 * sin(theta), theta, -length/2 + vehicleParams.axleSpacing + wheelbase, width, wheelWidth, wheelHeight, steeringWheelAngle, 2, vehicleParams.trackWidth)];
            elseif isPassengerVehicle
                h = [h, VehiclePlotter.plotAxleAndWheels(ax, x - length/2 * cos(theta), y - length/2 * sin(theta), theta, -length/2 + vehicleParams.axleSpacing, width, wheelWidth, wheelHeight, 0, numTiresPerAxle, vehicleParams.trackWidth)];
                % Passenger Vehicle front axle
                h = [h, VehiclePlotter.plotAxleAndWheels(ax, x - length/2 * cos(theta), y - length/2 * sin(theta), theta, -length/2 + vehicleParams.axleSpacing + wheelbase, width, wheelWidth, wheelHeight, steeringWheelAngle, 2, vehicleParams.trackWidth)];
            else
                if numAxles == 1
                    % Trailer rear axle
                    h = [h, VehiclePlotter.plotAxleAndWheels(ax, x - remainingLength/2 * cos(theta), y - remainingLength/2 * sin(theta), theta, -remainingLength/2 + vehicleParams.axleSpacing, width, wheelWidth, wheelHeight, 0, numTiresPerAxle, vehicleParams.trackWidth)];
                elseif numAxles == 2
                    % Trailer rear axle
                    h = [h, VehiclePlotter.plotAxleAndWheels(ax, x - remainingLength/2 * cos(theta), y - remainingLength/2 * sin(theta), theta, -remainingLength/2 + vehicleParams.axleSpacing, width, wheelWidth, wheelHeight, 0, numTiresPerAxle, vehicleParams.trackWidth)];
                    % Trailer middle axle
                    h = [h, VehiclePlotter.plotAxleAndWheels(ax, x - remainingLength/2 * cos(theta), y - remainingLength/2 * sin(theta), theta, -remainingLength/2 + 2*vehicleParams.axleSpacing, width, wheelWidth, wheelHeight, 0, numTiresPerAxle, vehicleParams.trackWidth)];
                elseif numAxles == 3
                    % Trailer rear axle
                    h = [h, VehiclePlotter.plotAxleAndWheels(ax, x - remainingLength/2 * cos(theta), y - remainingLength/2 * sin(theta), theta, -remainingLength/2 + vehicleParams.axleSpacing, width, wheelWidth, wheelHeight, 0, numTiresPerAxle, vehicleParams.trackWidth)];
                    % Trailer middle axle
                    h = [h, VehiclePlotter.plotAxleAndWheels(ax, x - remainingLength/2 * cos(theta), y - remainingLength/2 * sin(theta), theta, -remainingLength/2 + 2*vehicleParams.axleSpacing, width, wheelWidth, wheelHeight, 0, numTiresPerAxle, vehicleParams.trackWidth)];
                    % Trailer middle axle
                    h = [h, VehiclePlotter.plotAxleAndWheels(ax, x - remainingLength/2 * cos(theta), y - remainingLength/2 * sin(theta), theta, -remainingLength/2 + 3*vehicleParams.axleSpacing, width, wheelWidth, wheelHeight, 0, numTiresPerAxle, vehicleParams.trackWidth)];
                elseif numAxles == 4
                    % Trailer rear axle
                    h = [h, VehiclePlotter.plotAxleAndWheels(ax, x - remainingLength/2 * cos(theta), y - remainingLength/2 * sin(theta), theta, -remainingLength/2 + vehicleParams.axleSpacing, width, wheelWidth, wheelHeight, 0, numTiresPerAxle, vehicleParams.trackWidth)];
                    % Trailer middle axle
                    h = [h, VehiclePlotter.plotAxleAndWheels(ax, x - remainingLength/2 * cos(theta), y - remainingLength/2 * sin(theta), theta, -remainingLength/2 + 2*vehicleParams.axleSpacing, width, wheelWidth, wheelHeight, 0, numTiresPerAxle, vehicleParams.trackWidth)];
                    % Trailer middle axle
                    h = [h, VehiclePlotter.plotAxleAndWheels(ax, x - remainingLength/2 * cos(theta), y - remainingLength/2 * sin(theta), theta, -remainingLength/2 + 3*vehicleParams.axleSpacing, width, wheelWidth, wheelHeight, 0, numTiresPerAxle, vehicleParams.trackWidth)];
                    % Trailer middle axle
                    h = [h, VehiclePlotter.plotAxleAndWheels(ax, x - remainingLength/2 * cos(theta), y - remainingLength/2 * sin(theta), theta, -remainingLength/2 + 4*vehicleParams.axleSpacing, width, wheelWidth, wheelHeight, 0, numTiresPerAxle, vehicleParams.trackWidth)];
                elseif numAxles == 5
                    % Trailer rear axle
                    h = [h, VehiclePlotter.plotAxleAndWheels(ax, x - remainingLength/2 * cos(theta), y - remainingLength/2 * sin(theta), theta, -remainingLength/2 + vehicleParams.axleSpacing, width, wheelWidth, wheelHeight, 0, numTiresPerAxle, vehicleParams.trackWidth)];
                    % Trailer middle axle
                    h = [h, VehiclePlotter.plotAxleAndWheels(ax, x - remainingLength/2 * cos(theta), y - remainingLength/2 * sin(theta), theta, -remainingLength/2 + 2*vehicleParams.axleSpacing, width, wheelWidth, wheelHeight, 0, numTiresPerAxle, vehicleParams.trackWidth)];
                    % Trailer middle axle
                    h = [h, VehiclePlotter.plotAxleAndWheels(ax, x - remainingLength/2 * cos(theta), y - remainingLength/2 * sin(theta), theta, -remainingLength/2 + 3*vehicleParams.axleSpacing, width, wheelWidth, wheelHeight, 0, numTiresPerAxle, vehicleParams.trackWidth)];
                    % Trailer middle axle
                    h = [h, VehiclePlotter.plotAxleAndWheels(ax, x - remainingLength/2 * cos(theta), y - remainingLength/2 * sin(theta), theta, -remainingLength/2 + 4*vehicleParams.axleSpacing, width, wheelWidth, wheelHeight, 0, numTiresPerAxle, vehicleParams.trackWidth)];
                    % Trailer middle axle
                    h = [h, VehiclePlotter.plotAxleAndWheels(ax, x - remainingLength/2 * cos(theta), y - remainingLength/2 * sin(theta), theta, -remainingLength/2 + 5*vehicleParams.axleSpacing, width, wheelWidth, wheelHeight, 0, numTiresPerAxle, vehicleParams.trackWidth)];
>>>>>>> c16e0336
                end
            end

            geom.axles = geom.axles(1:axleIdx-1);
            geom.wheels = geom.wheels(1:axleIdx-1);
        end

        %/**
        % * @brief Plots the axle and associated wheels on the given axes.
        % *
        % * This helper method renders an axle line and the corresponding wheels based on the vehicle's orientation
        % * and position. It supports vehicles with different numbers of tires per axle.
        % *
        % * @param ax Handle to the axes where the axle and wheels will be plotted.
        % * @param x X-coordinate of the vehicle's reference point.
        % * @param y Y-coordinate of the vehicle's reference point.
        % * @param theta Orientation angle of the vehicle in radians.
        % * @param axlePos Position of the axle relative to the vehicle's reference point.
        % * @param width Width of the vehicle.
        % * @param wheelHeight Height of the wheels.
        % * @param wheelWidth Width of the wheels.
        % * @param steeringWheelAngle Steering angle of the wheel in degrees.
        % * @param numTiresPerAxle Number of tires per axle.
        % *
        % * @return None
        % */
<<<<<<< HEAD
        function h = plotAxleAndWheels(ax, x, y, theta, axlePos, width, wheelWidth, wheelHeight, steeringWheelAngle, numTiresPerAxle, trackWidth)
            % Define the axle line
            axleX = [-width/2, width/2];
            axleY = [0, 0];

            % Position the axle
            axlePosX = x + axlePos * cos(theta);
            axlePosY = y + axlePos * sin(theta);
            R = [cos(theta), -sin(theta); sin(theta), cos(theta)];
            axleEnds = R * [axleX; axleY] + [axlePosX; axlePosY];
=======
        function h = plotAxleAndWheels(ax, x, y, theta, axlePos, width, wheelWidth, wheelHeight, steeringWheelAngle, numTiresPerAxle, trackWidth)
            % Compute the axle center location
            axleCenter = [x + axlePos * cos(theta);
                          y + axlePos * sin(theta)];
>>>>>>> c16e0336

            % Vector perpendicular to the vehicle heading (points to the left)
            perpVec = [-sin(theta); cos(theta)];

<<<<<<< HEAD
            % Plot the axle and store the handle
            hAxle = plot(ax, rotatedAxleEnds(1, :), rotatedAxleEnds(2, :), 'k', 'LineWidth', 2);
            wheelHandles = [];
=======
            % Determine the two ends of the axle based on vehicle width
            leftEnd  = axleCenter + (width/2) * perpVec;
            rightEnd = axleCenter - (width/2) * perpVec;
>>>>>>> c16e0336

            % Plot the axle and store the handle
            hAxle = plot(ax, [leftEnd(1) rightEnd(1)], [leftEnd(2) rightEnd(2)], 'k', 'LineWidth', 2);
            wheelHandles = [];

            % Convert steering angle from degrees to radians
            phi = deg2rad(steeringWheelAngle);

            % Base wheel orientation
            wheelTheta = theta + phi;

            % Wheel centers for a single wheel on each side
            leftWheelCenter  = axleCenter + (trackWidth/2) * perpVec;
            rightWheelCenter = axleCenter - (trackWidth/2) * perpVec;

            % Offset distance for dual wheels (perpendicular to wheel orientation)
            dualOffset = 0.5;  % metres

            offsetVec = dualOffset * [cos(wheelTheta + pi/2); sin(wheelTheta + pi/2)];

            if numTiresPerAxle == 2
<<<<<<< HEAD
                % Plot left tire with positive offset
                wheelHandles(end+1) = VehiclePlotter.plotWheel(ax, ...
                    rotatedAxleEnds(1, 1) + (((width - trackWidth) / 2) * cos(offsetAngle)), ...
                    rotatedAxleEnds(2, 1) + (((width - trackWidth) / 2) * sin(offsetAngle)), ...
                    wheelWidth, ...
                    wheelHeight, ...
                    theta + phi, ...
                    'k');

                % Plot right tire with negative offset
                wheelHandles(end+1) = VehiclePlotter.plotWheel(ax, ...
                    rotatedAxleEnds(1, 2) - (((width - trackWidth) / 2) * cos(offsetAngle)), ...
                    rotatedAxleEnds(2, 2) - (((width - trackWidth) / 2) * sin(offsetAngle)), ...
                    wheelWidth, ...
                    wheelHeight, ...
                    theta + phi, ...
                    'k');
            else
                % Handle cases with more than 2 tires per axle if necessary
                % For example, duplicate the above two plots or adjust as needed
                % Example for 4 tires:
                wheelHandles(end+1) = VehiclePlotter.plotWheel(ax, ...
                    rotatedAxleEnds(1, 1) + (((width - trackWidth) / 2) * cos(offsetAngle)),...
                    rotatedAxleEnds(2, 1) + (((width - trackWidth) / 2) * sin(offsetAngle)), ...
                    wheelWidth, ...
                    wheelHeight, ...
                    theta + phi, ...
                    'k');
                wheelHandles(end+1) = VehiclePlotter.plotWheel(ax, ...
                    rotatedAxleEnds(1, 2) - (((width - trackWidth) / 2) * cos(offsetAngle)), ...
                    rotatedAxleEnds(2, 2) - (((width - trackWidth) / 2) * sin(offsetAngle)), ...
                    wheelWidth, ...
                    wheelHeight, ...
                    theta + phi, ...
                    'k');
                wheelHandles(end+1) = VehiclePlotter.plotWheel(ax, ...
                    rotatedAxleEnds(1, 1) + (((width - trackWidth) / 2) * cos(offsetAngle)) + offsetX_positive, ...
                    rotatedAxleEnds(2, 1) + (((width - trackWidth) / 2) * sin(offsetAngle)) + offsetY_positive, ...
                    wheelWidth, ...
                    wheelHeight, ...
                    theta + phi, ...
                    'k');
                wheelHandles(end+1) = VehiclePlotter.plotWheel(ax, ...
                    rotatedAxleEnds(1, 2) - (((width - trackWidth) / 2) * cos(offsetAngle)) + offsetX_negative, ...
                    rotatedAxleEnds(2, 2) - (((width - trackWidth) / 2) * sin(offsetAngle)) + offsetY_negative, ...
                    wheelWidth, ...
                    wheelHeight, ...
                    theta + phi, ...
                    'k');
            end

            % Set axis equal for proper visualization
            axis equal;
            h = [hAxle, wheelHandles];
        end
=======
                % Single wheel on each side
                wheelHandles(end+1) = VehiclePlotter.plotWheel(ax, leftWheelCenter(1), leftWheelCenter(2), ...
                    wheelWidth, wheelHeight, wheelTheta, 'k');
                wheelHandles(end+1) = VehiclePlotter.plotWheel(ax, rightWheelCenter(1), rightWheelCenter(2), ...
                    wheelWidth, wheelHeight, wheelTheta, 'k');
            else
                % Dual wheels on each side
                wheelHandles(end+1) = VehiclePlotter.plotWheel(ax, leftWheelCenter(1), leftWheelCenter(2), ...
                    wheelWidth, wheelHeight, wheelTheta, 'k');
                wheelHandles(end+1) = VehiclePlotter.plotWheel(ax, rightWheelCenter(1), rightWheelCenter(2), ...
                    wheelWidth, wheelHeight, wheelTheta, 'k');
                wheelHandles(end+1) = VehiclePlotter.plotWheel(ax, leftWheelCenter(1) + offsetVec(1), leftWheelCenter(2) + offsetVec(2), ...
                    wheelWidth, wheelHeight, wheelTheta, 'k');
                wheelHandles(end+1) = VehiclePlotter.plotWheel(ax, rightWheelCenter(1) + offsetVec(1), rightWheelCenter(2) + offsetVec(2), ...
                    wheelWidth, wheelHeight, wheelTheta, 'k');
            end

            % Set axis equal for proper visualization
            axis equal;
            h = [hAxle, wheelHandles];
        end
>>>>>>> c16e0336

        %/**
        % * @brief Plots an individual wheel on the given axes.
        % *
        % * This helper method renders a wheel as a filled rectangle based on its position, dimensions, and orientation.
        % *
        % * @param ax Handle to the axes where the wheel will be plotted.
        % * @param x X-coordinate of the wheel's center.
        % * @param y Y-coordinate of the wheel's center.
        % * @param wheelWidth Width of the wheel.
        % * @param wheelHeight Height of the wheel.
        % * @param theta Orientation angle of the wheel in radians.
        % * @param color Color code for the wheel fill.
        % *
        % * @return None
        % */
<<<<<<< HEAD
        function h = plotWheel(ax, x, y, wheelWidth, wheelHeight, theta, color)
=======
        function h = plotWheel(ax, x, y, wheelWidth, wheelHeight, theta, color)
>>>>>>> c16e0336
            % Define a rectangle for the wheel
            wheelX = [-wheelWidth/2, wheelWidth/2, wheelWidth/2, -wheelWidth/2, -wheelWidth/2];
            wheelY = [-wheelHeight/2, -wheelHeight/2, wheelHeight/2, wheelHeight/2, -wheelHeight/2];

            % Rotate the wheel
            R = [cos(theta), -sin(theta); sin(theta), cos(theta)];
            rotatedWheel = R * [wheelX; wheelY];

            % Translate the wheel
            translatedWheelX = rotatedWheel(1, :) + x;
            translatedWheelY = rotatedWheel(2, :) + y;

<<<<<<< HEAD
            % Plot the wheel and return the handle for easier updates
            h = fill(ax, translatedWheelX, translatedWheelY, color);
        end
=======
            % Plot the wheel and return the handle for easier updates
            h = fill(ax, translatedWheelX, translatedWheelY, color);
        end
>>>>>>> c16e0336

        %/**
        % * @brief Plots the hitch joint on the given axes.
        % *
        % * Marks the hitch joint point where a trailer is attached to a tractor or another vehicle.
        % *
        % * @param ax Handle to the axes where the hitch joint will be plotted.
        % * @param x X-coordinate of the vehicle's reference point.
        % * @param y Y-coordinate of the vehicle's reference point.
        % * @param theta Orientation angle of the vehicle in radians.
        % * @param length Length of the vehicle.
        % * @param color Color code for the hitch joint marker.
        % *
        % * @return None
        % */
        function plotHitchJoint(ax, x, y, theta, length, color)
            % Calculate the hitch joint position
            hitchX = x - length/2 * cos(theta);
            hitchY = y - length/2 * sin(theta);

            % Plot the hitch joint
            plot(ax, hitchX, hitchY, 'o', 'Color', color, 'MarkerFaceColor', color, 'MarkerSize', 6);
        end

        %/**
        % * @brief Plots the center of gravity (CoG) on the given axes.
        % *
        % * This method marks the CoG of the vehicle with distinct markers for better visualization.
        % *
        % * @param ax Handle to the axes where the CoG will be plotted.
        % * @param x X-coordinate of the vehicle's reference point.
        % * @param y Y-coordinate of the vehicle's reference point.
        % * @param cogX X-offset of the CoG from the vehicle's reference point.
        % * @param cogY Y-offset of the CoG from the vehicle's reference point.
        % * @param color Color code for the CoG markers.
        % *
        % * @return None
        % */
        function plotCoG(ax, x, y, cogX, cogY, color)
            % Calculate the global position of the CoG
            globalX = x + cogX;
            globalY = y + cogY;

            % Plot the CoG as a distinct marker
            plot(ax, globalX, globalY, 'x', 'Color', color, 'MarkerSize', 10, 'LineWidth', 2);
            % hold(ax, 'on');
            plot(ax, globalX, globalY, 'o', 'Color', color, 'MarkerFaceColor', color, 'MarkerSize', 6);
            % hold(ax, 'off');
        end
    end
end
<|MERGE_RESOLUTION|>--- conflicted
+++ resolved
@@ -1,534 +1,426 @@
-%{
-% @file VehiclePlotter.m
-% @brief Static utilities for drawing vehicle shapes in plots.
-%        Provides helper functions for geometry calculations.
-% @author Miguel Marina
-%}
-%/**
-% * @class VehiclePlotter
-% * @brief Provides static methods for plotting vehicle components in simulations.
-% *
-% * The VehiclePlotter class offers static utility functions to compute vehicle geometries and render them
-% * within simulation plots. It handles the calculation of vehicle corners, plotting of vehicles, axles, wheels,
-% * hitch joints, and centers of gravity (CoG). This class is instrumental in visualizing the spatial
-% * configurations and movements of different vehicle types within the simulation environment.
-% *
-% * @author Miguel Marina
-% * @version 1.0
-% * @date 2024-10-04
-% */
-classdef VehiclePlotter
-    methods (Static)
-        %/**
-        % * @brief Computes the four corners of a vehicle based on its position and orientation.
-        % *
-        % * This method calculates the (X, Y) coordinates of the vehicle's four corners, taking into account
-        % * whether the vehicle is a tractor, passenger vehicle, or trailer. It considers the vehicle's
-        % * dimensions, steering angle, and number of tires per axle to accurately represent its geometry.
-        % *
-        % * @param x Position of the vehicle along the X-axis (center for tractor/passenger, hitch point for trailer).
-        % * @param y Position of the vehicle along the Y-axis (center for tractor/passenger, hitch point for trailer).
-        % * @param theta Orientation angle of the vehicle in radians.
-        % * @param vehicleParams Structure containing vehicle parameters such as length, width, wheel dimensions, wheelbase, and number of axles.
-        % * @param isTractor Boolean indicating if the vehicle is a tractor.
-        % * @param isPassengerVehicle Boolean indicating if the vehicle is a passenger vehicle.
-        % * @param steeringWheelAngle Steering angle of the vehicle's wheel in degrees.
-        % * @param numTiresPerAxle Number of tires per axle.
-        % *
-        % * @return corners 4x2 matrix containing the (X, Y) coordinates of the vehicle's rectangle corners.
-        % *
-        % * @throws Error if "trailerHitchDistance" is not less than "length" for trailers.
-        % */
-        function corners = getVehicleCorners(x, y, theta, vehicleParams, isTractor, steeringWheelAngle, numTiresPerAxle)
-            % getVehicleCorners computes the four corners of a vehicle.
-            %
-            % Inputs:
-            %   x, y - Position of the vehicle (center for tractor/passenger, hitch point for trailer)
-            %   theta - Orientation angle in radians
-            %   vehicleParams - Struct containing vehicle parameters
-            %   isTrailer - Boolean indicating if the vehicle is a tractor
-            %   isTractor - Boolean indicating if the vehicle is a passenger vehicle
-            %   steeringWheelAngle - Steering angle in degrees
-            %   numTiresPerAxle - Number of tires per axle
-            %
-            % Output:
-            %   corners - 4x2 matrix containing the (X, Y) coordinates of the rectangle corners
-
-            % Extract parameters from vehicleParams
-            length = vehicleParams.length;
-            width = vehicleParams.width;
-            wheelWidth = vehicleParams.wheelWidth;
-            wheelHeight = vehicleParams.wheelHeight;
-            wheelbase = vehicleParams.wheelbase;
-
-            % === Hardcode trailerHitchDistance to 2.620 meters ===
-            trailerHitchDistance = 1.310 * 2;
-            % Calculate the remaining length of the trailer
-            remainingLength = length - trailerHitchDistance;
-
-            % Initialize localCorners based on vehicle type
-            if ~isTractor
-                % === Trailer Corner Calculation ===
-
-                % Validate remainingLength
-                if remainingLength <= 0
-                    error('For trailers, "trailerHitchDistance" must be less than "length".');
-                end
-
-                % Define the rectangle corners in local trailer coordinates
-                % Starting from hitch position (0,0), extend backward along X-axis by remainingLength
-                % Order: front-left (hitch), front-right, back-right, back-left
-                localCorners = [trailerHitchDistance, -remainingLength, -remainingLength, trailerHitchDistance;
-                                -width/2, -width/2, width/2, width/2];
-            else
-                % === Tractor or Passenger Vehicle Corner Calculation ===
-                % Front of the vehicle is at (0, 0), extend back by 'length' along X-axis
-                % Order: front-left, front-right, back-right, back-left
-                localCorners = [0, -length, -length, 0;
-                                -width/2, -width/2, width/2, width/2];
-            end
-
-            % Rotate the corners
-            R = [cos(theta), -sin(theta); sin(theta), cos(theta)];
-            rotatedCorners = R * localCorners;
-
-            % Translate the corners to the vehicle position
-            translatedCornersX = rotatedCorners(1, :) + x;
-            translatedCornersY = rotatedCorners(2, :) + y;
-
-            % Combine X and Y into a single matrix
-            corners = [translatedCornersX; translatedCornersY]';
-
-            % === Input Validation ===
-            if size(corners, 1) ~= 4 || size(corners, 2) ~= 2
-                error('getVehicleCorners:InvalidOutput', 'The corners matrix must be a 4x2 matrix of (X, Y) coordinates.');
-            end
-        end
-
-        %/**
-        % * @brief Plots the vehicle on the given axes.
-        % *
-        % * This method renders the vehicle's body, axles, wheels, and other components based on its position,
-        % * orientation, and parameters. It differentiates between tractors, passenger vehicles, and trailers
-        % * to accurately depict their respective geometries.
-        % *
-        % * @param ax Handle to the axes where the vehicle will be plotted.
-        % * @param x Position of the vehicle along the X-axis.
-        % * @param y Position of the vehicle along the Y-axis.
-        % * @param theta Orientation angle of the vehicle in radians.
-        % * @param vehicleParams Structure containing vehicle parameters such as length, width, wheel dimensions, wheelbase, and number of axles.
-        % * @param color Color code for the vehicle plot (e.g., 'r' for red).
-        % * @param isTractor Boolean indicating if the vehicle is a tractor.
-        % * @param isPassengerVehicle Boolean indicating if the vehicle is a passenger vehicle.
-        % * @param steeringWheelAngle Steering angle of the vehicle's wheel in degrees.
-        % * @param numTiresPerAxle Number of tires per axle.
-        % * @param numAxles Number of axles on the vehicle.
-        % *
-        % * @return None
-        % */
-<<<<<<< HEAD
-        function h = plotVehicle(ax, x, y, theta, vehicleParams, color, isTractor, isPassengerVehicle, steeringWheelAngle, numTiresPerAxle, numAxles)
-=======
-        function h = plotVehicle(ax, x, y, theta, vehicleParams, color, isTractor, isPassengerVehicle, steeringWheelAngle, numTiresPerAxle, numAxles)
->>>>>>> c16e0336
-            % Extract parameters from vehicleParams
-            length = vehicleParams.length;
-            width = vehicleParams.width;
-            wheelWidth = vehicleParams.wheelHeight;
-            wheelHeight = vehicleParams.wheelWidth;
-            wheelbase = vehicleParams.wheelbase;
-
-            if (~isTractor && ~isPassengerVehicle)
-                trailerHitchDistance = vehicleParams.HitchDistance;
-                remainingLength = length - trailerHitchDistance;
-                localCorners = [trailerHitchDistance, -remainingLength, -remainingLength, trailerHitchDistance, trailerHitchDistance;
-                                -width/2, -width/2, width/2, width/2, -width/2];
-                baseOffset = -remainingLength/2;
-            else
-                localCorners = [0, -length, -length, 0, 0;
-                                -width/2, -width/2, width/2, width/2, -width/2];
-                baseOffset = -length/2;
-            end
-
-            R = [cos(theta), -sin(theta); sin(theta), cos(theta)];
-            rotatedCorners = R * localCorners;
-
-            % Translate the corners to the vehicle position
-            translatedCornersX = rotatedCorners(1, :) + x;
-            translatedCornersY = rotatedCorners(2, :) + y;
-
-            % Plot the vehicle body
-<<<<<<< HEAD
-            hBody = plot(ax, translatedCornersX, translatedCornersY, color, 'LineWidth', 2);
-            h = hBody;
-=======
-            hBody = plot(ax, translatedCornersX, translatedCornersY, color, 'LineWidth', 2);
-            h = hBody;
->>>>>>> c16e0336
-
-            % Compute axle positions along the length of the vehicle
-            axlePositions = linspace(-length/2 + wheelHeight/2, length/2 - wheelHeight/2, numAxles);
-
-            % Plot axles and wheels
-            for axleIndex = 1:numAxles
-                axlePos = axlePositions(axleIndex);
-                if isTractor && axleIndex == numAxles % Front axle for tractor
-                    steeringAngle = steeringWheelAngle / 20;
-                else
-                    steeringAngle = 0;
-                end
-            end
-
-            if isTractor
-                if numAxles == 1
-                    % Tractor rear axle
-<<<<<<< HEAD
-                    h = [h, VehiclePlotter.plotAxleAndWheels(ax, x - length/2 * cos(theta), y - length/2 * sin(theta), theta, -length/2 + vehicleParams.axleSpacing, width, wheelWidth, wheelHeight, 0, numTiresPerAxle, vehicleParams.trackWidth)];
-                elseif numAxles == 2
-                    % Tractor rear axle
-                    h = [h, VehiclePlotter.plotAxleAndWheels(ax, x - length/2 * cos(theta), y - length/2 * sin(theta), theta, -length/2 + vehicleParams.axleSpacing, width, wheelWidth, wheelHeight, 0, numTiresPerAxle, vehicleParams.trackWidth)];
-                    % Tractor middle axle
-                    h = [h, VehiclePlotter.plotAxleAndWheels(ax, x - length/2 * cos(theta), y - length/2 * sin(theta), theta, -length/2 + 2*vehicleParams.axleSpacing, width, wheelWidth, wheelHeight, 0, numTiresPerAxle, vehicleParams.trackWidth)];
-                end
-                % Tractor front axle
-                h = [h, VehiclePlotter.plotAxleAndWheels(ax, x - length/2 * cos(theta), y - length/2 * sin(theta), theta, -length/2 + vehicleParams.axleSpacing + wheelbase, width, wheelWidth, wheelHeight, steeringWheelAngle, 2, vehicleParams.trackWidth)];
-            elseif isPassengerVehicle
-                h = [h, VehiclePlotter.plotAxleAndWheels(ax, x - length/2 * cos(theta), y - length/2 * sin(theta), theta, -length/2 + vehicleParams.axleSpacing, width, wheelWidth, wheelHeight, 0, numTiresPerAxle, vehicleParams.trackWidth)];
-                % Passenger Vehicle front axle
-                h = [h, VehiclePlotter.plotAxleAndWheels(ax, x - length/2 * cos(theta), y - length/2 * sin(theta), theta, -length/2 + vehicleParams.axleSpacing + wheelbase, width, wheelWidth, wheelHeight, steeringWheelAngle, 2, vehicleParams.trackWidth)];
-            else
-                if numAxles == 1
-                    % Trailer rear axle
-                    h = [h, VehiclePlotter.plotAxleAndWheels(ax, x - remainingLength/2 * cos(theta), y - remainingLength/2 * sin(theta), theta, -remainingLength/2 + vehicleParams.axleSpacing, width, wheelWidth, wheelHeight, 0, numTiresPerAxle, vehicleParams.trackWidth)];
-                elseif numAxles == 2
-                    % Trailer rear axle
-                    h = [h, VehiclePlotter.plotAxleAndWheels(ax, x - remainingLength/2 * cos(theta), y - remainingLength/2 * sin(theta), theta, -remainingLength/2 + vehicleParams.axleSpacing, width, wheelWidth, wheelHeight, 0, numTiresPerAxle, vehicleParams.trackWidth)];
-                    % Trailer middle axle
-                    h = [h, VehiclePlotter.plotAxleAndWheels(ax, x - remainingLength/2 * cos(theta), y - remainingLength/2 * sin(theta), theta, -remainingLength/2 + 2*vehicleParams.axleSpacing, width, wheelWidth, wheelHeight, 0, numTiresPerAxle, vehicleParams.trackWidth)];
-                elseif numAxles == 3
-                    % Trailer rear axle
-                    h = [h, VehiclePlotter.plotAxleAndWheels(ax, x - remainingLength/2 * cos(theta), y - remainingLength/2 * sin(theta), theta, -remainingLength/2 + vehicleParams.axleSpacing, width, wheelWidth, wheelHeight, 0, numTiresPerAxle, vehicleParams.trackWidth)];
-                    % Trailer middle axle
-                    h = [h, VehiclePlotter.plotAxleAndWheels(ax, x - remainingLength/2 * cos(theta), y - remainingLength/2 * sin(theta), theta, -remainingLength/2 + 2*vehicleParams.axleSpacing, width, wheelWidth, wheelHeight, 0, numTiresPerAxle, vehicleParams.trackWidth)];
-                    % Trailer middle axle
-                    h = [h, VehiclePlotter.plotAxleAndWheels(ax, x - remainingLength/2 * cos(theta), y - remainingLength/2 * sin(theta), theta, -remainingLength/2 + 3*vehicleParams.axleSpacing, width, wheelWidth, wheelHeight, 0, numTiresPerAxle, vehicleParams.trackWidth)];
-                elseif numAxles == 4
-                    % Trailer rear axle
-                    h = [h, VehiclePlotter.plotAxleAndWheels(ax, x - remainingLength/2 * cos(theta), y - remainingLength/2 * sin(theta), theta, -remainingLength/2 + vehicleParams.axleSpacing, width, wheelWidth, wheelHeight, 0, numTiresPerAxle, vehicleParams.trackWidth)];
-                    % Trailer middle axle
-                    h = [h, VehiclePlotter.plotAxleAndWheels(ax, x - remainingLength/2 * cos(theta), y - remainingLength/2 * sin(theta), theta, -remainingLength/2 + 2*vehicleParams.axleSpacing, width, wheelWidth, wheelHeight, 0, numTiresPerAxle, vehicleParams.trackWidth)];
-                    % Trailer middle axle
-                    h = [h, VehiclePlotter.plotAxleAndWheels(ax, x - remainingLength/2 * cos(theta), y - remainingLength/2 * sin(theta), theta, -remainingLength/2 + 3*vehicleParams.axleSpacing, width, wheelWidth, wheelHeight, 0, numTiresPerAxle, vehicleParams.trackWidth)];
-                    % Trailer middle axle
-                    h = [h, VehiclePlotter.plotAxleAndWheels(ax, x - remainingLength/2 * cos(theta), y - remainingLength/2 * sin(theta), theta, -remainingLength/2 + 4*vehicleParams.axleSpacing, width, wheelWidth, wheelHeight, 0, numTiresPerAxle, vehicleParams.trackWidth)];
-                elseif numAxles == 5
-                    % Trailer rear axle
-                    h = [h, VehiclePlotter.plotAxleAndWheels(ax, x - remainingLength/2 * cos(theta), y - remainingLength/2 * sin(theta), theta, -remainingLength/2 + vehicleParams.axleSpacing, width, wheelWidth, wheelHeight, 0, numTiresPerAxle, vehicleParams.trackWidth)];
-                    % Trailer middle axle
-                    h = [h, VehiclePlotter.plotAxleAndWheels(ax, x - remainingLength/2 * cos(theta), y - remainingLength/2 * sin(theta), theta, -remainingLength/2 + 2*vehicleParams.axleSpacing, width, wheelWidth, wheelHeight, 0, numTiresPerAxle, vehicleParams.trackWidth)];
-                    % Trailer middle axle
-                    h = [h, VehiclePlotter.plotAxleAndWheels(ax, x - remainingLength/2 * cos(theta), y - remainingLength/2 * sin(theta), theta, -remainingLength/2 + 3*vehicleParams.axleSpacing, width, wheelWidth, wheelHeight, 0, numTiresPerAxle, vehicleParams.trackWidth)];
-                    % Trailer middle axle
-                    h = [h, VehiclePlotter.plotAxleAndWheels(ax, x - remainingLength/2 * cos(theta), y - remainingLength/2 * sin(theta), theta, -remainingLength/2 + 4*vehicleParams.axleSpacing, width, wheelWidth, wheelHeight, 0, numTiresPerAxle, vehicleParams.trackWidth)];
-                    % Trailer middle axle
-                    h = [h, VehiclePlotter.plotAxleAndWheels(ax, x - remainingLength/2 * cos(theta), y - remainingLength/2 * sin(theta), theta, -remainingLength/2 + 5*vehicleParams.axleSpacing, width, wheelWidth, wheelHeight, 0, numTiresPerAxle, vehicleParams.trackWidth)];
-=======
-                    h = [h, VehiclePlotter.plotAxleAndWheels(ax, x - length/2 * cos(theta), y - length/2 * sin(theta), theta, -length/2 + vehicleParams.axleSpacing, width, wheelWidth, wheelHeight, 0, numTiresPerAxle, vehicleParams.trackWidth)];
-                elseif numAxles == 2
-                    % Tractor rear axle
-                    h = [h, VehiclePlotter.plotAxleAndWheels(ax, x - length/2 * cos(theta), y - length/2 * sin(theta), theta, -length/2 + vehicleParams.axleSpacing, width, wheelWidth, wheelHeight, 0, numTiresPerAxle, vehicleParams.trackWidth)];
-                    % Tractor middle axle
-                    h = [h, VehiclePlotter.plotAxleAndWheels(ax, x - length/2 * cos(theta), y - length/2 * sin(theta), theta, -length/2 + 2*vehicleParams.axleSpacing, width, wheelWidth, wheelHeight, 0, numTiresPerAxle, vehicleParams.trackWidth)];
-                end
-                % Tractor front axle
-                h = [h, VehiclePlotter.plotAxleAndWheels(ax, x - length/2 * cos(theta), y - length/2 * sin(theta), theta, -length/2 + vehicleParams.axleSpacing + wheelbase, width, wheelWidth, wheelHeight, steeringWheelAngle, 2, vehicleParams.trackWidth)];
-            elseif isPassengerVehicle
-                h = [h, VehiclePlotter.plotAxleAndWheels(ax, x - length/2 * cos(theta), y - length/2 * sin(theta), theta, -length/2 + vehicleParams.axleSpacing, width, wheelWidth, wheelHeight, 0, numTiresPerAxle, vehicleParams.trackWidth)];
-                % Passenger Vehicle front axle
-                h = [h, VehiclePlotter.plotAxleAndWheels(ax, x - length/2 * cos(theta), y - length/2 * sin(theta), theta, -length/2 + vehicleParams.axleSpacing + wheelbase, width, wheelWidth, wheelHeight, steeringWheelAngle, 2, vehicleParams.trackWidth)];
-            else
-                if numAxles == 1
-                    % Trailer rear axle
-                    h = [h, VehiclePlotter.plotAxleAndWheels(ax, x - remainingLength/2 * cos(theta), y - remainingLength/2 * sin(theta), theta, -remainingLength/2 + vehicleParams.axleSpacing, width, wheelWidth, wheelHeight, 0, numTiresPerAxle, vehicleParams.trackWidth)];
-                elseif numAxles == 2
-                    % Trailer rear axle
-                    h = [h, VehiclePlotter.plotAxleAndWheels(ax, x - remainingLength/2 * cos(theta), y - remainingLength/2 * sin(theta), theta, -remainingLength/2 + vehicleParams.axleSpacing, width, wheelWidth, wheelHeight, 0, numTiresPerAxle, vehicleParams.trackWidth)];
-                    % Trailer middle axle
-                    h = [h, VehiclePlotter.plotAxleAndWheels(ax, x - remainingLength/2 * cos(theta), y - remainingLength/2 * sin(theta), theta, -remainingLength/2 + 2*vehicleParams.axleSpacing, width, wheelWidth, wheelHeight, 0, numTiresPerAxle, vehicleParams.trackWidth)];
-                elseif numAxles == 3
-                    % Trailer rear axle
-                    h = [h, VehiclePlotter.plotAxleAndWheels(ax, x - remainingLength/2 * cos(theta), y - remainingLength/2 * sin(theta), theta, -remainingLength/2 + vehicleParams.axleSpacing, width, wheelWidth, wheelHeight, 0, numTiresPerAxle, vehicleParams.trackWidth)];
-                    % Trailer middle axle
-                    h = [h, VehiclePlotter.plotAxleAndWheels(ax, x - remainingLength/2 * cos(theta), y - remainingLength/2 * sin(theta), theta, -remainingLength/2 + 2*vehicleParams.axleSpacing, width, wheelWidth, wheelHeight, 0, numTiresPerAxle, vehicleParams.trackWidth)];
-                    % Trailer middle axle
-                    h = [h, VehiclePlotter.plotAxleAndWheels(ax, x - remainingLength/2 * cos(theta), y - remainingLength/2 * sin(theta), theta, -remainingLength/2 + 3*vehicleParams.axleSpacing, width, wheelWidth, wheelHeight, 0, numTiresPerAxle, vehicleParams.trackWidth)];
-                elseif numAxles == 4
-                    % Trailer rear axle
-                    h = [h, VehiclePlotter.plotAxleAndWheels(ax, x - remainingLength/2 * cos(theta), y - remainingLength/2 * sin(theta), theta, -remainingLength/2 + vehicleParams.axleSpacing, width, wheelWidth, wheelHeight, 0, numTiresPerAxle, vehicleParams.trackWidth)];
-                    % Trailer middle axle
-                    h = [h, VehiclePlotter.plotAxleAndWheels(ax, x - remainingLength/2 * cos(theta), y - remainingLength/2 * sin(theta), theta, -remainingLength/2 + 2*vehicleParams.axleSpacing, width, wheelWidth, wheelHeight, 0, numTiresPerAxle, vehicleParams.trackWidth)];
-                    % Trailer middle axle
-                    h = [h, VehiclePlotter.plotAxleAndWheels(ax, x - remainingLength/2 * cos(theta), y - remainingLength/2 * sin(theta), theta, -remainingLength/2 + 3*vehicleParams.axleSpacing, width, wheelWidth, wheelHeight, 0, numTiresPerAxle, vehicleParams.trackWidth)];
-                    % Trailer middle axle
-                    h = [h, VehiclePlotter.plotAxleAndWheels(ax, x - remainingLength/2 * cos(theta), y - remainingLength/2 * sin(theta), theta, -remainingLength/2 + 4*vehicleParams.axleSpacing, width, wheelWidth, wheelHeight, 0, numTiresPerAxle, vehicleParams.trackWidth)];
-                elseif numAxles == 5
-                    % Trailer rear axle
-                    h = [h, VehiclePlotter.plotAxleAndWheels(ax, x - remainingLength/2 * cos(theta), y - remainingLength/2 * sin(theta), theta, -remainingLength/2 + vehicleParams.axleSpacing, width, wheelWidth, wheelHeight, 0, numTiresPerAxle, vehicleParams.trackWidth)];
-                    % Trailer middle axle
-                    h = [h, VehiclePlotter.plotAxleAndWheels(ax, x - remainingLength/2 * cos(theta), y - remainingLength/2 * sin(theta), theta, -remainingLength/2 + 2*vehicleParams.axleSpacing, width, wheelWidth, wheelHeight, 0, numTiresPerAxle, vehicleParams.trackWidth)];
-                    % Trailer middle axle
-                    h = [h, VehiclePlotter.plotAxleAndWheels(ax, x - remainingLength/2 * cos(theta), y - remainingLength/2 * sin(theta), theta, -remainingLength/2 + 3*vehicleParams.axleSpacing, width, wheelWidth, wheelHeight, 0, numTiresPerAxle, vehicleParams.trackWidth)];
-                    % Trailer middle axle
-                    h = [h, VehiclePlotter.plotAxleAndWheels(ax, x - remainingLength/2 * cos(theta), y - remainingLength/2 * sin(theta), theta, -remainingLength/2 + 4*vehicleParams.axleSpacing, width, wheelWidth, wheelHeight, 0, numTiresPerAxle, vehicleParams.trackWidth)];
-                    % Trailer middle axle
-                    h = [h, VehiclePlotter.plotAxleAndWheels(ax, x - remainingLength/2 * cos(theta), y - remainingLength/2 * sin(theta), theta, -remainingLength/2 + 5*vehicleParams.axleSpacing, width, wheelWidth, wheelHeight, 0, numTiresPerAxle, vehicleParams.trackWidth)];
->>>>>>> c16e0336
-                end
-            end
-
-            geom.axles = geom.axles(1:axleIdx-1);
-            geom.wheels = geom.wheels(1:axleIdx-1);
-        end
-
-        %/**
-        % * @brief Plots the axle and associated wheels on the given axes.
-        % *
-        % * This helper method renders an axle line and the corresponding wheels based on the vehicle's orientation
-        % * and position. It supports vehicles with different numbers of tires per axle.
-        % *
-        % * @param ax Handle to the axes where the axle and wheels will be plotted.
-        % * @param x X-coordinate of the vehicle's reference point.
-        % * @param y Y-coordinate of the vehicle's reference point.
-        % * @param theta Orientation angle of the vehicle in radians.
-        % * @param axlePos Position of the axle relative to the vehicle's reference point.
-        % * @param width Width of the vehicle.
-        % * @param wheelHeight Height of the wheels.
-        % * @param wheelWidth Width of the wheels.
-        % * @param steeringWheelAngle Steering angle of the wheel in degrees.
-        % * @param numTiresPerAxle Number of tires per axle.
-        % *
-        % * @return None
-        % */
-<<<<<<< HEAD
-        function h = plotAxleAndWheels(ax, x, y, theta, axlePos, width, wheelWidth, wheelHeight, steeringWheelAngle, numTiresPerAxle, trackWidth)
-            % Define the axle line
-            axleX = [-width/2, width/2];
-            axleY = [0, 0];
-
-            % Position the axle
-            axlePosX = x + axlePos * cos(theta);
-            axlePosY = y + axlePos * sin(theta);
-            R = [cos(theta), -sin(theta); sin(theta), cos(theta)];
-            axleEnds = R * [axleX; axleY] + [axlePosX; axlePosY];
-=======
-        function h = plotAxleAndWheels(ax, x, y, theta, axlePos, width, wheelWidth, wheelHeight, steeringWheelAngle, numTiresPerAxle, trackWidth)
-            % Compute the axle center location
-            axleCenter = [x + axlePos * cos(theta);
-                          y + axlePos * sin(theta)];
->>>>>>> c16e0336
-
-            % Vector perpendicular to the vehicle heading (points to the left)
-            perpVec = [-sin(theta); cos(theta)];
-
-<<<<<<< HEAD
-            % Plot the axle and store the handle
-            hAxle = plot(ax, rotatedAxleEnds(1, :), rotatedAxleEnds(2, :), 'k', 'LineWidth', 2);
-            wheelHandles = [];
-=======
-            % Determine the two ends of the axle based on vehicle width
-            leftEnd  = axleCenter + (width/2) * perpVec;
-            rightEnd = axleCenter - (width/2) * perpVec;
->>>>>>> c16e0336
-
-            % Plot the axle and store the handle
-            hAxle = plot(ax, [leftEnd(1) rightEnd(1)], [leftEnd(2) rightEnd(2)], 'k', 'LineWidth', 2);
-            wheelHandles = [];
-
-            % Convert steering angle from degrees to radians
-            phi = deg2rad(steeringWheelAngle);
-
-            % Base wheel orientation
-            wheelTheta = theta + phi;
-
-            % Wheel centers for a single wheel on each side
-            leftWheelCenter  = axleCenter + (trackWidth/2) * perpVec;
-            rightWheelCenter = axleCenter - (trackWidth/2) * perpVec;
-
-            % Offset distance for dual wheels (perpendicular to wheel orientation)
-            dualOffset = 0.5;  % metres
-
-            offsetVec = dualOffset * [cos(wheelTheta + pi/2); sin(wheelTheta + pi/2)];
-
-            if numTiresPerAxle == 2
-<<<<<<< HEAD
-                % Plot left tire with positive offset
-                wheelHandles(end+1) = VehiclePlotter.plotWheel(ax, ...
-                    rotatedAxleEnds(1, 1) + (((width - trackWidth) / 2) * cos(offsetAngle)), ...
-                    rotatedAxleEnds(2, 1) + (((width - trackWidth) / 2) * sin(offsetAngle)), ...
-                    wheelWidth, ...
-                    wheelHeight, ...
-                    theta + phi, ...
-                    'k');
-
-                % Plot right tire with negative offset
-                wheelHandles(end+1) = VehiclePlotter.plotWheel(ax, ...
-                    rotatedAxleEnds(1, 2) - (((width - trackWidth) / 2) * cos(offsetAngle)), ...
-                    rotatedAxleEnds(2, 2) - (((width - trackWidth) / 2) * sin(offsetAngle)), ...
-                    wheelWidth, ...
-                    wheelHeight, ...
-                    theta + phi, ...
-                    'k');
-            else
-                % Handle cases with more than 2 tires per axle if necessary
-                % For example, duplicate the above two plots or adjust as needed
-                % Example for 4 tires:
-                wheelHandles(end+1) = VehiclePlotter.plotWheel(ax, ...
-                    rotatedAxleEnds(1, 1) + (((width - trackWidth) / 2) * cos(offsetAngle)),...
-                    rotatedAxleEnds(2, 1) + (((width - trackWidth) / 2) * sin(offsetAngle)), ...
-                    wheelWidth, ...
-                    wheelHeight, ...
-                    theta + phi, ...
-                    'k');
-                wheelHandles(end+1) = VehiclePlotter.plotWheel(ax, ...
-                    rotatedAxleEnds(1, 2) - (((width - trackWidth) / 2) * cos(offsetAngle)), ...
-                    rotatedAxleEnds(2, 2) - (((width - trackWidth) / 2) * sin(offsetAngle)), ...
-                    wheelWidth, ...
-                    wheelHeight, ...
-                    theta + phi, ...
-                    'k');
-                wheelHandles(end+1) = VehiclePlotter.plotWheel(ax, ...
-                    rotatedAxleEnds(1, 1) + (((width - trackWidth) / 2) * cos(offsetAngle)) + offsetX_positive, ...
-                    rotatedAxleEnds(2, 1) + (((width - trackWidth) / 2) * sin(offsetAngle)) + offsetY_positive, ...
-                    wheelWidth, ...
-                    wheelHeight, ...
-                    theta + phi, ...
-                    'k');
-                wheelHandles(end+1) = VehiclePlotter.plotWheel(ax, ...
-                    rotatedAxleEnds(1, 2) - (((width - trackWidth) / 2) * cos(offsetAngle)) + offsetX_negative, ...
-                    rotatedAxleEnds(2, 2) - (((width - trackWidth) / 2) * sin(offsetAngle)) + offsetY_negative, ...
-                    wheelWidth, ...
-                    wheelHeight, ...
-                    theta + phi, ...
-                    'k');
-            end
-
-            % Set axis equal for proper visualization
-            axis equal;
-            h = [hAxle, wheelHandles];
-        end
-=======
-                % Single wheel on each side
-                wheelHandles(end+1) = VehiclePlotter.plotWheel(ax, leftWheelCenter(1), leftWheelCenter(2), ...
-                    wheelWidth, wheelHeight, wheelTheta, 'k');
-                wheelHandles(end+1) = VehiclePlotter.plotWheel(ax, rightWheelCenter(1), rightWheelCenter(2), ...
-                    wheelWidth, wheelHeight, wheelTheta, 'k');
-            else
-                % Dual wheels on each side
-                wheelHandles(end+1) = VehiclePlotter.plotWheel(ax, leftWheelCenter(1), leftWheelCenter(2), ...
-                    wheelWidth, wheelHeight, wheelTheta, 'k');
-                wheelHandles(end+1) = VehiclePlotter.plotWheel(ax, rightWheelCenter(1), rightWheelCenter(2), ...
-                    wheelWidth, wheelHeight, wheelTheta, 'k');
-                wheelHandles(end+1) = VehiclePlotter.plotWheel(ax, leftWheelCenter(1) + offsetVec(1), leftWheelCenter(2) + offsetVec(2), ...
-                    wheelWidth, wheelHeight, wheelTheta, 'k');
-                wheelHandles(end+1) = VehiclePlotter.plotWheel(ax, rightWheelCenter(1) + offsetVec(1), rightWheelCenter(2) + offsetVec(2), ...
-                    wheelWidth, wheelHeight, wheelTheta, 'k');
-            end
-
-            % Set axis equal for proper visualization
-            axis equal;
-            h = [hAxle, wheelHandles];
-        end
->>>>>>> c16e0336
-
-        %/**
-        % * @brief Plots an individual wheel on the given axes.
-        % *
-        % * This helper method renders a wheel as a filled rectangle based on its position, dimensions, and orientation.
-        % *
-        % * @param ax Handle to the axes where the wheel will be plotted.
-        % * @param x X-coordinate of the wheel's center.
-        % * @param y Y-coordinate of the wheel's center.
-        % * @param wheelWidth Width of the wheel.
-        % * @param wheelHeight Height of the wheel.
-        % * @param theta Orientation angle of the wheel in radians.
-        % * @param color Color code for the wheel fill.
-        % *
-        % * @return None
-        % */
-<<<<<<< HEAD
-        function h = plotWheel(ax, x, y, wheelWidth, wheelHeight, theta, color)
-=======
-        function h = plotWheel(ax, x, y, wheelWidth, wheelHeight, theta, color)
->>>>>>> c16e0336
-            % Define a rectangle for the wheel
-            wheelX = [-wheelWidth/2, wheelWidth/2, wheelWidth/2, -wheelWidth/2, -wheelWidth/2];
-            wheelY = [-wheelHeight/2, -wheelHeight/2, wheelHeight/2, wheelHeight/2, -wheelHeight/2];
-
-            % Rotate the wheel
-            R = [cos(theta), -sin(theta); sin(theta), cos(theta)];
-            rotatedWheel = R * [wheelX; wheelY];
-
-            % Translate the wheel
-            translatedWheelX = rotatedWheel(1, :) + x;
-            translatedWheelY = rotatedWheel(2, :) + y;
-
-<<<<<<< HEAD
-            % Plot the wheel and return the handle for easier updates
-            h = fill(ax, translatedWheelX, translatedWheelY, color);
-        end
-=======
-            % Plot the wheel and return the handle for easier updates
-            h = fill(ax, translatedWheelX, translatedWheelY, color);
-        end
->>>>>>> c16e0336
-
-        %/**
-        % * @brief Plots the hitch joint on the given axes.
-        % *
-        % * Marks the hitch joint point where a trailer is attached to a tractor or another vehicle.
-        % *
-        % * @param ax Handle to the axes where the hitch joint will be plotted.
-        % * @param x X-coordinate of the vehicle's reference point.
-        % * @param y Y-coordinate of the vehicle's reference point.
-        % * @param theta Orientation angle of the vehicle in radians.
-        % * @param length Length of the vehicle.
-        % * @param color Color code for the hitch joint marker.
-        % *
-        % * @return None
-        % */
-        function plotHitchJoint(ax, x, y, theta, length, color)
-            % Calculate the hitch joint position
-            hitchX = x - length/2 * cos(theta);
-            hitchY = y - length/2 * sin(theta);
-
-            % Plot the hitch joint
-            plot(ax, hitchX, hitchY, 'o', 'Color', color, 'MarkerFaceColor', color, 'MarkerSize', 6);
-        end
-
-        %/**
-        % * @brief Plots the center of gravity (CoG) on the given axes.
-        % *
-        % * This method marks the CoG of the vehicle with distinct markers for better visualization.
-        % *
-        % * @param ax Handle to the axes where the CoG will be plotted.
-        % * @param x X-coordinate of the vehicle's reference point.
-        % * @param y Y-coordinate of the vehicle's reference point.
-        % * @param cogX X-offset of the CoG from the vehicle's reference point.
-        % * @param cogY Y-offset of the CoG from the vehicle's reference point.
-        % * @param color Color code for the CoG markers.
-        % *
-        % * @return None
-        % */
-        function plotCoG(ax, x, y, cogX, cogY, color)
-            % Calculate the global position of the CoG
-            globalX = x + cogX;
-            globalY = y + cogY;
-
-            % Plot the CoG as a distinct marker
-            plot(ax, globalX, globalY, 'x', 'Color', color, 'MarkerSize', 10, 'LineWidth', 2);
-            % hold(ax, 'on');
-            plot(ax, globalX, globalY, 'o', 'Color', color, 'MarkerFaceColor', color, 'MarkerSize', 6);
-            % hold(ax, 'off');
-        end
-    end
-end
+%{
+% @file VehiclePlotter.m
+% @brief Static utilities for drawing vehicle shapes in plots.
+%        Provides helper functions for geometry calculations.
+% @author Miguel Marina
+%}
+%/**
+% * @class VehiclePlotter
+% * @brief Provides static methods for plotting vehicle components in simulations.
+% *
+% * The VehiclePlotter class offers static utility functions to compute vehicle geometries and render them
+% * within simulation plots. It handles the calculation of vehicle corners, plotting of vehicles, axles, wheels,
+% * hitch joints, and centers of gravity (CoG). This class is instrumental in visualizing the spatial
+% * configurations and movements of different vehicle types within the simulation environment.
+% *
+% * @author Miguel Marina
+% * @version 1.0
+% * @date 2024-10-04
+% */
+classdef VehiclePlotter
+    methods (Static)
+        %/**
+        % * @brief Computes the four corners of a vehicle based on its position and orientation.
+        % *
+        % * This method calculates the (X, Y) coordinates of the vehicle's four corners, taking into account
+        % * whether the vehicle is a tractor, passenger vehicle, or trailer. It considers the vehicle's
+        % * dimensions, steering angle, and number of tires per axle to accurately represent its geometry.
+        % *
+        % * @param x Position of the vehicle along the X-axis (center for tractor/passenger, hitch point for trailer).
+        % * @param y Position of the vehicle along the Y-axis (center for tractor/passenger, hitch point for trailer).
+        % * @param theta Orientation angle of the vehicle in radians.
+        % * @param vehicleParams Structure containing vehicle parameters such as length, width, wheel dimensions, wheelbase, and number of axles.
+        % * @param isTractor Boolean indicating if the vehicle is a tractor.
+        % * @param isPassengerVehicle Boolean indicating if the vehicle is a passenger vehicle.
+        % * @param steeringWheelAngle Steering angle of the vehicle's wheel in degrees.
+        % * @param numTiresPerAxle Number of tires per axle.
+        % *
+        % * @return corners 4x2 matrix containing the (X, Y) coordinates of the vehicle's rectangle corners.
+        % *
+        % * @throws Error if "trailerHitchDistance" is not less than "length" for trailers.
+        % */
+        function corners = getVehicleCorners(x, y, theta, vehicleParams, isTractor, steeringWheelAngle, numTiresPerAxle)
+            % getVehicleCorners computes the four corners of a vehicle.
+            %
+            % Inputs:
+            %   x, y - Position of the vehicle (center for tractor/passenger, hitch point for trailer)
+            %   theta - Orientation angle in radians
+            %   vehicleParams - Struct containing vehicle parameters
+            %   isTrailer - Boolean indicating if the vehicle is a tractor
+            %   isTractor - Boolean indicating if the vehicle is a passenger vehicle
+            %   steeringWheelAngle - Steering angle in degrees
+            %   numTiresPerAxle - Number of tires per axle
+            %
+            % Output:
+            %   corners - 4x2 matrix containing the (X, Y) coordinates of the rectangle corners
+
+            % Extract parameters from vehicleParams
+            length = vehicleParams.length;
+            width = vehicleParams.width;
+            wheelWidth = vehicleParams.wheelWidth;
+            wheelHeight = vehicleParams.wheelHeight;
+            wheelbase = vehicleParams.wheelbase;
+
+            % === Hardcode trailerHitchDistance to 2.620 meters ===
+            trailerHitchDistance = 1.310 * 2;
+            % Calculate the remaining length of the trailer
+            remainingLength = length - trailerHitchDistance;
+
+            % Initialize localCorners based on vehicle type
+            if ~isTractor
+                % === Trailer Corner Calculation ===
+
+                % Validate remainingLength
+                if remainingLength <= 0
+                    error('For trailers, "trailerHitchDistance" must be less than "length".');
+                end
+
+                % Define the rectangle corners in local trailer coordinates
+                % Starting from hitch position (0,0), extend backward along X-axis by remainingLength
+                % Order: front-left (hitch), front-right, back-right, back-left
+                localCorners = [trailerHitchDistance, -remainingLength, -remainingLength, trailerHitchDistance;
+                                -width/2, -width/2, width/2, width/2];
+            else
+                % === Tractor or Passenger Vehicle Corner Calculation ===
+                % Front of the vehicle is at (0, 0), extend back by 'length' along X-axis
+                % Order: front-left, front-right, back-right, back-left
+                localCorners = [0, -length, -length, 0;
+                                -width/2, -width/2, width/2, width/2];
+            end
+
+            % Rotate the corners
+            R = [cos(theta), -sin(theta); sin(theta), cos(theta)];
+            rotatedCorners = R * localCorners;
+
+            % Translate the corners to the vehicle position
+            translatedCornersX = rotatedCorners(1, :) + x;
+            translatedCornersY = rotatedCorners(2, :) + y;
+
+            % Combine X and Y into a single matrix
+            corners = [translatedCornersX; translatedCornersY]';
+
+            % === Input Validation ===
+            if size(corners, 1) ~= 4 || size(corners, 2) ~= 2
+                error('getVehicleCorners:InvalidOutput', 'The corners matrix must be a 4x2 matrix of (X, Y) coordinates.');
+            end
+        end
+
+        %/**
+        % * @brief Plots the vehicle on the given axes.
+        % *
+        % * This method renders the vehicle's body, axles, wheels, and other components based on its position,
+        % * orientation, and parameters. It differentiates between tractors, passenger vehicles, and trailers
+        % * to accurately depict their respective geometries.
+        % *
+        % * @param ax Handle to the axes where the vehicle will be plotted.
+        % * @param x Position of the vehicle along the X-axis.
+        % * @param y Position of the vehicle along the Y-axis.
+        % * @param theta Orientation angle of the vehicle in radians.
+        % * @param vehicleParams Structure containing vehicle parameters such as length, width, wheel dimensions, wheelbase, and number of axles.
+        % * @param color Color code for the vehicle plot (e.g., 'r' for red).
+        % * @param isTractor Boolean indicating if the vehicle is a tractor.
+        % * @param isPassengerVehicle Boolean indicating if the vehicle is a passenger vehicle.
+        % * @param steeringWheelAngle Steering angle of the vehicle's wheel in degrees.
+        % * @param numTiresPerAxle Number of tires per axle.
+        % * @param numAxles Number of axles on the vehicle.
+        % *
+        % * @return None
+        % */
+        function h = plotVehicle(ax, x, y, theta, vehicleParams, color, isTractor, isPassengerVehicle, steeringWheelAngle, numTiresPerAxle, numAxles)
+            % Extract parameters from vehicleParams
+            length = vehicleParams.length;
+            width = vehicleParams.width;
+            wheelWidth = vehicleParams.wheelHeight;
+            wheelHeight = vehicleParams.wheelWidth;
+            wheelbase = vehicleParams.wheelbase;
+
+            if (~isTractor && ~isPassengerVehicle)
+                trailerHitchDistance = vehicleParams.HitchDistance;
+                remainingLength = length - trailerHitchDistance;
+                localCorners = [trailerHitchDistance, -remainingLength, -remainingLength, trailerHitchDistance, trailerHitchDistance;
+                                -width/2, -width/2, width/2, width/2, -width/2];
+                baseOffset = -remainingLength/2;
+            else
+                localCorners = [0, -length, -length, 0, 0;
+                                -width/2, -width/2, width/2, width/2, -width/2];
+                baseOffset = -length/2;
+            end
+
+            R = [cos(theta), -sin(theta); sin(theta), cos(theta)];
+            rotatedCorners = R * localCorners;
+
+            % Translate the corners to the vehicle position
+            translatedCornersX = rotatedCorners(1, :) + x;
+            translatedCornersY = rotatedCorners(2, :) + y;
+
+            % Plot the vehicle body
+            hBody = plot(ax, translatedCornersX, translatedCornersY, color, 'LineWidth', 2);
+            h = hBody;
+
+            % Compute axle positions along the length of the vehicle
+            axlePositions = linspace(-length/2 + wheelHeight/2, length/2 - wheelHeight/2, numAxles);
+
+            % Plot axles and wheels
+            for axleIndex = 1:numAxles
+                axlePos = axlePositions(axleIndex);
+                if isTractor && axleIndex == numAxles % Front axle for tractor
+                    steeringAngle = steeringWheelAngle / 20;
+                else
+                    steeringAngle = 0;
+                end
+            end
+
+            if isTractor
+                if numAxles == 1
+                    % Tractor rear axle
+                    h = [h, VehiclePlotter.plotAxleAndWheels(ax, x - length/2 * cos(theta), y - length/2 * sin(theta), theta, -length/2 + vehicleParams.axleSpacing, width, wheelWidth, wheelHeight, 0, numTiresPerAxle, vehicleParams.trackWidth)];
+                elseif numAxles == 2
+                    % Tractor rear axle
+                    h = [h, VehiclePlotter.plotAxleAndWheels(ax, x - length/2 * cos(theta), y - length/2 * sin(theta), theta, -length/2 + vehicleParams.axleSpacing, width, wheelWidth, wheelHeight, 0, numTiresPerAxle, vehicleParams.trackWidth)];
+                    % Tractor middle axle
+                    h = [h, VehiclePlotter.plotAxleAndWheels(ax, x - length/2 * cos(theta), y - length/2 * sin(theta), theta, -length/2 + 2*vehicleParams.axleSpacing, width, wheelWidth, wheelHeight, 0, numTiresPerAxle, vehicleParams.trackWidth)];
+                end
+                % Tractor front axle
+                h = [h, VehiclePlotter.plotAxleAndWheels(ax, x - length/2 * cos(theta), y - length/2 * sin(theta), theta, -length/2 + vehicleParams.axleSpacing + wheelbase, width, wheelWidth, wheelHeight, steeringWheelAngle, 2, vehicleParams.trackWidth)];
+            elseif isPassengerVehicle
+                h = [h, VehiclePlotter.plotAxleAndWheels(ax, x - length/2 * cos(theta), y - length/2 * sin(theta), theta, -length/2 + vehicleParams.axleSpacing, width, wheelWidth, wheelHeight, 0, numTiresPerAxle, vehicleParams.trackWidth)];
+                % Passenger Vehicle front axle
+                h = [h, VehiclePlotter.plotAxleAndWheels(ax, x - length/2 * cos(theta), y - length/2 * sin(theta), theta, -length/2 + vehicleParams.axleSpacing + wheelbase, width, wheelWidth, wheelHeight, steeringWheelAngle, 2, vehicleParams.trackWidth)];
+            else
+                if numAxles == 1
+                    % Trailer rear axle
+                    h = [h, VehiclePlotter.plotAxleAndWheels(ax, x - remainingLength/2 * cos(theta), y - remainingLength/2 * sin(theta), theta, -remainingLength/2 + vehicleParams.axleSpacing, width, wheelWidth, wheelHeight, 0, numTiresPerAxle, vehicleParams.trackWidth)];
+                elseif numAxles == 2
+                    % Trailer rear axle
+                    h = [h, VehiclePlotter.plotAxleAndWheels(ax, x - remainingLength/2 * cos(theta), y - remainingLength/2 * sin(theta), theta, -remainingLength/2 + vehicleParams.axleSpacing, width, wheelWidth, wheelHeight, 0, numTiresPerAxle, vehicleParams.trackWidth)];
+                    % Trailer middle axle
+                    h = [h, VehiclePlotter.plotAxleAndWheels(ax, x - remainingLength/2 * cos(theta), y - remainingLength/2 * sin(theta), theta, -remainingLength/2 + 2*vehicleParams.axleSpacing, width, wheelWidth, wheelHeight, 0, numTiresPerAxle, vehicleParams.trackWidth)];
+                elseif numAxles == 3
+                    % Trailer rear axle
+                    h = [h, VehiclePlotter.plotAxleAndWheels(ax, x - remainingLength/2 * cos(theta), y - remainingLength/2 * sin(theta), theta, -remainingLength/2 + vehicleParams.axleSpacing, width, wheelWidth, wheelHeight, 0, numTiresPerAxle, vehicleParams.trackWidth)];
+                    % Trailer middle axle
+                    h = [h, VehiclePlotter.plotAxleAndWheels(ax, x - remainingLength/2 * cos(theta), y - remainingLength/2 * sin(theta), theta, -remainingLength/2 + 2*vehicleParams.axleSpacing, width, wheelWidth, wheelHeight, 0, numTiresPerAxle, vehicleParams.trackWidth)];
+                    % Trailer middle axle
+                    h = [h, VehiclePlotter.plotAxleAndWheels(ax, x - remainingLength/2 * cos(theta), y - remainingLength/2 * sin(theta), theta, -remainingLength/2 + 3*vehicleParams.axleSpacing, width, wheelWidth, wheelHeight, 0, numTiresPerAxle, vehicleParams.trackWidth)];
+                elseif numAxles == 4
+                    % Trailer rear axle
+                    h = [h, VehiclePlotter.plotAxleAndWheels(ax, x - remainingLength/2 * cos(theta), y - remainingLength/2 * sin(theta), theta, -remainingLength/2 + vehicleParams.axleSpacing, width, wheelWidth, wheelHeight, 0, numTiresPerAxle, vehicleParams.trackWidth)];
+                    % Trailer middle axle
+                    h = [h, VehiclePlotter.plotAxleAndWheels(ax, x - remainingLength/2 * cos(theta), y - remainingLength/2 * sin(theta), theta, -remainingLength/2 + 2*vehicleParams.axleSpacing, width, wheelWidth, wheelHeight, 0, numTiresPerAxle, vehicleParams.trackWidth)];
+                    % Trailer middle axle
+                    h = [h, VehiclePlotter.plotAxleAndWheels(ax, x - remainingLength/2 * cos(theta), y - remainingLength/2 * sin(theta), theta, -remainingLength/2 + 3*vehicleParams.axleSpacing, width, wheelWidth, wheelHeight, 0, numTiresPerAxle, vehicleParams.trackWidth)];
+                    % Trailer middle axle
+                    h = [h, VehiclePlotter.plotAxleAndWheels(ax, x - remainingLength/2 * cos(theta), y - remainingLength/2 * sin(theta), theta, -remainingLength/2 + 4*vehicleParams.axleSpacing, width, wheelWidth, wheelHeight, 0, numTiresPerAxle, vehicleParams.trackWidth)];
+                elseif numAxles == 5
+                    % Trailer rear axle
+                    h = [h, VehiclePlotter.plotAxleAndWheels(ax, x - remainingLength/2 * cos(theta), y - remainingLength/2 * sin(theta), theta, -remainingLength/2 + vehicleParams.axleSpacing, width, wheelWidth, wheelHeight, 0, numTiresPerAxle, vehicleParams.trackWidth)];
+                    % Trailer middle axle
+                    h = [h, VehiclePlotter.plotAxleAndWheels(ax, x - remainingLength/2 * cos(theta), y - remainingLength/2 * sin(theta), theta, -remainingLength/2 + 2*vehicleParams.axleSpacing, width, wheelWidth, wheelHeight, 0, numTiresPerAxle, vehicleParams.trackWidth)];
+                    % Trailer middle axle
+                    h = [h, VehiclePlotter.plotAxleAndWheels(ax, x - remainingLength/2 * cos(theta), y - remainingLength/2 * sin(theta), theta, -remainingLength/2 + 3*vehicleParams.axleSpacing, width, wheelWidth, wheelHeight, 0, numTiresPerAxle, vehicleParams.trackWidth)];
+                    % Trailer middle axle
+                    h = [h, VehiclePlotter.plotAxleAndWheels(ax, x - remainingLength/2 * cos(theta), y - remainingLength/2 * sin(theta), theta, -remainingLength/2 + 4*vehicleParams.axleSpacing, width, wheelWidth, wheelHeight, 0, numTiresPerAxle, vehicleParams.trackWidth)];
+                    % Trailer middle axle
+                    h = [h, VehiclePlotter.plotAxleAndWheels(ax, x - remainingLength/2 * cos(theta), y - remainingLength/2 * sin(theta), theta, -remainingLength/2 + 5*vehicleParams.axleSpacing, width, wheelWidth, wheelHeight, 0, numTiresPerAxle, vehicleParams.trackWidth)];
+                end
+            end
+
+            geom.axles = geom.axles(1:axleIdx-1);
+            geom.wheels = geom.wheels(1:axleIdx-1);
+        end
+
+        %/**
+        % * @brief Plots the axle and associated wheels on the given axes.
+        % *
+        % * This helper method renders an axle line and the corresponding wheels based on the vehicle's orientation
+        % * and position. It supports vehicles with different numbers of tires per axle.
+        % *
+        % * @param ax Handle to the axes where the axle and wheels will be plotted.
+        % * @param x X-coordinate of the vehicle's reference point.
+        % * @param y Y-coordinate of the vehicle's reference point.
+        % * @param theta Orientation angle of the vehicle in radians.
+        % * @param axlePos Position of the axle relative to the vehicle's reference point.
+        % * @param width Width of the vehicle.
+        % * @param wheelHeight Height of the wheels.
+        % * @param wheelWidth Width of the wheels.
+        % * @param steeringWheelAngle Steering angle of the wheel in degrees.
+        % * @param numTiresPerAxle Number of tires per axle.
+        % *
+        % * @return None
+        % */
+        function h = plotAxleAndWheels(ax, x, y, theta, axlePos, width, wheelWidth, wheelHeight, steeringWheelAngle, numTiresPerAxle, trackWidth)
+            % Define the axle line
+            axleX = [-width/2, width/2];
+            axleY = [0, 0];
+
+            % Position the axle
+            axlePosX = x + axlePos * cos(theta);
+            axlePosY = y + axlePos * sin(theta);
+            R = [cos(theta), -sin(theta); sin(theta), cos(theta)];
+            axleEnds = R * [axleX; axleY] + [axlePosX; axlePosY];
+
+            % Vector perpendicular to the vehicle heading (points to the left)
+            perpVec = [-sin(theta); cos(theta)];
+
+            % Plot the axle and store the handle
+            hAxle = plot(ax, rotatedAxleEnds(1, :), rotatedAxleEnds(2, :), 'k', 'LineWidth', 2);
+            wheelHandles = [];
+
+            % Plot the axle and store the handle
+            hAxle = plot(ax, [leftEnd(1) rightEnd(1)], [leftEnd(2) rightEnd(2)], 'k', 'LineWidth', 2);
+            wheelHandles = [];
+
+            % Convert steering angle from degrees to radians
+            phi = deg2rad(steeringWheelAngle);
+
+            % Base wheel orientation
+            wheelTheta = theta + phi;
+
+            % Wheel centers for a single wheel on each side
+            leftWheelCenter  = axleCenter + (trackWidth/2) * perpVec;
+            rightWheelCenter = axleCenter - (trackWidth/2) * perpVec;
+
+            % Offset distance for dual wheels (perpendicular to wheel orientation)
+            dualOffset = 0.5;  % metres
+
+            offsetVec = dualOffset * [cos(wheelTheta + pi/2); sin(wheelTheta + pi/2)];
+
+            if numTiresPerAxle == 2
+                % Plot left tire with positive offset
+                wheelHandles(end+1) = VehiclePlotter.plotWheel(ax, ...
+                    rotatedAxleEnds(1, 1) + (((width - trackWidth) / 2) * cos(offsetAngle)), ...
+                    rotatedAxleEnds(2, 1) + (((width - trackWidth) / 2) * sin(offsetAngle)), ...
+                    wheelWidth, ...
+                    wheelHeight, ...
+                    theta + phi, ...
+                    'k');
+
+                % Plot right tire with negative offset
+                wheelHandles(end+1) = VehiclePlotter.plotWheel(ax, ...
+                    rotatedAxleEnds(1, 2) - (((width - trackWidth) / 2) * cos(offsetAngle)), ...
+                    rotatedAxleEnds(2, 2) - (((width - trackWidth) / 2) * sin(offsetAngle)), ...
+                    wheelWidth, ...
+                    wheelHeight, ...
+                    theta + phi, ...
+                    'k');
+            else
+                % Handle cases with more than 2 tires per axle if necessary
+                % For example, duplicate the above two plots or adjust as needed
+                % Example for 4 tires:
+                wheelHandles(end+1) = VehiclePlotter.plotWheel(ax, ...
+                    rotatedAxleEnds(1, 1) + (((width - trackWidth) / 2) * cos(offsetAngle)),...
+                    rotatedAxleEnds(2, 1) + (((width - trackWidth) / 2) * sin(offsetAngle)), ...
+                    wheelWidth, ...
+                    wheelHeight, ...
+                    theta + phi, ...
+                    'k');
+                wheelHandles(end+1) = VehiclePlotter.plotWheel(ax, ...
+                    rotatedAxleEnds(1, 2) - (((width - trackWidth) / 2) * cos(offsetAngle)), ...
+                    rotatedAxleEnds(2, 2) - (((width - trackWidth) / 2) * sin(offsetAngle)), ...
+                    wheelWidth, ...
+                    wheelHeight, ...
+                    theta + phi, ...
+                    'k');
+                wheelHandles(end+1) = VehiclePlotter.plotWheel(ax, ...
+                    rotatedAxleEnds(1, 1) + (((width - trackWidth) / 2) * cos(offsetAngle)) + offsetX_positive, ...
+                    rotatedAxleEnds(2, 1) + (((width - trackWidth) / 2) * sin(offsetAngle)) + offsetY_positive, ...
+                    wheelWidth, ...
+                    wheelHeight, ...
+                    theta + phi, ...
+                    'k');
+                wheelHandles(end+1) = VehiclePlotter.plotWheel(ax, ...
+                    rotatedAxleEnds(1, 2) - (((width - trackWidth) / 2) * cos(offsetAngle)) + offsetX_negative, ...
+                    rotatedAxleEnds(2, 2) - (((width - trackWidth) / 2) * sin(offsetAngle)) + offsetY_negative, ...
+                    wheelWidth, ...
+                    wheelHeight, ...
+                    theta + phi, ...
+                    'k');
+            end
+
+            % Set axis equal for proper visualization
+            axis equal;
+            h = [hAxle, wheelHandles];
+        end
+
+        %/**
+        % * @brief Plots an individual wheel on the given axes.
+        % *
+        % * This helper method renders a wheel as a filled rectangle based on its position, dimensions, and orientation.
+        % *
+        % * @param ax Handle to the axes where the wheel will be plotted.
+        % * @param x X-coordinate of the wheel's center.
+        % * @param y Y-coordinate of the wheel's center.
+        % * @param wheelWidth Width of the wheel.
+        % * @param wheelHeight Height of the wheel.
+        % * @param theta Orientation angle of the wheel in radians.
+        % * @param color Color code for the wheel fill.
+        % *
+        % * @return None
+        % */
+        function h = plotWheel(ax, x, y, wheelWidth, wheelHeight, theta, color)
+            % Define a rectangle for the wheel
+            wheelX = [-wheelWidth/2, wheelWidth/2, wheelWidth/2, -wheelWidth/2, -wheelWidth/2];
+            wheelY = [-wheelHeight/2, -wheelHeight/2, wheelHeight/2, wheelHeight/2, -wheelHeight/2];
+
+            % Rotate the wheel
+            R = [cos(theta), -sin(theta); sin(theta), cos(theta)];
+            rotatedWheel = R * [wheelX; wheelY];
+
+            % Translate the wheel
+            translatedWheelX = rotatedWheel(1, :) + x;
+            translatedWheelY = rotatedWheel(2, :) + y;
+
+            % Plot the wheel and return the handle for easier updates
+            h = fill(ax, translatedWheelX, translatedWheelY, color);
+        end
+
+        %/**
+        % * @brief Plots the hitch joint on the given axes.
+        % *
+        % * Marks the hitch joint point where a trailer is attached to a tractor or another vehicle.
+        % *
+        % * @param ax Handle to the axes where the hitch joint will be plotted.
+        % * @param x X-coordinate of the vehicle's reference point.
+        % * @param y Y-coordinate of the vehicle's reference point.
+        % * @param theta Orientation angle of the vehicle in radians.
+        % * @param length Length of the vehicle.
+        % * @param color Color code for the hitch joint marker.
+        % *
+        % * @return None
+        % */
+        function plotHitchJoint(ax, x, y, theta, length, color)
+            % Calculate the hitch joint position
+            hitchX = x - length/2 * cos(theta);
+            hitchY = y - length/2 * sin(theta);
+
+            % Plot the hitch joint
+            plot(ax, hitchX, hitchY, 'o', 'Color', color, 'MarkerFaceColor', color, 'MarkerSize', 6);
+        end
+
+        %/**
+        % * @brief Plots the center of gravity (CoG) on the given axes.
+        % *
+        % * This method marks the CoG of the vehicle with distinct markers for better visualization.
+        % *
+        % * @param ax Handle to the axes where the CoG will be plotted.
+        % * @param x X-coordinate of the vehicle's reference point.
+        % * @param y Y-coordinate of the vehicle's reference point.
+        % * @param cogX X-offset of the CoG from the vehicle's reference point.
+        % * @param cogY Y-offset of the CoG from the vehicle's reference point.
+        % * @param color Color code for the CoG markers.
+        % *
+        % * @return None
+        % */
+        function plotCoG(ax, x, y, cogX, cogY, color)
+            % Calculate the global position of the CoG
+            globalX = x + cogX;
+            globalY = y + cogY;
+
+            % Plot the CoG as a distinct marker
+            plot(ax, globalX, globalY, 'x', 'Color', color, 'MarkerSize', 10, 'LineWidth', 2);
+            % hold(ax, 'on');
+            plot(ax, globalX, globalY, 'o', 'Color', color, 'MarkerFaceColor', color, 'MarkerSize', 6);
+            % hold(ax, 'off');
+        end
+    end
+end