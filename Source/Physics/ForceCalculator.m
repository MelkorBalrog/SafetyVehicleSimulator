%/**
% * @file ForceCalculator.m
% * @brief Calculates various forces acting on the vehicle and trailer,
% *        including the effects of wind-induced yaw moments on the trailer's yaw dynamics.
% *        Now correctly includes the wind's effect on the trailer's yaw angle (Psi).
% *        Integrated braking functionality to handle deceleration.
% *
% * This version has additional optional calculations at the end of `calculateForces`
% * to enhance rollover and jackknife detection by combining roll rate and hitch angle dynamics.
% *
% * @author Miguel Marina
 % */
% ============================================================================
% Module Interface
% Constructor:
%   obj = ForceCalculator(vehicleType, mass, friction, velocity, dragCoeff, airDensity, frontalArea, sideArea, sideForceCoeff, ...
%                          turnRadius, loadDist, cog, h_CoG, angularVel, slopeAngle, trackWidth, wheelbase, tireModel, suspensionModel, trailerInertia, dt, trailerMass, trailerWheelbase, numTrailerTires, trailerBoxMasses, tireModelFlag, highFidelityTireModel, windVector, brakeSystem, [wheelSpeeds, wheelRadius, wheelInertia])
% Public Methods:
%   calculateForces(vehicleState): computes forces and moments, updates internal containers
%   getFilteredForces(): returns filtered force map
%   updateWheelSpeeds(dt, engineTorque, brakeTorque): updates wheel angular speeds
%   setFlatTire(flatTireIndices): simulate flat tires
% Properties:
%   Stores vehicle, trailer, tire, suspension, wind, and braking parameters
%
% Dependencies:
%   SuspensionModel: for suspension forces/moments
%   BrakeSystem: for braking force computation
%   TireModel/HighFidelityModel: for tire force calculations
%   containers.Map for dynamic force storage
%
% Bottlenecks:
%   - Loops over tires for force calculations (unvectorized)
%   - Repeated trigonometric and matrix operations inside loops
%   - Extensive conditional branching for vehicle types
%   - Use of containers.Map introduces dynamic field access overhead
%
% Proposed Optimizations:
%   - Vectorize per-tire force computations, replacing loops with array operations
%   - Precompute constant rotation matrices and reuse
%   - Replace containers.Map with pre-allocated struct or arrays for fixed fields
%   - Consolidate duplicate code paths for tractor, tractor-trailer, passenger
%   - Approximate aerodynamic forces using polynomial fits or lookup tables
%   - Use built-in MATLAB vectorization to compute drag/side forces in bulk
% ============================================================================
% Embedded Systems Best Practices:
%   - Pre-allocate and recycle all data buffers to avoid heap allocations
%   - Use fixed-size structs/arrays instead of dynamic containers or grows
%   - Pool objects and reuse memory for repeated simulation calls
%   - Minimize MATLAB function calls in hot loops; inline small routines
%   - Eliminate or gate off debug/fprintf statements under a compile-time flag
%   - Employ fixed-point arithmetic or lower precision floats where tolerable
%   - Use lookup tables for nonlinear functions (tire curves, aero drag)
%   - Avoid branching inside loops; replace with vectorized masks
%   - Precompute and cache constant matrices/coefficients outside time-critical loops
%   - Consider generating MEX or C code for critical inner loops via MATLAB Coder
% ============================================================================
classdef ForceCalculator
    properties
        % ----------------------------------------------------------------
        %  Existing Properties (unchanged)
        % ----------------------------------------------------------------
        vehicleType              % 'tractor-trailer', 'tractor', or 'passenger'
        enableSpeedController
        vehicleMass
        frictionCoefficient
        velocity                 % [u; v; w] in vehicle frame (m/s)
        dragCoefficient
        airDensity
        frontalArea
        sideArea                 % Side area (m²)
        sideForceCoefficient     % Side force coefficient (dimensionless)
        turnRadius
        loadDistribution         % Matrix [x, y, z, load (N), contact area (m²)]
        centerOfGravity          % [x; y; z] in vehicle frame (m)
        h_CoG                    % Height of center of gravity of the tractor (m)
        h_CoG_trailer            % Height of center of gravity of the trailer (m)
        angularVelocity          % [p; q; r] in vehicle frame (rad/s)
<<<<<<< HEAD
        inertia = zeros(1,3)     % [Ixx, Iyy, Izz] (kg·m²)
=======
        inertia = zeros(1,3)     % [Ixx, Iyy, Izz] (kg·m²)
>>>>>>> 6c7116cf
        gravity                  % Gravitational acceleration (m/s²)
        slopeAngle               % Slope angle (radians)
        calculatedForces         % struct to store calculated forces and moments
        orientation              % Orientation angle (theta) in radians

        trackWidth
        wheelbase
        steeringAngle
        C_alpha_front            % Front cornering stiffness (N/rad)
        C_alpha_rear             % Rear cornering stiffness (N/rad)
        massFront
        massRear
        tireModel                % Struct (simple) or high-fidelity tire model object
        suspensionModel          % Instance of suspension model
        trailerRollAngle
        trailerPitchAngle

        % --- Trailer Yaw Dynamics ---
        trailerPsi               % Current yaw angle of the trailer (radians)
        trailerOmega             % Current yaw angular velocity of the trailer (rad/s)
        trailerPosition          % Current [x; y; z] in global frame (m)
        trailerInertia           % Trailer's moment of inertia (yaw axis) (kg·m²)
        dt                       % Time step for integration (s)

        % --- Trailer ---
        trailerMass
        trailerWheelbase
        numTrailerTires
        trailerBoxMasses

        % --- Adjusted Tire Parameters ---
        mu_tires                 % Adjusted friction coefficients per tractor tire
        mu_tires_trailer         % Adjusted friction coefficients per trailer tire

        % Simple tire model parameters
        B_tires
        C_tires
        D_tires
        E_tires
        % High-fidelity tire model parameters
        pCx1_tires
        pDx1_tires
        pDx2_tires
        pEx1_tires
        pEx2_tires
        pEx3_tires
        pEx4_tires
        pKx1_tires
        pKx2_tires
        pKx3_tires
        pCy1_tires
        pDy1_tires
        pDy2_tires
        pEy1_tires
        pEy2_tires
        pEy3_tires
        pEy4_tires
        pKy1_tires
        pKy2_tires
        pKy3_tires
        rollingResistanceCoefficients % Rolling resistance per tire

        % --- Tire Model Selection ---
        tireModelFlag
        highFidelityTireModel

        % --- Flat Tire Simulation ---
        flatTireIndices

        % --- Additional Properties ---
        jointForce   % Only relevant for passenger vehicles

        % --- Wind Vector ---
        windVector   % [wind_u; wind_v; wind_w] in global frame (m/s)

        % --- Braking System ---
        brakeSystem
        brakingForce % Current braking force (N)

        % --- Filtering ---
        forceBuffers
        filterWindowSize
        calculatedForces_filtered % struct to store filtered forces

        % --- Slip Ratio Props ---
        wheelSpeeds     % wheel angular speeds [rad/s] per wheel
        wheelRadius     % wheel radius (m)
        wheelInertia    % wheel inertia (kg·m²)
    end

    methods
        %% Constructor
        function obj = ForceCalculator(vehicleType, mass, friction, velocity, ...
                dragCoeff, airDensity, frontalArea, sideArea, sideForceCoeff, ...
                turnRadius, loadDist, cog, h_CoG, angularVel, slopeAngle, ...
                trackWidth, wheelbase, tireModel, suspensionModel, trailerInertia, ...
                dt, trailerMass, trailerWheelbase, numTrailerTires, trailerBoxMasses, ...
                tireModelFlag, highFidelityTireModel, windVector, brakeSystem, varargin)
            % Constructor for ForceCalculator
            %
            % Preserves all original parameters, plus optional 'wheelSpeeds, wheelRadius, wheelInertia'
            % if given via varargin.

<<<<<<< HEAD
            % Validate vehicleType using codegen friendly syntax
            validTractorTrailer   = strcmp(vehicleType, 'tractor-trailer');
            validTractor          = strcmp(vehicleType, 'tractor');
            validPassenger        = strcmp(vehicleType, 'passenger');
            if ~(validTractorTrailer || validTractor || validPassenger)
                error('vehicleType must be ''tractor-trailer'', ''tractor'', or ''passenger''.');
            end
            obj.vehicleType = vehicleType;
=======
            % Validate vehicleType using codegen friendly syntax
            validTractorTrailer   = strcmp(vehicleType, 'tractor-trailer');
            validTractor          = strcmp(vehicleType, 'tractor');
            validPassenger        = strcmp(vehicleType, 'passenger');
            if ~(validTractorTrailer || validTractor || validPassenger)
                error('vehicleType must be ''tractor-trailer'', ''tractor'', or ''passenger''.');
            end
            obj.vehicleType = vehicleType;
>>>>>>> 6c7116cf

            % Assign main properties
            obj.vehicleMass         = mass;
            obj.frictionCoefficient = friction;
            obj.velocity            = velocity;     % [u; v; w]
            obj.dragCoefficient     = dragCoeff;
            obj.airDensity          = airDensity;
            obj.frontalArea         = frontalArea;
            obj.sideArea            = sideArea;
            obj.sideForceCoefficient= sideForceCoeff;
            obj.turnRadius          = turnRadius;
            obj.loadDistribution    = loadDist;     % [x, y, z, load(N), contactArea(m²)]
            obj.centerOfGravity     = cog;
            obj.h_CoG               = h_CoG;
            obj.h_CoG_trailer       = h_CoG;        % By default, same for trailer
            obj.angularVelocity     = angularVel;   % [p; q; r]
            obj.slopeAngle          = slopeAngle;
            obj.trackWidth          = trackWidth;
            obj.wheelbase           = wheelbase;
            obj.gravity             = 9.81;         % m/s²
            % Initialize calculated forces struct with zero values
<<<<<<< HEAD
            forceKeys = {'hitch','hitchLateralForce','F_drag_global','F_side_global',...
                         'momentZ_wind','traction','traction_force','M_z','momentZ',...
                         'F_y_total','momentRoll','totalForce','F_y_trailer','momentZ_trailer',...
                         'F_total_trailer_local','F_total_trailer_global','yawMoment_trailer',...
                         'momentRoll_trailer','trailerPsi','trailerOmega','rolloverRiskIndex',...
                         'jackknifeRiskIndex','braking'};
            obj.calculatedForces = struct( ...
                'hitch', zeros(3,1), 'hitchLateralForce', 0, 'F_drag_global', 0, 'F_side_global', 0, ...
                'momentZ_wind', 0, 'traction', zeros(3,1), 'traction_force', zeros(3,1), 'M_z', 0, 'momentZ', 0, ...
                'F_y_total', 0, 'momentRoll', 0, 'totalForce', zeros(3,1), 'F_y_trailer', 0, 'momentZ_trailer', 0, ...
                'F_total_trailer_local', zeros(3,1), 'F_total_trailer_global', zeros(3,1), 'yawMoment_trailer', 0, ...
                'momentRoll_trailer', 0, 'trailerPsi', 0, 'trailerOmega', 0, 'rolloverRiskIndex', 0, ...
                'jackknifeRiskIndex', 0, 'braking', zeros(3,1) );
=======
            forceKeys = {'hitch','hitchLateralForce','F_drag_global','F_side_global',...
                         'momentZ_wind','traction','traction_force','M_z','momentZ',...
                         'F_y_total','momentRoll','totalForce','F_y_trailer','momentZ_trailer',...
                         'F_total_trailer_local','F_total_trailer_global','yawMoment_trailer',...
                         'momentRoll_trailer','trailerPsi','trailerOmega','rolloverRiskIndex',...
                         'jackknifeRiskIndex','braking'};
            obj.calculatedForces = struct( ...
                'hitch', zeros(3,1), 'hitchLateralForce', 0, 'F_drag_global', 0, 'F_side_global', 0, ...
                'momentZ_wind', 0, 'traction', zeros(3,1), 'traction_force', zeros(3,1), 'M_z', 0, 'momentZ', 0, ...
                'F_y_total', 0, 'momentRoll', 0, 'totalForce', zeros(3,1), 'F_y_trailer', 0, 'momentZ_trailer', 0, ...
                'F_total_trailer_local', zeros(3,1), 'F_total_trailer_global', zeros(3,1), 'yawMoment_trailer', 0, ...
                'momentRoll_trailer', 0, 'trailerPsi', 0, 'trailerOmega', 0, 'rolloverRiskIndex', 0, ...
                'jackknifeRiskIndex', 0, 'braking', zeros(3,1) );
>>>>>>> 6c7116cf
            obj.orientation         = 0;            % initial orientation
            obj.steeringAngle       = 0;
            obj.C_alpha_front       = 80000;        % example
            obj.C_alpha_rear        = 80000;        % example
            obj.tireModel           = tireModel;
            obj.suspensionModel     = suspensionModel;

            % --- Tire Model Selection ---
            if isempty(tireModelFlag)
                obj.tireModelFlag = 'simple';
            else
                obj.tireModelFlag = tireModelFlag;
            end
<<<<<<< HEAD
            coeffsZero = struct('pCx1',0,'pDx1',0,'pDx2',0,'pEx1',0,'pEx2',0,...
                'pEx3',0,'pEx4',0,'pKx1',0,'pKx2',0,'pKx3',0,'pCy1',0,'pDy1',0,...
                'pDy2',0,'pEy1',0,'pEy2',0,'pEy3',0,'pEy4',0,'pKy1',0,'pKy2',0,...
                'pKy3',0);
            if isempty(highFidelityTireModel)
                obj.highFidelityTireModel = Pacejka96TireModel(coeffsZero);
            else
                obj.highFidelityTireModel = highFidelityTireModel;
            end
=======
            coeffsZero = struct('pCx1',0,'pDx1',0,'pDx2',0,'pEx1',0,'pEx2',0,...
                'pEx3',0,'pEx4',0,'pKx1',0,'pKx2',0,'pKx3',0,'pCy1',0,'pDy1',0,...
                'pDy2',0,'pEy1',0,'pEy2',0,'pEy3',0,'pEy4',0,'pKy1',0,'pKy2',0,...
                'pKy3',0);
            if isempty(highFidelityTireModel)
                obj.highFidelityTireModel = Pacejka96TireModel(coeffsZero);
            else
                obj.highFidelityTireModel = highFidelityTireModel;
            end
>>>>>>> 6c7116cf

            % --- Trailer Yaw Dynamics and Props ---
            if strcmp(vehicleType, 'tractor-trailer')
                obj.trailerPsi       = 0;
                obj.trailerOmega     = 0;
                obj.trailerPosition  = [0; 0; 0];
                if nargin < 21 || isempty(trailerInertia)
                    obj.trailerInertia = 10000;  % default trailer inertia
                    debugLog('Using default trailer inertia: %.2f kg·m²\n', obj.trailerInertia);
                else
                    obj.trailerInertia = trailerInertia;
                end
                if nargin < 22 || isempty(dt)
                    obj.dt = 0.01;  % default timestep
                    debugLog('Using default time step dt: %.4f s\n', obj.dt);
                else
                    obj.dt = dt;
                end

                % Must have trailerMass, trailerWheelbase, numTrailerTires
                if nargin >= 25
                    obj.trailerMass       = trailerMass;
                    obj.trailerWheelbase  = trailerWheelbase;
                    obj.numTrailerTires   = numTrailerTires;
                    if nargin >= 26
                        obj.trailerBoxMasses = trailerBoxMasses;
                    else
                        obj.trailerBoxMasses = [];
                    end
                else
                    error('Must provide trailer mass, wheelbase, and tire count for tractor-trailer.');
                end
            elseif strcmp(vehicleType, 'tractor') || strcmp(vehicleType, 'passenger')
<<<<<<< HEAD
                obj.trailerPsi       = [];
                obj.trailerOmega     = [];
                obj.trailerPosition  = [];
                obj.trailerInertia   = 0;
                obj.dt               = 0;
                obj.trailerMass      = 0;
                obj.trailerWheelbase = 0;
                if nargin >= 24
                    obj.numTrailerTires = numTrailerTires;
                else
                    obj.numTrailerTires = 0;
                end
                obj.trailerBoxMasses = [];
                if strcmp(vehicleType, 'passenger')
                    obj.jointForce = [0; 0; 0];
                end
=======
                obj.trailerPsi       = [];
                obj.trailerOmega     = [];
                obj.trailerPosition  = [];
                obj.trailerInertia   = 0;
                obj.dt               = 0;
                obj.trailerMass      = 0;
                obj.trailerWheelbase = 0;
                if nargin >= 24
                    obj.numTrailerTires = numTrailerTires;
                else
                    obj.numTrailerTires = 0;
                end
                obj.trailerBoxMasses = [];
                if strcmp(vehicleType, 'passenger')
                    obj.jointForce = [0; 0; 0];
                end
>>>>>>> 6c7116cf
            end

            % Initialize tire parameters
            obj = obj.initializeTireParameters();

            % Initialize friction and rolling-resistance coefficients
            numTires = size(obj.loadDistribution, 1);
            obj.mu_tires = obj.frictionCoefficient * ones(numTires, 1);
            if strcmp(obj.vehicleType, 'tractor-trailer') || strcmp(obj.vehicleType, 'tractor')
                obj.mu_tires_trailer = obj.frictionCoefficient * ones(obj.numTrailerTires, 1);
            else
                obj.mu_tires_trailer = [];
            end

            if strcmp(obj.vehicleType, 'tractor-trailer')
                obj.rollingResistanceCoefficients = 0.027 * ones(numTires, 1);
            else
                obj.rollingResistanceCoefficients = 0.015 * ones(numTires, 1);
            end

            % Initialize flat tire indices
            obj.flatTireIndices = [];

            % --- Wind Vector ---
            if nargin < 30 || isempty(windVector)
                obj.windVector = [0; 0; 0];
                warning('Wind vector not provided. Default [0;0;0].');
            else
                if numel(windVector) ~= 3
                    error('windVector must be [wind_u; wind_v; wind_w], 3 elements.');
                end
                obj.windVector = windVector(:);
            end

            % --- Braking System ---
            if isempty(brakeSystem)
                error('BrakeSystem instance must be provided.');
            else
                obj.brakeSystem = brakeSystem;
                obj.brakingForce = 0;
            end

            % Calculate axle masses and inertia
            if strcmp(obj.vehicleType, 'tractor-trailer') || strcmp(obj.vehicleType, 'tractor')
                [obj.massFront, obj.massRear] = obj.calculateAxleMasses();
                obj = obj.calculateInertia();
            elseif strcmp(obj.vehicleType, 'passenger')
                [obj.massFront, obj.massRear] = obj.calculateAxleMassesPassenger();
                obj.inertia = obj.calculateInertiaPassenger();
            end

            % --- Filter Setup ---
<<<<<<< HEAD
            obj.filterWindowSize = 5;
            % Pre-allocate force buffers and filtered forces for moving average (fixed-size)
            bufTemplate = struct('data', zeros(obj.filterWindowSize,1), 'sum', 0, 'index', 0, 'count', 0);
            obj.forceBuffers = struct( ...
                'hitch', bufTemplate, 'hitchLateralForce', bufTemplate, ...
                'F_drag_global', bufTemplate, 'F_side_global', bufTemplate, ...
                'momentZ_wind', bufTemplate, 'traction', bufTemplate, 'traction_force', bufTemplate, ...
                'M_z', bufTemplate, 'momentZ', bufTemplate, 'F_y_total', bufTemplate, 'momentRoll', bufTemplate, ...
                'totalForce', bufTemplate, 'F_y_trailer', bufTemplate, 'momentZ_trailer', bufTemplate, ...
                'F_total_trailer_local', bufTemplate, 'F_total_trailer_global', bufTemplate, 'yawMoment_trailer', bufTemplate, ...
                'momentRoll_trailer', bufTemplate, 'trailerPsi', bufTemplate, 'trailerOmega', bufTemplate, ...
                'rolloverRiskIndex', bufTemplate, 'jackknifeRiskIndex', bufTemplate, 'braking', bufTemplate);
            obj.calculatedForces_filtered = struct( ...
                'hitch', zeros(3,1), 'hitchLateralForce', 0, 'F_drag_global', 0, 'F_side_global', 0, ...
                'momentZ_wind', 0, 'traction', zeros(3,1), 'traction_force', zeros(3,1), 'M_z', 0, 'momentZ', 0, ...
                'F_y_total', 0, 'momentRoll', 0, 'totalForce', zeros(3,1), 'F_y_trailer', 0, 'momentZ_trailer', 0, ...
                'F_total_trailer_local', zeros(3,1), 'F_total_trailer_global', zeros(3,1), 'yawMoment_trailer', 0, ...
                'momentRoll_trailer', 0, 'trailerPsi', 0, 'trailerOmega', 0, 'rolloverRiskIndex', 0, ...
                'jackknifeRiskIndex', 0, 'braking', zeros(3,1) );
=======
            obj.filterWindowSize = 5;
            % Pre-allocate force buffers and filtered forces for moving average (fixed-size)
            bufTemplate = struct('data', zeros(obj.filterWindowSize,1), 'sum', 0, 'index', 0, 'count', 0);
            obj.forceBuffers = struct( ...
                'hitch', bufTemplate, 'hitchLateralForce', bufTemplate, ...
                'F_drag_global', bufTemplate, 'F_side_global', bufTemplate, ...
                'momentZ_wind', bufTemplate, 'traction', bufTemplate, 'traction_force', bufTemplate, ...
                'M_z', bufTemplate, 'momentZ', bufTemplate, 'F_y_total', bufTemplate, 'momentRoll', bufTemplate, ...
                'totalForce', bufTemplate, 'F_y_trailer', bufTemplate, 'momentZ_trailer', bufTemplate, ...
                'F_total_trailer_local', bufTemplate, 'F_total_trailer_global', bufTemplate, 'yawMoment_trailer', bufTemplate, ...
                'momentRoll_trailer', bufTemplate, 'trailerPsi', bufTemplate, 'trailerOmega', bufTemplate, ...
                'rolloverRiskIndex', bufTemplate, 'jackknifeRiskIndex', bufTemplate, 'braking', bufTemplate);
            obj.calculatedForces_filtered = struct( ...
                'hitch', zeros(3,1), 'hitchLateralForce', 0, 'F_drag_global', 0, 'F_side_global', 0, ...
                'momentZ_wind', 0, 'traction', zeros(3,1), 'traction_force', zeros(3,1), 'M_z', 0, 'momentZ', 0, ...
                'F_y_total', 0, 'momentRoll', 0, 'totalForce', zeros(3,1), 'F_y_trailer', 0, 'momentZ_trailer', 0, ...
                'F_total_trailer_local', zeros(3,1), 'F_total_trailer_global', zeros(3,1), 'yawMoment_trailer', 0, ...
                'momentRoll_trailer', 0, 'trailerPsi', 0, 'trailerOmega', 0, 'rolloverRiskIndex', 0, ...
                'jackknifeRiskIndex', 0, 'braking', zeros(3,1) );
>>>>>>> 6c7116cf

            % --- Optional wheel parameters via varargin ---
            if length(varargin) >= 3
                obj.wheelSpeeds  = varargin{1};
                obj.wheelRadius  = varargin{2};
                obj.wheelInertia = varargin{3};
            else
                obj.wheelSpeeds  = zeros(numTires, 1); % default
                obj.wheelRadius  = 0.3;               % default
                obj.wheelInertia = 1.0;               % default
            end
        end
        
        %% computeTireForces (vectorized lateral forces and yaw moment)
        function [F_y_total, M_z] = computeTireForces(obj, loads, contactAreas, u, v, r)
            numTires = numel(loads);
            xPos = obj.loadDistribution(:,1);
            a = obj.wheelbase/2;
            b = obj.wheelbase/2;
            alpha_front = obj.steeringAngle - atan2(v + a*r, u);
            alpha_rear  = -atan2(v - b*r, u);
            alpha = alpha_rear * ones(numTires,1);
            alpha(xPos>0) = alpha_front;
            mu_t = obj.mu_tires;
            if strcmp(obj.tireModelFlag, 'simple')
                D = mu_t .* loads;
                B = obj.B_tires;
                C = obj.C_tires;
                E = obj.E_tires;
                Fy = D .* sin(C .* atan(B .* alpha - E .* (B .* alpha - atan(B .* alpha))));
            else
                % High-fidelity tire model: compute per-tire forces sequentially
                Fy = zeros(numTires,1);
                for i = 1:numTires
                    Fy(i) = obj.highFidelityTireModel.calculateLateralForce(alpha(i), loads(i), i);
                end
            end
            F_y_total = sum(Fy);
            M_z = sum(xPos .* Fy);
        end

        %% Accessor for filtered forces
        function forces_filtered = getFilteredForces(obj)
            forces_filtered = obj.calculatedForces_filtered;
        end

        %% updateWheelSpeeds
        function obj = updateWheelSpeeds(obj, dt, engineTorque, brakeTorque)
            % Distributes torque among wheels, calculates angular accel

            nWheels = length(obj.wheelSpeeds);
            if nWheels == 0
                warning('No wheelSpeeds defined. updateWheelSpeeds skipped.');
                return;
            end

            % If wheelInertia is scalar, replicate
            if length(obj.wheelInertia) == 1
                localInertia = repmat(obj.wheelInertia, nWheels,1);
            else
                localInertia = obj.wheelInertia;
            end

            T_engine_perWheel = engineTorque / nWheels;
            T_brake_perWheel  = brakeTorque  / nWheels;

            rollingTorque = 0;  % example placeholder

            for i = 1:nWheels
                T_net = T_engine_perWheel - T_brake_perWheel - rollingTorque;
                alpha = T_net / localInertia(i);
                obj.wheelSpeeds(i) = obj.wheelSpeeds(i) + alpha*dt;
                if obj.wheelSpeeds(i) < 0
                    obj.wheelSpeeds(i) = 0;
                end
            end
        end

        %% initializeTireParameters
        function obj = initializeTireParameters(obj)
            numTires = size(obj.loadDistribution, 1);
            obj.mu_tires = obj.frictionCoefficient * ones(numTires, 1);
            obj.rollingResistanceCoefficients = 0.015 * ones(numTires, 1);

            if strcmp(obj.tireModelFlag, 'highFidelity')
                if isempty(obj.highFidelityTireModel)
                    error('High-fidelity tireModel not provided with flag=highFidelity.');
                end
                coeffs = obj.highFidelityTireModel;
                obj.pCx1_tires = coeffs.pCx1*ones(numTires,1);
                obj.pDx1_tires = coeffs.pDx1*ones(numTires,1);
                obj.pDx2_tires = coeffs.pDx2*ones(numTires,1);
                obj.pEx1_tires = coeffs.pEx1*ones(numTires,1);
                obj.pEx2_tires = coeffs.pEx2*ones(numTires,1);
                obj.pEx3_tires = coeffs.pEx3*ones(numTires,1);
                obj.pEx4_tires = coeffs.pEx4*ones(numTires,1);
                obj.pKx1_tires = coeffs.pKx1*ones(numTires,1);
                obj.pKx2_tires = coeffs.pKx2*ones(numTires,1);
                obj.pKx3_tires = coeffs.pKx3*ones(numTires,1);
                obj.pCy1_tires = coeffs.pCy1*ones(numTires,1);
                obj.pDy1_tires = coeffs.pDy1*ones(numTires,1);
                obj.pDy2_tires = coeffs.pDy2*ones(numTires,1);
                obj.pEy1_tires = coeffs.pEy1*ones(numTires,1);
                obj.pEy2_tires = coeffs.pEy2*ones(numTires,1);
                obj.pEy3_tires = coeffs.pEy3*ones(numTires,1);
                obj.pEy4_tires = coeffs.pEy4*ones(numTires,1);
                obj.pKy1_tires = coeffs.pKy1*ones(numTires,1);
                obj.pKy2_tires = coeffs.pKy2*ones(numTires,1);
                obj.pKy3_tires = coeffs.pKy3*ones(numTires,1);
            else
                if isempty(obj.tireModel)
                    error('Simple tireModel not provided with flag=simple.');
                end
                reqFields = {'B','C','D','E'};
                for iField = 1:length(reqFields)
                    if ~isfield(obj.tireModel, reqFields{iField})
                        error('tireModel missing field %s for simple model.', reqFields{iField});
                    end
                end
                obj.B_tires = obj.tireModel.B * ones(numTires,1);
                obj.C_tires = obj.tireModel.C * ones(numTires,1);
                obj.D_tires = obj.tireModel.D * ones(numTires,1);
                obj.E_tires = obj.tireModel.E * ones(numTires,1);
            end
        end

        %% calculateAxleMasses
        function [massFront, massRear] = calculateAxleMasses(obj)
            % Original logic for front/rear mass distribution
            loads = obj.loadDistribution(:,4);
            x_positions = obj.loadDistribution(:,1);
            massFront = sum(loads(x_positions>0)) / obj.gravity;
            massRear  = sum(loads(x_positions<=0))/ obj.gravity;
        end

        %% calculateAxleMassesPassenger
        function [massFront, massRear] = calculateAxleMassesPassenger(obj)
            loads = obj.loadDistribution(:,4);
            x_positions = obj.loadDistribution(:,1);
            massFront = sum(loads(x_positions>0)) / obj.gravity;
            massRear  = sum(loads(x_positions<=0))/ obj.gravity;
        end

        %% calculateInertia
        function obj = calculateInertia(obj)
            Ixx=0; Iyy=0; Izz=0;
            numLoads = size(obj.loadDistribution, 1);
            for i=1:numLoads
                loadWeight = obj.loadDistribution(i,4);
                loadMass   = loadWeight / obj.gravity;
                r = obj.loadDistribution(i,1:3)' - obj.centerOfGravity;  % vector from CoG

                Ixx = Ixx + loadMass*(r(2)^2 + r(3)^2);
                Iyy = Iyy + loadMass*(r(1)^2 + r(3)^2);
                Izz = Izz + loadMass*(r(1)^2 + r(2)^2);
            end
            obj.inertia = [Ixx, Iyy, Izz];

            % Add trailer inertia to Izz if tractor-trailer
            if strcmp(obj.vehicleType,'tractor-trailer')
                obj.inertia(3) = obj.inertia(3) + obj.trailerInertia;
                debugLog('Added trailer inertia to total inertia. New Izz: %.2f kg·m²\n', obj.inertia(3));
            end
        end

        %% calculateInertiaPassenger
        function inertia = calculateInertiaPassenger(obj)
            % Vectorized inertia calculation for passenger loads
            loads = obj.loadDistribution(:,4);         % load weights (N)
            masses = loads / obj.gravity;             % convert to mass (kg)
            % position vectors relative to CoG [x,y,z]
            relPos = obj.loadDistribution(:,1:3) - obj.centerOfGravity';
            % compute inertia sums
            Ixx = sum(masses .* (relPos(:,2).^2 + relPos(:,3).^2));
            Iyy = sum(masses .* (relPos(:,1).^2 + relPos(:,3).^2));
            Izz = sum(masses .* (relPos(:,1).^2 + relPos(:,2).^2));
            inertia = [Ixx, Iyy, Izz];
        end

        %% setFlatTire
        function obj = setFlatTire(obj, flatTireIndices)
            obj.flatTireIndices = flatTireIndices;
        end

        %% calculateForces
        function obj = calculateForces(obj, vehicleState)
            % Calculate all relevant forces based on current vehicle state
            %
            % Preserves original logic, and at the END we add optional rollover & jackknife calculations.

            assert(isscalar(obj.orientation), 'Orientation must be scalar.');
            obj = obj.updatePacejkaAttributes(vehicleState);

            theta = obj.orientation;
            R_veh2glob = [ cos(theta), -sin(theta), 0;
                           sin(theta),  cos(theta), 0;
                           0,           0,          1];
            R_g2v = R_veh2glob';

            u = obj.velocity(1);
            v = obj.velocity(2);
            r = obj.angularVelocity(3);
            speed = norm([u,v]);

            totalForce_vehicle = [0;0;0];
            M_z   = 0;
            M_roll= 0;

            % Gravity in vehicle frame
            F_g_vehicle = [obj.vehicleMass*obj.gravity*sin(obj.slopeAngle);
                           0;
                          -obj.vehicleMass*obj.gravity*cos(obj.slopeAngle)];
            totalForce_vehicle = totalForce_vehicle + F_g_vehicle;

            if ~isfield(vehicleState,'acceleration')
                error('vehicleState.acceleration required.');
            end
            acceleration = vehicleState.acceleration;
            accel_magnitude = norm(acceleration);

            obj.calculatedForces.hitchLateralForce = 0;  % default

            F_y_total=0; 
            M_z=0;

            %---------------------------------------------
            % IF BRANCH: (tractor) & small acceleration
            %---------------------------------------------
            if strcmp(obj.vehicleType,'tractor') && (accel_magnitude < 0.01)
                if obj.enableSpeedController
                    % 1) Aerodynamic forces and wind-induced yaw moment
                    [F_drag_g, F_side_g, M_z_wind] = obj.computeAeroForces(R_veh2glob);
                    obj.calculatedForces.F_drag_global = F_drag_g;
                    obj.calculatedForces.F_side_global = F_side_g;
                    obj.calculatedForces.momentZ_wind  = M_z_wind;

                    F_drag_v = R_g2v * F_drag_g;
                    F_side_v = R_g2v * F_side_g;

                    % 2) Traction
                    if isfield(obj.calculatedForces,'traction')
                        F_traction_v = obj.calculatedForces.traction;
                    else
                        F_traction_v = [0;0;0];
                    end

                    if size(obj.loadDistribution,2) < 5
                        error('loadDistribution must have 5 columns.');
                    end
                    loads        = obj.loadDistribution(:,4);
                    contactAreas = obj.loadDistribution(:,5);
                    % Update tire friction coefficients
                    pressures = loads ./ contactAreas;
                    P_ref     = mean(pressures);
                    mu_tires_ = obj.frictionCoefficient * (P_ref ./ pressures);
                    mu_tires_ = max(min(mu_tires_, 1.0), 0.3);
                    obj.mu_tires = mu_tires_;
                    % Compute vectorized lateral forces and yaw moment
                    [F_y_total, M_z] = obj.computeTireForces(loads, contactAreas, u, v, r);
                    % Add wind moment
                    if isfield(obj.calculatedForces, 'momentZ_wind')
                        M_z = M_z + obj.calculatedForces.momentZ_wind;
                    end

                    [~,M_susp] = obj.suspensionModel.calculateForcesAndMoments(vehicleState);
                    M_z = M_z + M_susp;

                    obj.calculatedForces.momentZ = M_z;
                    obj.calculatedForces.F_y_total = F_y_total;
                    obj.calculatedForces.M_z      = M_z;

                    % Combine lateral forces
                    F_side_v = R_g2v*F_side_g;
                    F_lat_v = [0;F_y_total;0] + F_side_v;

                    % Rolling resistance
                    % Rolling resistance for the tractor is computed from the
                    % tractor mass only. Trailer rolling resistance is handled
                    % separately to avoid double-counting.
                    tractorMassOnly = obj.vehicleMass;
                    if strcmp(obj.vehicleType,'tractor-trailer') && ...
                            ~isempty(obj.trailerMass)
                        tractorMassOnly = obj.vehicleMass - obj.trailerMass;
                    end
                    F_rr = obj.rollingResistanceCoefficients(1) * ...
                        (tractorMassOnly * obj.gravity);
                    F_rr_v = -F_rr * [1;0;0];

                    % Suspension
                    [F_susp_, ~] = obj.suspensionModel.calculateForcesAndMoments(vehicleState);
                    F_susp_v = [0;0;F_susp_];

                    % Hitch
                    if isfield(obj.calculatedForces,'hitch') && strcmp(obj.vehicleType,'tractor-trailer')
                        F_hitch_v = obj.calculatedForces.hitch;
                    else
                        F_hitch_v = [0;0;0];
                    end

                    totalForce_vehicle = totalForce_vehicle + F_traction_v + F_lat_v + ...
                                         F_drag_v + F_rr_v + F_susp_v + F_hitch_v + ...
                                         [obj.brakingForce;0;0];

                    % Summation of Lateral Forces for momentRoll
                    F_side_aero  = F_side_v(2);
                    F_tire_lat   = F_y_total;
                    hitchLat = 0;
                    if isfield(obj.calculatedForces,'hitchLateralForce')
                        hitchLat = obj.calculatedForces.hitchLateralForce;
                    end
                    M_roll_aero  = F_side_aero*obj.h_CoG;
                    M_roll_tires = F_tire_lat* obj.h_CoG;
                    M_roll_hitch = hitchLat*   obj.h_CoG;

                    M_roll_total = M_roll_aero + M_roll_tires + M_roll_hitch;
                    obj.calculatedForces.momentRoll = M_roll_total;

                    % --- Trailer Dynamics (tractor-trailer) ---
                    if strcmp(obj.vehicleType,'tractor-trailer')
                        if speed>0
                            R_tr2g = [ cos(obj.trailerPsi), -sin(obj.trailerPsi), 0;
                                       sin(obj.trailerPsi),  cos(obj.trailerPsi), 0;
                                       0,                    0,                  1];
                            vel_tr_glob = R_veh2glob*obj.velocity;
                            rel_vel_tr  = vel_tr_glob - obj.windVector;
                            v_tr_rel    = norm(rel_vel_tr(1:2));
                            if v_tr_rel==0
                                F_drag_tr_g = [0;0;0];
                            else
                                F_drag_tr   = 0.5*obj.airDensity*obj.dragCoefficient*obj.frontalArea*v_tr_rel^2;
                                dir_ = rel_vel_tr(1:2)/v_tr_rel;
                                F_drag_tr_g = -F_drag_tr*[dir_;0];
                            end

                            vwlat_tr = obj.windVector(2);
                            if vwlat_tr==0
                                F_side_tr=0;
                            else
                                F_side_tr=0.5*obj.airDensity*obj.sideForceCoefficient*...
                                          obj.sideArea*vwlat_tr^2 * sign(vwlat_tr);
                            end
                            F_side_tr_g = [0; F_side_tr; 0];

                            R_g2tr = R_tr2g';
                            F_drag_tr_local = R_g2tr*F_drag_tr_g;
                            F_side_tr_local = R_g2tr*F_side_tr_g;

                            u_tr_ = vel_tr_glob(1);
                            v_tr_ = vel_tr_glob(2);
                            trailer_r = obj.trailerOmega;
                            if u_tr_~=0
                                alpha_trailer = -atan2(v_tr_-(obj.trailerWheelbase/2)*trailer_r, u_tr_);
                            else
                                alpha_trailer=0;
                            end

                            Fz_trail_each = (obj.trailerMass*obj.gravity)/obj.numTrailerTires;
                            % Vectorized trailer tire lateral forces
                            if isempty(obj.mu_tires_trailer)
                                obj.mu_tires_trailer = obj.frictionCoefficient * ones(obj.numTrailerTires,1);
                            end
                            mu_tr = obj.mu_tires_trailer;
                            Fz_tr_each = (obj.trailerMass * obj.gravity) / obj.numTrailerTires;
                            if strcmp(obj.tireModelFlag, 'simple')
                                D_tr = mu_tr * Fz_tr_each;
                                B_tr = obj.B_tires(1);
                                C_tr = obj.C_tires(1);
                                E_tr = obj.E_tires(1);
                                F_y_trailer_tires = D_tr .* sin(C_tr .* atan(B_tr .* alpha_trailer - E_tr .* (B_tr .* alpha_trailer - atan(B_tr .* alpha_trailer))));
                            else
                                F_y_trailer_tires = arrayfun(@(m) obj.calculateTireForce(alpha_trailer, m, Fz_tr_each, 1), mu_tr);
                            end
                            F_y_trailer_total = sum(F_y_trailer_tires);

                            F_lateral_trailer = F_y_trailer_total + F_side_tr_local(2);
                            F_longitudinal_tr= F_drag_tr_local(1);

                            if ~isempty(obj.trailerBoxMasses)
                                totalTrMass = sum(obj.trailerBoxMasses);
                            else
                                totalTrMass = obj.trailerMass;
                            end
                            F_rr_tr = obj.rollingResistanceCoefficients(1) * ...
                                (totalTrMass * obj.gravity);
                            F_rr_tr_local = -F_rr_tr * [1;0;0];

                            F_total_tr_local = [F_longitudinal_tr; F_lateral_trailer;0] + ...
                                               F_side_tr_local + F_rr_tr_local;
                            F_total_tr_global= R_tr2g*F_total_tr_local;

                            M_z_tr = F_y_trailer_total*(obj.trailerWheelbase/2);
                            M_z_tr_wind = F_side_tr*(obj.trackWidth/2);
                            M_z_tr_total= M_z_tr + M_z_tr_wind;

                            obj.calculatedForces.F_y_trailer = F_y_trailer_total;
                            obj.calculatedForces.momentZ_trailer = M_z_tr_total;
                            obj.calculatedForces.F_total_trailer_local = F_total_tr_local;
                            obj.calculatedForces.F_total_trailer_global = F_total_tr_global;
                            obj.calculatedForces.yawMoment_trailer     = M_z_tr_total;

                            F_total_tr_vehicle= R_g2tr'*F_total_tr_global;
                            hitchLatForce = F_total_tr_vehicle(2);
                            obj.calculatedForces.hitchLateralForce = hitchLatForce;

                            % Trailer yaw integration
                            trailer_yaw_accel = M_z_tr_total/obj.trailerInertia;
                            obj.trailerOmega  = obj.trailerOmega + trailer_yaw_accel*obj.dt;
                            obj.trailerPsi    = obj.trailerPsi+obj.trailerOmega*obj.dt;
                            obj.trailerPosition= obj.trailerPosition + vel_tr_glob*obj.dt;
                            obj.calculatedForces.trailerPsi = obj.trailerPsi;
                            obj.calculatedForces.trailerOmega = obj.trailerOmega;
                        else
                            % speed=0 => no movement
                            obj.calculatedForces.momentRoll_trailer = 0;
                            obj.calculatedForces.momentZ_trailer = 0;
                            obj.calculatedForces.F_y_trailer = 0;
                            obj.calculatedForces.hitchLateralForce = 0;
                            obj.trailerOmega=0;
                            obj.trailerPsi=0;
                        end
                    end
                    obj.calculatedForces.totalForce = totalForce_vehicle;
                end

            %---------------------------------------------
            % ELSE branch: everything else
            %---------------------------------------------
            else
                if obj.enableSpeedController
                    % Aerodynamic forces and wind-induced yaw moment
                    [F_drag_g, F_side_g, M_z_wind] = obj.computeAeroForces(R_veh2glob);
                    obj.calculatedForces.F_drag_global = F_drag_g;
                    obj.calculatedForces.F_side_global = F_side_g;
                    obj.calculatedForces.momentZ_wind  = M_z_wind;

                    F_drag_v = R_g2v * F_drag_g;
                    F_side_v = R_g2v * F_side_g;

                    if isfield(obj.calculatedForces,'traction')
                        F_traction_v = obj.calculatedForces.traction;
                    else
                        F_traction_v= [0;0;0];
                    end


                    if size(obj.loadDistribution,2)<5
                        error('loadDistribution must have 5 columns.');
                    end
                    if size(obj.loadDistribution,2) < 5
                        error('loadDistribution must have 5 columns.');
                    end
                    loads        = obj.loadDistribution(:,4);
                    contactAreas = obj.loadDistribution(:,5);
                    pressures    = loads ./ contactAreas;
                    P_ref        = mean(pressures);
                    mu_tires_    = obj.frictionCoefficient * (P_ref ./ pressures);
                    mu_tires_    = max(min(mu_tires_, 1.0), 0.3);
                    obj.mu_tires = mu_tires_;
                    [F_y_total, M_z] = obj.computeTireForces(loads, contactAreas, u, v, r);
                    if isfield(obj.calculatedForces, 'momentZ_wind')
                        M_z = M_z + obj.calculatedForces.momentZ_wind;
                    end
                    [~,M_susp] = obj.suspensionModel.calculateForcesAndMoments(vehicleState);
                    M_z = M_z + M_susp;

                    obj.calculatedForces.momentZ   = M_z;
                    obj.calculatedForces.F_y_total = F_y_total;
                    obj.calculatedForces.M_z       = M_z;

                    F_lat_v = [0; F_y_total; 0] + F_side_v;
                    tractorMassOnly = obj.vehicleMass;
                    if strcmp(obj.vehicleType,'tractor-trailer') && ...
                            ~isempty(obj.trailerMass)
                        tractorMassOnly = obj.vehicleMass - obj.trailerMass;
                    end
                    F_rr = obj.rollingResistanceCoefficients(1) * ...
                        (tractorMassOnly * obj.gravity);
                    F_rr_v = -F_rr * [1;0;0];
                    [F_susp_, ~]= obj.suspensionModel.calculateForcesAndMoments(vehicleState);
                    F_susp_v= [0;0;F_susp_];

                    if isfield(obj.calculatedForces,'hitch') && strcmp(obj.vehicleType,'tractor-trailer')
                        F_hitch_v = obj.calculatedForces.hitch;
                    else
                        F_hitch_v= [0;0;0];
                    end
                    totalForce_vehicle = totalForce_vehicle + F_traction_v+ F_lat_v +...
                                         F_drag_v + F_rr_v + F_susp_v + F_hitch_v + ...
                                         [obj.brakingForce;0;0];

                    % --- Summation of Lateral Forces for momentRoll ---
                    F_side_aero  = F_side_v(2);
                    F_tire_lat   = F_y_total;
                    hitchLat=0;
                    if isfield(obj.calculatedForces,'hitchLateralForce')
                        hitchLat = obj.calculatedForces.hitchLateralForce;
                    end
                    M_roll_aero  = F_side_aero* obj.h_CoG;
                    M_roll_tires = F_tire_lat*  obj.h_CoG;
                    M_roll_hitch = hitchLat*    obj.h_CoG;
                    M_roll_total = M_roll_aero + M_roll_tires + M_roll_hitch;
                    obj.calculatedForces.momentRoll = M_roll_total;

                    obj = obj.updatePacejkaBasedOnSuspension(0,0);

                    if strcmp(obj.vehicleType,'tractor-trailer')
                        if speed>0
                            R_tr2g = [ cos(obj.trailerPsi),-sin(obj.trailerPsi),0;
                                       sin(obj.trailerPsi), cos(obj.trailerPsi), 0;
                                       0,0,1];
                            vel_tr_glob = R_veh2glob*obj.velocity;
                            rel_trailer= vel_tr_glob - obj.windVector;
                            v_rel_trailer = norm(rel_trailer(1:2));
                            if v_rel_trailer==0
                                F_drag_tr_g= [0;0;0];
                            else
                                F_drag_tr   = 0.5*obj.airDensity*obj.dragCoefficient*obj.frontalArea*v_rel_trailer^2;
                                dir_        = rel_trailer(1:2)/v_rel_trailer;
                                F_drag_tr_g = -F_drag_tr*[dir_;0];
                            end

                            v_wind_lat_tr= obj.windVector(2);
                            if v_wind_lat_tr==0
                                F_side_tr=0;
                            else
                                F_side_tr=0.5*obj.airDensity*obj.sideForceCoefficient*...
                                    obj.sideArea*(v_wind_lat_tr^2)* sign(v_wind_lat_tr);
                            end
                            F_side_tr_g= [0;F_side_tr;0];

                            R_g2tr= R_tr2g';
                            F_drag_tr_local= R_g2tr*F_drag_tr_g;
                            F_side_tr_local= R_g2tr*F_side_tr_g;
                            u_tr_= vel_tr_glob(1);
                            v_tr_= vel_tr_glob(2);
                            trailer_r= obj.trailerOmega;
                            if u_tr_~=0
                                alpha_trailer= -atan2(v_tr_-(obj.trailerWheelbase/2)*trailer_r, u_tr_);
                            else
                                alpha_trailer=0;
                            end

                            Fz_trailer_each= (obj.trailerMass*obj.gravity)/obj.numTrailerTires;
                            F_y_trailer_tires= zeros(obj.numTrailerTires,1);
                            if isempty(obj.mu_tires_trailer)
                                obj.mu_tires_trailer= obj.frictionCoefficient*ones(obj.numTrailerTires,1);
                            end
                            for it=1:obj.numTrailerTires
                                mu_= obj.mu_tires_trailer(it);
                                F_y_trailer_tires(it)= obj.calculateTireForce(alpha_trailer, mu_, Fz_trailer_each,1);
                            end
                            F_y_trailer_total= sum(F_y_trailer_tires);
                            F_lateral_trailer= F_y_trailer_total+ F_side_tr_local(2);
                            F_longitudinal_tr= F_drag_tr_local(1);

                            if ~isempty(obj.trailerBoxMasses)
                                totalTrMass = sum(obj.trailerBoxMasses);
                            else
                                totalTrMass = obj.trailerMass;
                            end
                            F_rr_tr= obj.rollingResistanceCoefficients(1) * ...
                                (totalTrMass * obj.gravity);
                            F_rr_tr_local= -F_rr_tr*[1;0;0];
                            F_total_tr_local= [F_longitudinal_tr;F_lateral_trailer;0] + ...
                                              F_side_tr_local+ F_rr_tr_local;
                            F_total_tr_global= R_tr2g*F_total_tr_local;

                            M_z_tr = F_y_trailer_total*(obj.trailerWheelbase/2);
                            M_z_tr_wind= F_side_tr*(obj.trackWidth/2);
                            M_z_tr_total= M_z_tr+M_z_tr_wind;

                            obj.calculatedForces.F_y_trailer            = F_y_trailer_total;
                            obj.calculatedForces.momentZ_trailer       = M_z_tr_total;
                            obj.calculatedForces.F_total_trailer_local  = F_total_tr_local;
                            obj.calculatedForces.F_total_trailer_global = F_total_tr_global;
                            obj.calculatedForces.yawMoment_trailer      = obj.calculatedForces.momentZ_trailer;

                            F_total_tr_vehicle= R_g2tr*F_total_tr_global;
                            hitchLatForce= F_total_tr_vehicle(2);
                            obj.calculatedForces.hitchLateralForce = hitchLatForce;

                            trailer_yaw_accel= M_z_tr_total/obj.trailerInertia;
                            obj.trailerOmega= obj.trailerOmega+ trailer_yaw_accel*obj.dt;
                            obj.trailerPsi  = obj.trailerPsi+ obj.trailerOmega*obj.dt;
                            obj.trailerPosition= obj.trailerPosition + vel_tr_glob*obj.dt;

                            obj.calculatedForces.trailerPsi   = obj.trailerPsi;
                            obj.calculatedForces.trailerOmega = obj.trailerOmega;
                        else
                        obj.calculatedForces.momentRoll_trailer = 0;
                        obj.calculatedForces.momentZ_trailer    = 0;
                        obj.calculatedForces.F_y_trailer         = 0;
                        obj.calculatedForces.hitchLateralForce   = 0;
                            obj.trailerOmega=0;
                            obj.trailerPsi=0;
                        end
                    end

                    obj.calculatedForces.totalForce = totalForce_vehicle;
                    % <--- existing code ends here for main forces
                end
            end

            %% -- OPTIONAL Rollover Risk & Jackknife Risk Calculation (UPDATED) --

            % 1) Rollover Risk
            % Extract rollRate (if present)
            rollRate = 0;  
            if isfield(vehicleState, 'rollRate')
                rollRate = abs(vehicleState.rollRate);
            end

            % Extract rollAngle (if present)
            rollAngle = 0; 
            if isfield(vehicleState, 'rollAngle')
                rollAngle = abs(vehicleState.rollAngle);
            end

            % Get total lateral force in vehicle frame
            lateralForce = 0;
            if isfield(obj.calculatedForces, 'F_y_total')
                lateralForce = obj.calculatedForces.F_y_total;
            end

            % Also add side force in vehicle frame (if it exists)
            if isfield(obj.calculatedForces, 'F_side_global')
                F_side_g = obj.calculatedForces.F_side_global;
                F_side_v = R_g2v * F_side_g;
                lateralForce = lateralForce + F_side_v(2);
            end

            % Example new constants
            k_rollRate  = 0.1;   % roll-rate weight
            k_rollAngle = 0.05;  % roll-angle weight

            % Normalized lateral moment ratio relative to half track width
            normLateralMoment = ( abs(lateralForce) * obj.h_CoG ) / ...
                                ( obj.vehicleMass * obj.gravity * (obj.trackWidth/2) );

            rolloverRiskIndex = normLateralMoment + ...
                                k_rollRate * rollRate + ...
                                k_rollAngle * rollAngle;
            obj.calculatedForces.rolloverRiskIndex = rolloverRiskIndex;

            % 2) Jackknife Risk
            % Hitch angle = difference between trailer yaw and tractor yaw
            hitchAngle = 0;
            if strcmp(obj.vehicleType, 'tractor-trailer')
                hitchAngle = obj.trailerPsi - obj.orientation;  
            end

            hitchLatForce = 0;
            if isfield(obj.calculatedForces, 'hitchLateralForce')
                hitchLatForce = abs(obj.calculatedForces.hitchLateralForce);
            end

            trailerYawRate = 0;
            if ~isempty(obj.trailerOmega)
                trailerYawRate = abs(obj.trailerOmega);
            end

            % Example new constants
            c_hitchAngle = 0.02;
            c_trailerYaw = 0.05;
            c_hitchForce = 1/5000;  % 5000 N => ~1.0 scale

            jackknifeRiskIndex = c_hitchAngle * abs(hitchAngle) + ...
                                 c_trailerYaw * trailerYawRate + ...
                                 c_hitchForce * hitchLatForce;
            obj.calculatedForces.jackknifeRiskIndex = jackknifeRiskIndex;

            %% Finally apply moving average filter
            obj = obj.applyMovingAverageFilter();
        end

        %% updateTractionForce
        function obj = updateTractionForce(obj, F_traction)
            tractionForce= [F_traction;0;0];
            obj.calculatedForces.traction = tractionForce;
            obj.calculatedForces.traction_force = tractionForce;
        end

        %% updateBrakingForce
        function obj = updateBrakingForce(obj, F_brake)
            obj.brakingForce= F_brake;
            obj.calculatedForces.braking = [F_brake;0;0];
        end

        %% calculateTireForce
        function F_y = calculateTireForce(obj, alpha, mu_tire, F_z_per_tire, tireIndex)
            speed= norm(obj.velocity(1:2));
            if speed==0
                F_y=0; 
                return;
            end

            if strcmp(obj.tireModelFlag,'simple')
                D_ = mu_tire*F_z_per_tire;
                B_ = obj.B_tires(tireIndex);
                C_ = obj.C_tires(tireIndex);
                E_ = obj.E_tires(tireIndex);
                % Simple Pacejka
                F_y = D_ * sin(C_* atan(B_*alpha - E_*(B_*alpha - atan(B_*alpha))));
            elseif strcmp(obj.tireModelFlag,'highFidelity')
                F_y = obj.highFidelityTireModel.calculateLateralForce(alpha, F_z_per_tire, tireIndex);
            else
                error('Unsupported tireModelFlag: %s', obj.tireModelFlag);
            end
        end

        %% getCalculatedForces
        function forces = getCalculatedForces(obj)
            forces = obj.calculatedForces;
        end

        %% updatePacejkaAttributes
        function obj = updatePacejkaAttributes(obj, vehicleState)
            speed= norm(obj.velocity(1:2));
            if speed>30
                adjustmentFactor= 0.95;
            else
                adjustmentFactor= 1.0;
            end

            if strcmp(obj.tireModelFlag,'highFidelity')
                obj.pCx1_tires = obj.pCx1_tires*adjustmentFactor;
                obj.pDx1_tires = obj.pDx1_tires*adjustmentFactor;
                obj.pDx2_tires = obj.pDx2_tires*adjustmentFactor;
                obj.pEx1_tires = obj.pEx1_tires*adjustmentFactor;
                obj.pEx2_tires = obj.pEx2_tires*adjustmentFactor;
                obj.pEx3_tires = obj.pEx3_tires*adjustmentFactor;
                obj.pEx4_tires = obj.pEx4_tires*adjustmentFactor;
                obj.pKx1_tires = obj.pKx1_tires*adjustmentFactor;
                obj.pKx2_tires = obj.pKx2_tires*adjustmentFactor;
                obj.pKx3_tires = obj.pKx3_tires*adjustmentFactor;
                obj.pCy1_tires = obj.pCy1_tires*adjustmentFactor;
                obj.pDy1_tires = obj.pDy1_tires*adjustmentFactor;
                obj.pDy2_tires = obj.pDy2_tires*adjustmentFactor;
                obj.pEy1_tires = obj.pEy1_tires*adjustmentFactor;
                obj.pEy2_tires = obj.pEy2_tires*adjustmentFactor;
                obj.pEy3_tires = obj.pEy3_tires*adjustmentFactor;
                obj.pEy4_tires = obj.pEy4_tires*adjustmentFactor;
                obj.pKy1_tires = obj.pKy1_tires*adjustmentFactor;
                obj.pKy2_tires = obj.pKy2_tires*adjustmentFactor;
                obj.pKy3_tires = obj.pKy3_tires*adjustmentFactor;

                % If needed, also update your highFidelityTireModel's internal arrays
                for idx=1:length(obj.pKy1_tires)
                    obj.highFidelityTireModel.pCx1(idx)= obj.pCx1_tires(idx);
                    obj.highFidelityTireModel.pDx1(idx)= obj.pDx1_tires(idx);
                    obj.highFidelityTireModel.pDx2(idx)= obj.pDx2_tires(idx);
                    obj.highFidelityTireModel.pEx1(idx)= obj.pEx1_tires(idx);
                    obj.highFidelityTireModel.pEx2(idx)= obj.pEx2_tires(idx);
                    obj.highFidelityTireModel.pEx3(idx)= obj.pEx3_tires(idx);
                    obj.highFidelityTireModel.pEx4(idx)= obj.pEx4_tires(idx);
                    obj.highFidelityTireModel.pKx1(idx)= obj.pKx1_tires(idx);
                    obj.highFidelityTireModel.pKx2(idx)= obj.pKx2_tires(idx);
                    obj.highFidelityTireModel.pKx3(idx)= obj.pKx3_tires(idx);
                    obj.highFidelityTireModel.pCy1(idx)= obj.pCy1_tires(idx);
                    obj.highFidelityTireModel.pDy1(idx)= obj.pDy1_tires(idx);
                    obj.highFidelityTireModel.pDy2(idx)= obj.pDy2_tires(idx);
                    obj.highFidelityTireModel.pEy1(idx)= obj.pEy1_tires(idx);
                    obj.highFidelityTireModel.pEy2(idx)= obj.pEy2_tires(idx);
                    obj.highFidelityTireModel.pEy3(idx)= obj.pEy3_tires(idx);
                    obj.highFidelityTireModel.pEy4(idx)= obj.pEy4_tires(idx);
                    obj.highFidelityTireModel.pKy1(idx)= obj.pKy1_tires(idx);
                    obj.highFidelityTireModel.pKy2(idx)= obj.pKy2_tires(idx);
                    obj.highFidelityTireModel.pKy3(idx)= obj.pKy3_tires(idx);
                end
            else
                obj.B_tires = obj.B_tires*adjustmentFactor;
                obj.C_tires = obj.C_tires*adjustmentFactor;
                obj.D_tires = obj.D_tires*adjustmentFactor;
                obj.E_tires = obj.E_tires*adjustmentFactor;
            end

            % Adjust for flat tires
            if ~isempty(obj.flatTireIndices)
                numFlat= length(obj.flatTireIndices);
                debugLog('Adjusting Pacejka params for %d flat tire(s).\n', numFlat);
                for idx= obj.flatTireIndices
                    if idx<1 || idx>length(obj.mu_tires)
                        warning('Flat tire index %d out of range.', idx);
                        continue;
                    end
                    stiffFactor=0.1;
                    peakFactor=0.3;
                    shapeAdjust=1.1;
                    curveAdjust=0.9;
                    frictionRed=0.7;
                    rrIncrease=5;

                    if strcmp(obj.tireModelFlag,'highFidelity')
                        if isempty(obj.highFidelityTireModel)
                            error('High-fidelity tire model missing while adjusting flats.');
                        end
                        obj.pCx1_tires(idx)= obj.pCx1_tires(idx)*stiffFactor;
                        obj.pDx1_tires(idx)= obj.pDx1_tires(idx)*peakFactor;
                        obj.pDx2_tires(idx)= obj.pDx2_tires(idx)*peakFactor;
                        obj.pEx1_tires(idx)= obj.pEx1_tires(idx)*curveAdjust;
                        obj.pEx2_tires(idx)= obj.pEx2_tires(idx)*curveAdjust;
                        obj.pEx3_tires(idx)= obj.pEx3_tires(idx)*curveAdjust;
                        obj.pEx4_tires(idx)= obj.pEx4_tires(idx)*curveAdjust;
                        obj.pKx1_tires(idx)= obj.pKx1_tires(idx)*stiffFactor;
                        obj.pKx2_tires(idx)= obj.pKx2_tires(idx)*stiffFactor;
                        obj.pKx3_tires(idx)= obj.pKx3_tires(idx)*stiffFactor;
                        obj.pCy1_tires(idx)= obj.pCy1_tires(idx)*shapeAdjust;
                        obj.pDy1_tires(idx)= obj.pDy1_tires(idx)*peakFactor;
                        obj.pDy2_tires(idx)= obj.pDy2_tires(idx)*peakFactor;
                        obj.pEy1_tires(idx)= obj.pEy1_tires(idx)*curveAdjust;
                        obj.pEy2_tires(idx)= obj.pEy2_tires(idx)*curveAdjust;
                        obj.pEy3_tires(idx)= obj.pEy3_tires(idx)*curveAdjust;
                        obj.pEy4_tires(idx)= obj.pEy4_tires(idx)*curveAdjust;
                        obj.pKy1_tires(idx)= obj.pKy1_tires(idx)*stiffFactor;
                        obj.pKy2_tires(idx)= obj.pKy2_tires(idx)*stiffFactor;
                        obj.pKy3_tires(idx)= obj.pKy3_tires(idx)*stiffFactor;
                        obj.mu_tires(idx)= obj.mu_tires(idx)*frictionRed;
                        obj.rollingResistanceCoefficients(idx)= obj.rollingResistanceCoefficients(idx)*rrIncrease;
                        debugLog('Adjusted highFidelity tire at index %d for flat.\n', idx);
                    else
                        if isempty(obj.tireModel)
                            error('Simple tireModel missing while adjusting flats.');
                        end
                        obj.B_tires(idx)= obj.B_tires(idx)*stiffFactor;
                        obj.D_tires(idx)= obj.D_tires(idx)*peakFactor;
                        obj.C_tires(idx)= obj.C_tires(idx)*shapeAdjust;
                        obj.E_tires(idx)= obj.E_tires(idx)*curveAdjust;
                        obj.mu_tires(idx)= obj.mu_tires(idx)*frictionRed;
                        obj.rollingResistanceCoefficients(idx)= obj.rollingResistanceCoefficients(idx)*rrIncrease;
                        debugLog('Adjusted simple tire at index %d for flat.\n', idx);
                    end
                end
            end
        end

        %% updatePacejkaBasedOnSuspension
        function obj = updatePacejkaBasedOnSuspension(obj, F_susp, M_susp)
            % Optionally adjust Pacejka parameters based on suspension loads
            F_susp_max = 150000;
            M_susp_max = 50000;
            fr = F_susp/F_susp_max;
            mr = M_susp/M_susp_max;
            fr = max(min(fr,1),-1);
            mr = max(min(mr,1),-1);

            stiffAdj= 1+ 0.03*fr;
            frictionAdj=1- 0.02*abs(fr);
            curveAdj= 1+0.1*mr;

            numTires= size(obj.loadDistribution,1);
            for idx=1:numTires
                if strcmp(obj.tireModelFlag,'highFidelity')
                    obj.pCx1_tires(idx)= obj.pCx1_tires(idx)*stiffAdj;
                    obj.pKx1_tires(idx)= obj.pKx1_tires(idx)*stiffAdj;
                    obj.pKx2_tires(idx)= obj.pKx2_tires(idx)*stiffAdj;
                    obj.pKx3_tires(idx)= obj.pKx3_tires(idx)*stiffAdj;
                    obj.pKy1_tires(idx)= obj.pKy1_tires(idx)*stiffAdj;
                    obj.pKy2_tires(idx)= obj.pKy2_tires(idx)*stiffAdj;
                    obj.pKy3_tires(idx)= obj.pKy3_tires(idx)*stiffAdj;

                    obj.pEy1_tires(idx)= obj.pEy1_tires(idx)*curveAdj;
                    obj.pEy2_tires(idx)= obj.pEy2_tires(idx)*curveAdj;
                    obj.pEy3_tires(idx)= obj.pEy3_tires(idx)*curveAdj;
                    obj.pEy4_tires(idx)= obj.pEy4_tires(idx)*curveAdj;

                    obj.mu_tires(idx)= obj.mu_tires(idx)*frictionAdj;

                    % Sync with highFidelityTireModel if needed...
                else
                    if isempty(obj.tireModel)
                        error('Simple tireModel is missing.');
                    end
                    obj.B_tires(idx)= obj.B_tires(idx)*stiffAdj;
                    obj.C_tires(idx)= obj.C_tires(idx)*stiffAdj;
                    obj.E_tires(idx)= obj.E_tires(idx)*curveAdj;
                    obj.mu_tires(idx)= obj.mu_tires(idx)*frictionAdj;
                end
            end
                debugLog('Pacejka updated based on suspension: stiff=%.3f, friction=%.3f, curve=%.3f.\n',...    
                stiffAdj, frictionAdj, curveAdj);
        end

        %% applyMovingAverageFilter
        function obj = applyMovingAverageFilter(obj)
            forceKeys = fieldnames(obj.calculatedForces);
            for iK=1:length(forceKeys)
                key= forceKeys{iK};
                val = obj.calculatedForces.(key);

            if isnumeric(val) && numel(val) == 1
                % Moving average buffer update for scalar forces
                buffStruct = obj.forceBuffers.(key);
                buffStruct.index = buffStruct.index + 1;
                if buffStruct.index > obj.filterWindowSize
                    buffStruct.index = 1;
                end
                oldSample = buffStruct.data(buffStruct.index);
                buffStruct.data(buffStruct.index) = val;
                buffStruct.sum = buffStruct.sum + val - oldSample;
                if buffStruct.count < obj.filterWindowSize
                    buffStruct.count = buffStruct.count + 1;
                end
                avgVal = buffStruct.sum / buffStruct.count;
                obj.forceBuffers.(key) = buffStruct;
                obj.calculatedForces_filtered.(key) = avgVal;
                end
            end
        end

        %% getSlipRatios
        function slipRatios = getSlipRatios(obj)
            if isempty(obj.wheelSpeeds)
                warning('No wheelSpeeds. Returning zero slipRatios.');
                slipRatios=0; 
                return;
            end
            if isempty(obj.wheelRadius)
                warning('No wheelRadius. Assuming 0.3 m.');
                wheelR=0.3;
            else
                wheelR=obj.wheelRadius;
            end

            v_vehicle= abs(obj.velocity(1));  % approx forward speed
            nWheels= length(obj.wheelSpeeds);
            slipRatios= zeros(nWheels,1);
            for i=1:nWheels
                w_i= obj.wheelSpeeds(i);
                if length(wheelR)==nWheels
                    R_i= wheelR(i);
                else
                    R_i= wheelR;
                end
                v_wheel= w_i*R_i;
                denom= max(v_vehicle, v_wheel);
                if denom<0.1
                    slipRatios(i)=0;
                else
                    slipRatios(i)= (v_vehicle- v_wheel)/ denom;
                end
            end
        end

        %% computeAeroForces
        % Computes aerodynamic drag, side force, and yaw moment in global frame
        function [F_drag_g, F_side_g, M_z_wind] = computeAeroForces(obj, R_veh2glob)
            % Global velocity relative to wind
            vel_glob = R_veh2glob * obj.velocity;
            rel_vel = vel_glob - obj.windVector;
            v_rel = norm(rel_vel(1:2));
            if v_rel == 0
                F_drag_g = [0;0;0];
            else
                F_drag = 0.5 * obj.airDensity * obj.dragCoefficient * obj.frontalArea * v_rel^2;
                dir = rel_vel(1:2) / v_rel;
                F_drag_g = -F_drag * [dir; 0];
            end
            % Lateral wind force
            v_wind_lat = obj.windVector(2);
            if v_wind_lat == 0
                F_side = 0;
            else
                F_side = 0.5 * obj.airDensity * obj.sideForceCoefficient * obj.sideArea * v_wind_lat^2 * sign(v_wind_lat);
            end
            F_side_g = [0; F_side; 0];
            % Yaw moment due to side force
            lever_arm = obj.trackWidth / 2;
            M_z_wind = F_side * lever_arm;
        end
        function obj = applyBrakingForce(obj)
            if obj.vehicleMass>0
                obj.brakingForce= obj.brakingForce; % already set
            else
                obj.brakingForce=0;
            end
            % Update braking force
            obj.calculatedForces.braking = [obj.brakingForce;0;0];
        end
    end
end
<|MERGE_RESOLUTION|>--- conflicted
+++ resolved
@@ -1,1430 +1,1346 @@
-%/**
-% * @file ForceCalculator.m
-% * @brief Calculates various forces acting on the vehicle and trailer,
-% *        including the effects of wind-induced yaw moments on the trailer's yaw dynamics.
-% *        Now correctly includes the wind's effect on the trailer's yaw angle (Psi).
-% *        Integrated braking functionality to handle deceleration.
-% *
-% * This version has additional optional calculations at the end of `calculateForces`
-% * to enhance rollover and jackknife detection by combining roll rate and hitch angle dynamics.
-% *
-% * @author Miguel Marina
- % */
-% ============================================================================
-% Module Interface
-% Constructor:
-%   obj = ForceCalculator(vehicleType, mass, friction, velocity, dragCoeff, airDensity, frontalArea, sideArea, sideForceCoeff, ...
-%                          turnRadius, loadDist, cog, h_CoG, angularVel, slopeAngle, trackWidth, wheelbase, tireModel, suspensionModel, trailerInertia, dt, trailerMass, trailerWheelbase, numTrailerTires, trailerBoxMasses, tireModelFlag, highFidelityTireModel, windVector, brakeSystem, [wheelSpeeds, wheelRadius, wheelInertia])
-% Public Methods:
-%   calculateForces(vehicleState): computes forces and moments, updates internal containers
-%   getFilteredForces(): returns filtered force map
-%   updateWheelSpeeds(dt, engineTorque, brakeTorque): updates wheel angular speeds
-%   setFlatTire(flatTireIndices): simulate flat tires
-% Properties:
-%   Stores vehicle, trailer, tire, suspension, wind, and braking parameters
-%
-% Dependencies:
-%   SuspensionModel: for suspension forces/moments
-%   BrakeSystem: for braking force computation
-%   TireModel/HighFidelityModel: for tire force calculations
-%   containers.Map for dynamic force storage
-%
-% Bottlenecks:
-%   - Loops over tires for force calculations (unvectorized)
-%   - Repeated trigonometric and matrix operations inside loops
-%   - Extensive conditional branching for vehicle types
-%   - Use of containers.Map introduces dynamic field access overhead
-%
-% Proposed Optimizations:
-%   - Vectorize per-tire force computations, replacing loops with array operations
-%   - Precompute constant rotation matrices and reuse
-%   - Replace containers.Map with pre-allocated struct or arrays for fixed fields
-%   - Consolidate duplicate code paths for tractor, tractor-trailer, passenger
-%   - Approximate aerodynamic forces using polynomial fits or lookup tables
-%   - Use built-in MATLAB vectorization to compute drag/side forces in bulk
-% ============================================================================
-% Embedded Systems Best Practices:
-%   - Pre-allocate and recycle all data buffers to avoid heap allocations
-%   - Use fixed-size structs/arrays instead of dynamic containers or grows
-%   - Pool objects and reuse memory for repeated simulation calls
-%   - Minimize MATLAB function calls in hot loops; inline small routines
-%   - Eliminate or gate off debug/fprintf statements under a compile-time flag
-%   - Employ fixed-point arithmetic or lower precision floats where tolerable
-%   - Use lookup tables for nonlinear functions (tire curves, aero drag)
-%   - Avoid branching inside loops; replace with vectorized masks
-%   - Precompute and cache constant matrices/coefficients outside time-critical loops
-%   - Consider generating MEX or C code for critical inner loops via MATLAB Coder
-% ============================================================================
-classdef ForceCalculator
-    properties
-        % ----------------------------------------------------------------
-        %  Existing Properties (unchanged)
-        % ----------------------------------------------------------------
-        vehicleType              % 'tractor-trailer', 'tractor', or 'passenger'
-        enableSpeedController
-        vehicleMass
-        frictionCoefficient
-        velocity                 % [u; v; w] in vehicle frame (m/s)
-        dragCoefficient
-        airDensity
-        frontalArea
-        sideArea                 % Side area (m²)
-        sideForceCoefficient     % Side force coefficient (dimensionless)
-        turnRadius
-        loadDistribution         % Matrix [x, y, z, load (N), contact area (m²)]
-        centerOfGravity          % [x; y; z] in vehicle frame (m)
-        h_CoG                    % Height of center of gravity of the tractor (m)
-        h_CoG_trailer            % Height of center of gravity of the trailer (m)
-        angularVelocity          % [p; q; r] in vehicle frame (rad/s)
-<<<<<<< HEAD
-        inertia = zeros(1,3)     % [Ixx, Iyy, Izz] (kg·m²)
-=======
-        inertia = zeros(1,3)     % [Ixx, Iyy, Izz] (kg·m²)
->>>>>>> 6c7116cf
-        gravity                  % Gravitational acceleration (m/s²)
-        slopeAngle               % Slope angle (radians)
-        calculatedForces         % struct to store calculated forces and moments
-        orientation              % Orientation angle (theta) in radians
-
-        trackWidth
-        wheelbase
-        steeringAngle
-        C_alpha_front            % Front cornering stiffness (N/rad)
-        C_alpha_rear             % Rear cornering stiffness (N/rad)
-        massFront
-        massRear
-        tireModel                % Struct (simple) or high-fidelity tire model object
-        suspensionModel          % Instance of suspension model
-        trailerRollAngle
-        trailerPitchAngle
-
-        % --- Trailer Yaw Dynamics ---
-        trailerPsi               % Current yaw angle of the trailer (radians)
-        trailerOmega             % Current yaw angular velocity of the trailer (rad/s)
-        trailerPosition          % Current [x; y; z] in global frame (m)
-        trailerInertia           % Trailer's moment of inertia (yaw axis) (kg·m²)
-        dt                       % Time step for integration (s)
-
-        % --- Trailer ---
-        trailerMass
-        trailerWheelbase
-        numTrailerTires
-        trailerBoxMasses
-
-        % --- Adjusted Tire Parameters ---
-        mu_tires                 % Adjusted friction coefficients per tractor tire
-        mu_tires_trailer         % Adjusted friction coefficients per trailer tire
-
-        % Simple tire model parameters
-        B_tires
-        C_tires
-        D_tires
-        E_tires
-        % High-fidelity tire model parameters
-        pCx1_tires
-        pDx1_tires
-        pDx2_tires
-        pEx1_tires
-        pEx2_tires
-        pEx3_tires
-        pEx4_tires
-        pKx1_tires
-        pKx2_tires
-        pKx3_tires
-        pCy1_tires
-        pDy1_tires
-        pDy2_tires
-        pEy1_tires
-        pEy2_tires
-        pEy3_tires
-        pEy4_tires
-        pKy1_tires
-        pKy2_tires
-        pKy3_tires
-        rollingResistanceCoefficients % Rolling resistance per tire
-
-        % --- Tire Model Selection ---
-        tireModelFlag
-        highFidelityTireModel
-
-        % --- Flat Tire Simulation ---
-        flatTireIndices
-
-        % --- Additional Properties ---
-        jointForce   % Only relevant for passenger vehicles
-
-        % --- Wind Vector ---
-        windVector   % [wind_u; wind_v; wind_w] in global frame (m/s)
-
-        % --- Braking System ---
-        brakeSystem
-        brakingForce % Current braking force (N)
-
-        % --- Filtering ---
-        forceBuffers
-        filterWindowSize
-        calculatedForces_filtered % struct to store filtered forces
-
-        % --- Slip Ratio Props ---
-        wheelSpeeds     % wheel angular speeds [rad/s] per wheel
-        wheelRadius     % wheel radius (m)
-        wheelInertia    % wheel inertia (kg·m²)
-    end
-
-    methods
-        %% Constructor
-        function obj = ForceCalculator(vehicleType, mass, friction, velocity, ...
-                dragCoeff, airDensity, frontalArea, sideArea, sideForceCoeff, ...
-                turnRadius, loadDist, cog, h_CoG, angularVel, slopeAngle, ...
-                trackWidth, wheelbase, tireModel, suspensionModel, trailerInertia, ...
-                dt, trailerMass, trailerWheelbase, numTrailerTires, trailerBoxMasses, ...
-                tireModelFlag, highFidelityTireModel, windVector, brakeSystem, varargin)
-            % Constructor for ForceCalculator
-            %
-            % Preserves all original parameters, plus optional 'wheelSpeeds, wheelRadius, wheelInertia'
-            % if given via varargin.
-
-<<<<<<< HEAD
-            % Validate vehicleType using codegen friendly syntax
-            validTractorTrailer   = strcmp(vehicleType, 'tractor-trailer');
-            validTractor          = strcmp(vehicleType, 'tractor');
-            validPassenger        = strcmp(vehicleType, 'passenger');
-            if ~(validTractorTrailer || validTractor || validPassenger)
-                error('vehicleType must be ''tractor-trailer'', ''tractor'', or ''passenger''.');
-            end
-            obj.vehicleType = vehicleType;
-=======
-            % Validate vehicleType using codegen friendly syntax
-            validTractorTrailer   = strcmp(vehicleType, 'tractor-trailer');
-            validTractor          = strcmp(vehicleType, 'tractor');
-            validPassenger        = strcmp(vehicleType, 'passenger');
-            if ~(validTractorTrailer || validTractor || validPassenger)
-                error('vehicleType must be ''tractor-trailer'', ''tractor'', or ''passenger''.');
-            end
-            obj.vehicleType = vehicleType;
->>>>>>> 6c7116cf
-
-            % Assign main properties
-            obj.vehicleMass         = mass;
-            obj.frictionCoefficient = friction;
-            obj.velocity            = velocity;     % [u; v; w]
-            obj.dragCoefficient     = dragCoeff;
-            obj.airDensity          = airDensity;
-            obj.frontalArea         = frontalArea;
-            obj.sideArea            = sideArea;
-            obj.sideForceCoefficient= sideForceCoeff;
-            obj.turnRadius          = turnRadius;
-            obj.loadDistribution    = loadDist;     % [x, y, z, load(N), contactArea(m²)]
-            obj.centerOfGravity     = cog;
-            obj.h_CoG               = h_CoG;
-            obj.h_CoG_trailer       = h_CoG;        % By default, same for trailer
-            obj.angularVelocity     = angularVel;   % [p; q; r]
-            obj.slopeAngle          = slopeAngle;
-            obj.trackWidth          = trackWidth;
-            obj.wheelbase           = wheelbase;
-            obj.gravity             = 9.81;         % m/s²
-            % Initialize calculated forces struct with zero values
-<<<<<<< HEAD
-            forceKeys = {'hitch','hitchLateralForce','F_drag_global','F_side_global',...
-                         'momentZ_wind','traction','traction_force','M_z','momentZ',...
-                         'F_y_total','momentRoll','totalForce','F_y_trailer','momentZ_trailer',...
-                         'F_total_trailer_local','F_total_trailer_global','yawMoment_trailer',...
-                         'momentRoll_trailer','trailerPsi','trailerOmega','rolloverRiskIndex',...
-                         'jackknifeRiskIndex','braking'};
-            obj.calculatedForces = struct( ...
-                'hitch', zeros(3,1), 'hitchLateralForce', 0, 'F_drag_global', 0, 'F_side_global', 0, ...
-                'momentZ_wind', 0, 'traction', zeros(3,1), 'traction_force', zeros(3,1), 'M_z', 0, 'momentZ', 0, ...
-                'F_y_total', 0, 'momentRoll', 0, 'totalForce', zeros(3,1), 'F_y_trailer', 0, 'momentZ_trailer', 0, ...
-                'F_total_trailer_local', zeros(3,1), 'F_total_trailer_global', zeros(3,1), 'yawMoment_trailer', 0, ...
-                'momentRoll_trailer', 0, 'trailerPsi', 0, 'trailerOmega', 0, 'rolloverRiskIndex', 0, ...
-                'jackknifeRiskIndex', 0, 'braking', zeros(3,1) );
-=======
-            forceKeys = {'hitch','hitchLateralForce','F_drag_global','F_side_global',...
-                         'momentZ_wind','traction','traction_force','M_z','momentZ',...
-                         'F_y_total','momentRoll','totalForce','F_y_trailer','momentZ_trailer',...
-                         'F_total_trailer_local','F_total_trailer_global','yawMoment_trailer',...
-                         'momentRoll_trailer','trailerPsi','trailerOmega','rolloverRiskIndex',...
-                         'jackknifeRiskIndex','braking'};
-            obj.calculatedForces = struct( ...
-                'hitch', zeros(3,1), 'hitchLateralForce', 0, 'F_drag_global', 0, 'F_side_global', 0, ...
-                'momentZ_wind', 0, 'traction', zeros(3,1), 'traction_force', zeros(3,1), 'M_z', 0, 'momentZ', 0, ...
-                'F_y_total', 0, 'momentRoll', 0, 'totalForce', zeros(3,1), 'F_y_trailer', 0, 'momentZ_trailer', 0, ...
-                'F_total_trailer_local', zeros(3,1), 'F_total_trailer_global', zeros(3,1), 'yawMoment_trailer', 0, ...
-                'momentRoll_trailer', 0, 'trailerPsi', 0, 'trailerOmega', 0, 'rolloverRiskIndex', 0, ...
-                'jackknifeRiskIndex', 0, 'braking', zeros(3,1) );
->>>>>>> 6c7116cf
-            obj.orientation         = 0;            % initial orientation
-            obj.steeringAngle       = 0;
-            obj.C_alpha_front       = 80000;        % example
-            obj.C_alpha_rear        = 80000;        % example
-            obj.tireModel           = tireModel;
-            obj.suspensionModel     = suspensionModel;
-
-            % --- Tire Model Selection ---
-            if isempty(tireModelFlag)
-                obj.tireModelFlag = 'simple';
-            else
-                obj.tireModelFlag = tireModelFlag;
-            end
-<<<<<<< HEAD
-            coeffsZero = struct('pCx1',0,'pDx1',0,'pDx2',0,'pEx1',0,'pEx2',0,...
-                'pEx3',0,'pEx4',0,'pKx1',0,'pKx2',0,'pKx3',0,'pCy1',0,'pDy1',0,...
-                'pDy2',0,'pEy1',0,'pEy2',0,'pEy3',0,'pEy4',0,'pKy1',0,'pKy2',0,...
-                'pKy3',0);
-            if isempty(highFidelityTireModel)
-                obj.highFidelityTireModel = Pacejka96TireModel(coeffsZero);
-            else
-                obj.highFidelityTireModel = highFidelityTireModel;
-            end
-=======
-            coeffsZero = struct('pCx1',0,'pDx1',0,'pDx2',0,'pEx1',0,'pEx2',0,...
-                'pEx3',0,'pEx4',0,'pKx1',0,'pKx2',0,'pKx3',0,'pCy1',0,'pDy1',0,...
-                'pDy2',0,'pEy1',0,'pEy2',0,'pEy3',0,'pEy4',0,'pKy1',0,'pKy2',0,...
-                'pKy3',0);
-            if isempty(highFidelityTireModel)
-                obj.highFidelityTireModel = Pacejka96TireModel(coeffsZero);
-            else
-                obj.highFidelityTireModel = highFidelityTireModel;
-            end
->>>>>>> 6c7116cf
-
-            % --- Trailer Yaw Dynamics and Props ---
-            if strcmp(vehicleType, 'tractor-trailer')
-                obj.trailerPsi       = 0;
-                obj.trailerOmega     = 0;
-                obj.trailerPosition  = [0; 0; 0];
-                if nargin < 21 || isempty(trailerInertia)
-                    obj.trailerInertia = 10000;  % default trailer inertia
-                    debugLog('Using default trailer inertia: %.2f kg·m²\n', obj.trailerInertia);
-                else
-                    obj.trailerInertia = trailerInertia;
-                end
-                if nargin < 22 || isempty(dt)
-                    obj.dt = 0.01;  % default timestep
-                    debugLog('Using default time step dt: %.4f s\n', obj.dt);
-                else
-                    obj.dt = dt;
-                end
-
-                % Must have trailerMass, trailerWheelbase, numTrailerTires
-                if nargin >= 25
-                    obj.trailerMass       = trailerMass;
-                    obj.trailerWheelbase  = trailerWheelbase;
-                    obj.numTrailerTires   = numTrailerTires;
-                    if nargin >= 26
-                        obj.trailerBoxMasses = trailerBoxMasses;
-                    else
-                        obj.trailerBoxMasses = [];
-                    end
-                else
-                    error('Must provide trailer mass, wheelbase, and tire count for tractor-trailer.');
-                end
-            elseif strcmp(vehicleType, 'tractor') || strcmp(vehicleType, 'passenger')
-<<<<<<< HEAD
-                obj.trailerPsi       = [];
-                obj.trailerOmega     = [];
-                obj.trailerPosition  = [];
-                obj.trailerInertia   = 0;
-                obj.dt               = 0;
-                obj.trailerMass      = 0;
-                obj.trailerWheelbase = 0;
-                if nargin >= 24
-                    obj.numTrailerTires = numTrailerTires;
-                else
-                    obj.numTrailerTires = 0;
-                end
-                obj.trailerBoxMasses = [];
-                if strcmp(vehicleType, 'passenger')
-                    obj.jointForce = [0; 0; 0];
-                end
-=======
-                obj.trailerPsi       = [];
-                obj.trailerOmega     = [];
-                obj.trailerPosition  = [];
-                obj.trailerInertia   = 0;
-                obj.dt               = 0;
-                obj.trailerMass      = 0;
-                obj.trailerWheelbase = 0;
-                if nargin >= 24
-                    obj.numTrailerTires = numTrailerTires;
-                else
-                    obj.numTrailerTires = 0;
-                end
-                obj.trailerBoxMasses = [];
-                if strcmp(vehicleType, 'passenger')
-                    obj.jointForce = [0; 0; 0];
-                end
->>>>>>> 6c7116cf
-            end
-
-            % Initialize tire parameters
-            obj = obj.initializeTireParameters();
-
-            % Initialize friction and rolling-resistance coefficients
-            numTires = size(obj.loadDistribution, 1);
-            obj.mu_tires = obj.frictionCoefficient * ones(numTires, 1);
-            if strcmp(obj.vehicleType, 'tractor-trailer') || strcmp(obj.vehicleType, 'tractor')
-                obj.mu_tires_trailer = obj.frictionCoefficient * ones(obj.numTrailerTires, 1);
-            else
-                obj.mu_tires_trailer = [];
-            end
-
-            if strcmp(obj.vehicleType, 'tractor-trailer')
-                obj.rollingResistanceCoefficients = 0.027 * ones(numTires, 1);
-            else
-                obj.rollingResistanceCoefficients = 0.015 * ones(numTires, 1);
-            end
-
-            % Initialize flat tire indices
-            obj.flatTireIndices = [];
-
-            % --- Wind Vector ---
-            if nargin < 30 || isempty(windVector)
-                obj.windVector = [0; 0; 0];
-                warning('Wind vector not provided. Default [0;0;0].');
-            else
-                if numel(windVector) ~= 3
-                    error('windVector must be [wind_u; wind_v; wind_w], 3 elements.');
-                end
-                obj.windVector = windVector(:);
-            end
-
-            % --- Braking System ---
-            if isempty(brakeSystem)
-                error('BrakeSystem instance must be provided.');
-            else
-                obj.brakeSystem = brakeSystem;
-                obj.brakingForce = 0;
-            end
-
-            % Calculate axle masses and inertia
-            if strcmp(obj.vehicleType, 'tractor-trailer') || strcmp(obj.vehicleType, 'tractor')
-                [obj.massFront, obj.massRear] = obj.calculateAxleMasses();
-                obj = obj.calculateInertia();
-            elseif strcmp(obj.vehicleType, 'passenger')
-                [obj.massFront, obj.massRear] = obj.calculateAxleMassesPassenger();
-                obj.inertia = obj.calculateInertiaPassenger();
-            end
-
-            % --- Filter Setup ---
-<<<<<<< HEAD
-            obj.filterWindowSize = 5;
-            % Pre-allocate force buffers and filtered forces for moving average (fixed-size)
-            bufTemplate = struct('data', zeros(obj.filterWindowSize,1), 'sum', 0, 'index', 0, 'count', 0);
-            obj.forceBuffers = struct( ...
-                'hitch', bufTemplate, 'hitchLateralForce', bufTemplate, ...
-                'F_drag_global', bufTemplate, 'F_side_global', bufTemplate, ...
-                'momentZ_wind', bufTemplate, 'traction', bufTemplate, 'traction_force', bufTemplate, ...
-                'M_z', bufTemplate, 'momentZ', bufTemplate, 'F_y_total', bufTemplate, 'momentRoll', bufTemplate, ...
-                'totalForce', bufTemplate, 'F_y_trailer', bufTemplate, 'momentZ_trailer', bufTemplate, ...
-                'F_total_trailer_local', bufTemplate, 'F_total_trailer_global', bufTemplate, 'yawMoment_trailer', bufTemplate, ...
-                'momentRoll_trailer', bufTemplate, 'trailerPsi', bufTemplate, 'trailerOmega', bufTemplate, ...
-                'rolloverRiskIndex', bufTemplate, 'jackknifeRiskIndex', bufTemplate, 'braking', bufTemplate);
-            obj.calculatedForces_filtered = struct( ...
-                'hitch', zeros(3,1), 'hitchLateralForce', 0, 'F_drag_global', 0, 'F_side_global', 0, ...
-                'momentZ_wind', 0, 'traction', zeros(3,1), 'traction_force', zeros(3,1), 'M_z', 0, 'momentZ', 0, ...
-                'F_y_total', 0, 'momentRoll', 0, 'totalForce', zeros(3,1), 'F_y_trailer', 0, 'momentZ_trailer', 0, ...
-                'F_total_trailer_local', zeros(3,1), 'F_total_trailer_global', zeros(3,1), 'yawMoment_trailer', 0, ...
-                'momentRoll_trailer', 0, 'trailerPsi', 0, 'trailerOmega', 0, 'rolloverRiskIndex', 0, ...
-                'jackknifeRiskIndex', 0, 'braking', zeros(3,1) );
-=======
-            obj.filterWindowSize = 5;
-            % Pre-allocate force buffers and filtered forces for moving average (fixed-size)
-            bufTemplate = struct('data', zeros(obj.filterWindowSize,1), 'sum', 0, 'index', 0, 'count', 0);
-            obj.forceBuffers = struct( ...
-                'hitch', bufTemplate, 'hitchLateralForce', bufTemplate, ...
-                'F_drag_global', bufTemplate, 'F_side_global', bufTemplate, ...
-                'momentZ_wind', bufTemplate, 'traction', bufTemplate, 'traction_force', bufTemplate, ...
-                'M_z', bufTemplate, 'momentZ', bufTemplate, 'F_y_total', bufTemplate, 'momentRoll', bufTemplate, ...
-                'totalForce', bufTemplate, 'F_y_trailer', bufTemplate, 'momentZ_trailer', bufTemplate, ...
-                'F_total_trailer_local', bufTemplate, 'F_total_trailer_global', bufTemplate, 'yawMoment_trailer', bufTemplate, ...
-                'momentRoll_trailer', bufTemplate, 'trailerPsi', bufTemplate, 'trailerOmega', bufTemplate, ...
-                'rolloverRiskIndex', bufTemplate, 'jackknifeRiskIndex', bufTemplate, 'braking', bufTemplate);
-            obj.calculatedForces_filtered = struct( ...
-                'hitch', zeros(3,1), 'hitchLateralForce', 0, 'F_drag_global', 0, 'F_side_global', 0, ...
-                'momentZ_wind', 0, 'traction', zeros(3,1), 'traction_force', zeros(3,1), 'M_z', 0, 'momentZ', 0, ...
-                'F_y_total', 0, 'momentRoll', 0, 'totalForce', zeros(3,1), 'F_y_trailer', 0, 'momentZ_trailer', 0, ...
-                'F_total_trailer_local', zeros(3,1), 'F_total_trailer_global', zeros(3,1), 'yawMoment_trailer', 0, ...
-                'momentRoll_trailer', 0, 'trailerPsi', 0, 'trailerOmega', 0, 'rolloverRiskIndex', 0, ...
-                'jackknifeRiskIndex', 0, 'braking', zeros(3,1) );
->>>>>>> 6c7116cf
-
-            % --- Optional wheel parameters via varargin ---
-            if length(varargin) >= 3
-                obj.wheelSpeeds  = varargin{1};
-                obj.wheelRadius  = varargin{2};
-                obj.wheelInertia = varargin{3};
-            else
-                obj.wheelSpeeds  = zeros(numTires, 1); % default
-                obj.wheelRadius  = 0.3;               % default
-                obj.wheelInertia = 1.0;               % default
-            end
-        end
-        
-        %% computeTireForces (vectorized lateral forces and yaw moment)
-        function [F_y_total, M_z] = computeTireForces(obj, loads, contactAreas, u, v, r)
-            numTires = numel(loads);
-            xPos = obj.loadDistribution(:,1);
-            a = obj.wheelbase/2;
-            b = obj.wheelbase/2;
-            alpha_front = obj.steeringAngle - atan2(v + a*r, u);
-            alpha_rear  = -atan2(v - b*r, u);
-            alpha = alpha_rear * ones(numTires,1);
-            alpha(xPos>0) = alpha_front;
-            mu_t = obj.mu_tires;
-            if strcmp(obj.tireModelFlag, 'simple')
-                D = mu_t .* loads;
-                B = obj.B_tires;
-                C = obj.C_tires;
-                E = obj.E_tires;
-                Fy = D .* sin(C .* atan(B .* alpha - E .* (B .* alpha - atan(B .* alpha))));
-            else
-                % High-fidelity tire model: compute per-tire forces sequentially
-                Fy = zeros(numTires,1);
-                for i = 1:numTires
-                    Fy(i) = obj.highFidelityTireModel.calculateLateralForce(alpha(i), loads(i), i);
-                end
-            end
-            F_y_total = sum(Fy);
-            M_z = sum(xPos .* Fy);
-        end
-
-        %% Accessor for filtered forces
-        function forces_filtered = getFilteredForces(obj)
-            forces_filtered = obj.calculatedForces_filtered;
-        end
-
-        %% updateWheelSpeeds
-        function obj = updateWheelSpeeds(obj, dt, engineTorque, brakeTorque)
-            % Distributes torque among wheels, calculates angular accel
-
-            nWheels = length(obj.wheelSpeeds);
-            if nWheels == 0
-                warning('No wheelSpeeds defined. updateWheelSpeeds skipped.');
-                return;
-            end
-
-            % If wheelInertia is scalar, replicate
-            if length(obj.wheelInertia) == 1
-                localInertia = repmat(obj.wheelInertia, nWheels,1);
-            else
-                localInertia = obj.wheelInertia;
-            end
-
-            T_engine_perWheel = engineTorque / nWheels;
-            T_brake_perWheel  = brakeTorque  / nWheels;
-
-            rollingTorque = 0;  % example placeholder
-
-            for i = 1:nWheels
-                T_net = T_engine_perWheel - T_brake_perWheel - rollingTorque;
-                alpha = T_net / localInertia(i);
-                obj.wheelSpeeds(i) = obj.wheelSpeeds(i) + alpha*dt;
-                if obj.wheelSpeeds(i) < 0
-                    obj.wheelSpeeds(i) = 0;
-                end
-            end
-        end
-
-        %% initializeTireParameters
-        function obj = initializeTireParameters(obj)
-            numTires = size(obj.loadDistribution, 1);
-            obj.mu_tires = obj.frictionCoefficient * ones(numTires, 1);
-            obj.rollingResistanceCoefficients = 0.015 * ones(numTires, 1);
-
-            if strcmp(obj.tireModelFlag, 'highFidelity')
-                if isempty(obj.highFidelityTireModel)
-                    error('High-fidelity tireModel not provided with flag=highFidelity.');
-                end
-                coeffs = obj.highFidelityTireModel;
-                obj.pCx1_tires = coeffs.pCx1*ones(numTires,1);
-                obj.pDx1_tires = coeffs.pDx1*ones(numTires,1);
-                obj.pDx2_tires = coeffs.pDx2*ones(numTires,1);
-                obj.pEx1_tires = coeffs.pEx1*ones(numTires,1);
-                obj.pEx2_tires = coeffs.pEx2*ones(numTires,1);
-                obj.pEx3_tires = coeffs.pEx3*ones(numTires,1);
-                obj.pEx4_tires = coeffs.pEx4*ones(numTires,1);
-                obj.pKx1_tires = coeffs.pKx1*ones(numTires,1);
-                obj.pKx2_tires = coeffs.pKx2*ones(numTires,1);
-                obj.pKx3_tires = coeffs.pKx3*ones(numTires,1);
-                obj.pCy1_tires = coeffs.pCy1*ones(numTires,1);
-                obj.pDy1_tires = coeffs.pDy1*ones(numTires,1);
-                obj.pDy2_tires = coeffs.pDy2*ones(numTires,1);
-                obj.pEy1_tires = coeffs.pEy1*ones(numTires,1);
-                obj.pEy2_tires = coeffs.pEy2*ones(numTires,1);
-                obj.pEy3_tires = coeffs.pEy3*ones(numTires,1);
-                obj.pEy4_tires = coeffs.pEy4*ones(numTires,1);
-                obj.pKy1_tires = coeffs.pKy1*ones(numTires,1);
-                obj.pKy2_tires = coeffs.pKy2*ones(numTires,1);
-                obj.pKy3_tires = coeffs.pKy3*ones(numTires,1);
-            else
-                if isempty(obj.tireModel)
-                    error('Simple tireModel not provided with flag=simple.');
-                end
-                reqFields = {'B','C','D','E'};
-                for iField = 1:length(reqFields)
-                    if ~isfield(obj.tireModel, reqFields{iField})
-                        error('tireModel missing field %s for simple model.', reqFields{iField});
-                    end
-                end
-                obj.B_tires = obj.tireModel.B * ones(numTires,1);
-                obj.C_tires = obj.tireModel.C * ones(numTires,1);
-                obj.D_tires = obj.tireModel.D * ones(numTires,1);
-                obj.E_tires = obj.tireModel.E * ones(numTires,1);
-            end
-        end
-
-        %% calculateAxleMasses
-        function [massFront, massRear] = calculateAxleMasses(obj)
-            % Original logic for front/rear mass distribution
-            loads = obj.loadDistribution(:,4);
-            x_positions = obj.loadDistribution(:,1);
-            massFront = sum(loads(x_positions>0)) / obj.gravity;
-            massRear  = sum(loads(x_positions<=0))/ obj.gravity;
-        end
-
-        %% calculateAxleMassesPassenger
-        function [massFront, massRear] = calculateAxleMassesPassenger(obj)
-            loads = obj.loadDistribution(:,4);
-            x_positions = obj.loadDistribution(:,1);
-            massFront = sum(loads(x_positions>0)) / obj.gravity;
-            massRear  = sum(loads(x_positions<=0))/ obj.gravity;
-        end
-
-        %% calculateInertia
-        function obj = calculateInertia(obj)
-            Ixx=0; Iyy=0; Izz=0;
-            numLoads = size(obj.loadDistribution, 1);
-            for i=1:numLoads
-                loadWeight = obj.loadDistribution(i,4);
-                loadMass   = loadWeight / obj.gravity;
-                r = obj.loadDistribution(i,1:3)' - obj.centerOfGravity;  % vector from CoG
-
-                Ixx = Ixx + loadMass*(r(2)^2 + r(3)^2);
-                Iyy = Iyy + loadMass*(r(1)^2 + r(3)^2);
-                Izz = Izz + loadMass*(r(1)^2 + r(2)^2);
-            end
-            obj.inertia = [Ixx, Iyy, Izz];
-
-            % Add trailer inertia to Izz if tractor-trailer
-            if strcmp(obj.vehicleType,'tractor-trailer')
-                obj.inertia(3) = obj.inertia(3) + obj.trailerInertia;
-                debugLog('Added trailer inertia to total inertia. New Izz: %.2f kg·m²\n', obj.inertia(3));
-            end
-        end
-
-        %% calculateInertiaPassenger
-        function inertia = calculateInertiaPassenger(obj)
-            % Vectorized inertia calculation for passenger loads
-            loads = obj.loadDistribution(:,4);         % load weights (N)
-            masses = loads / obj.gravity;             % convert to mass (kg)
-            % position vectors relative to CoG [x,y,z]
-            relPos = obj.loadDistribution(:,1:3) - obj.centerOfGravity';
-            % compute inertia sums
-            Ixx = sum(masses .* (relPos(:,2).^2 + relPos(:,3).^2));
-            Iyy = sum(masses .* (relPos(:,1).^2 + relPos(:,3).^2));
-            Izz = sum(masses .* (relPos(:,1).^2 + relPos(:,2).^2));
-            inertia = [Ixx, Iyy, Izz];
-        end
-
-        %% setFlatTire
-        function obj = setFlatTire(obj, flatTireIndices)
-            obj.flatTireIndices = flatTireIndices;
-        end
-
-        %% calculateForces
-        function obj = calculateForces(obj, vehicleState)
-            % Calculate all relevant forces based on current vehicle state
-            %
-            % Preserves original logic, and at the END we add optional rollover & jackknife calculations.
-
-            assert(isscalar(obj.orientation), 'Orientation must be scalar.');
-            obj = obj.updatePacejkaAttributes(vehicleState);
-
-            theta = obj.orientation;
-            R_veh2glob = [ cos(theta), -sin(theta), 0;
-                           sin(theta),  cos(theta), 0;
-                           0,           0,          1];
-            R_g2v = R_veh2glob';
-
-            u = obj.velocity(1);
-            v = obj.velocity(2);
-            r = obj.angularVelocity(3);
-            speed = norm([u,v]);
-
-            totalForce_vehicle = [0;0;0];
-            M_z   = 0;
-            M_roll= 0;
-
-            % Gravity in vehicle frame
-            F_g_vehicle = [obj.vehicleMass*obj.gravity*sin(obj.slopeAngle);
-                           0;
-                          -obj.vehicleMass*obj.gravity*cos(obj.slopeAngle)];
-            totalForce_vehicle = totalForce_vehicle + F_g_vehicle;
-
-            if ~isfield(vehicleState,'acceleration')
-                error('vehicleState.acceleration required.');
-            end
-            acceleration = vehicleState.acceleration;
-            accel_magnitude = norm(acceleration);
-
-            obj.calculatedForces.hitchLateralForce = 0;  % default
-
-            F_y_total=0; 
-            M_z=0;
-
-            %---------------------------------------------
-            % IF BRANCH: (tractor) & small acceleration
-            %---------------------------------------------
-            if strcmp(obj.vehicleType,'tractor') && (accel_magnitude < 0.01)
-                if obj.enableSpeedController
-                    % 1) Aerodynamic forces and wind-induced yaw moment
-                    [F_drag_g, F_side_g, M_z_wind] = obj.computeAeroForces(R_veh2glob);
-                    obj.calculatedForces.F_drag_global = F_drag_g;
-                    obj.calculatedForces.F_side_global = F_side_g;
-                    obj.calculatedForces.momentZ_wind  = M_z_wind;
-
-                    F_drag_v = R_g2v * F_drag_g;
-                    F_side_v = R_g2v * F_side_g;
-
-                    % 2) Traction
-                    if isfield(obj.calculatedForces,'traction')
-                        F_traction_v = obj.calculatedForces.traction;
-                    else
-                        F_traction_v = [0;0;0];
-                    end
-
-                    if size(obj.loadDistribution,2) < 5
-                        error('loadDistribution must have 5 columns.');
-                    end
-                    loads        = obj.loadDistribution(:,4);
-                    contactAreas = obj.loadDistribution(:,5);
-                    % Update tire friction coefficients
-                    pressures = loads ./ contactAreas;
-                    P_ref     = mean(pressures);
-                    mu_tires_ = obj.frictionCoefficient * (P_ref ./ pressures);
-                    mu_tires_ = max(min(mu_tires_, 1.0), 0.3);
-                    obj.mu_tires = mu_tires_;
-                    % Compute vectorized lateral forces and yaw moment
-                    [F_y_total, M_z] = obj.computeTireForces(loads, contactAreas, u, v, r);
-                    % Add wind moment
-                    if isfield(obj.calculatedForces, 'momentZ_wind')
-                        M_z = M_z + obj.calculatedForces.momentZ_wind;
-                    end
-
-                    [~,M_susp] = obj.suspensionModel.calculateForcesAndMoments(vehicleState);
-                    M_z = M_z + M_susp;
-
-                    obj.calculatedForces.momentZ = M_z;
-                    obj.calculatedForces.F_y_total = F_y_total;
-                    obj.calculatedForces.M_z      = M_z;
-
-                    % Combine lateral forces
-                    F_side_v = R_g2v*F_side_g;
-                    F_lat_v = [0;F_y_total;0] + F_side_v;
-
-                    % Rolling resistance
-                    % Rolling resistance for the tractor is computed from the
-                    % tractor mass only. Trailer rolling resistance is handled
-                    % separately to avoid double-counting.
-                    tractorMassOnly = obj.vehicleMass;
-                    if strcmp(obj.vehicleType,'tractor-trailer') && ...
-                            ~isempty(obj.trailerMass)
-                        tractorMassOnly = obj.vehicleMass - obj.trailerMass;
-                    end
-                    F_rr = obj.rollingResistanceCoefficients(1) * ...
-                        (tractorMassOnly * obj.gravity);
-                    F_rr_v = -F_rr * [1;0;0];
-
-                    % Suspension
-                    [F_susp_, ~] = obj.suspensionModel.calculateForcesAndMoments(vehicleState);
-                    F_susp_v = [0;0;F_susp_];
-
-                    % Hitch
-                    if isfield(obj.calculatedForces,'hitch') && strcmp(obj.vehicleType,'tractor-trailer')
-                        F_hitch_v = obj.calculatedForces.hitch;
-                    else
-                        F_hitch_v = [0;0;0];
-                    end
-
-                    totalForce_vehicle = totalForce_vehicle + F_traction_v + F_lat_v + ...
-                                         F_drag_v + F_rr_v + F_susp_v + F_hitch_v + ...
-                                         [obj.brakingForce;0;0];
-
-                    % Summation of Lateral Forces for momentRoll
-                    F_side_aero  = F_side_v(2);
-                    F_tire_lat   = F_y_total;
-                    hitchLat = 0;
-                    if isfield(obj.calculatedForces,'hitchLateralForce')
-                        hitchLat = obj.calculatedForces.hitchLateralForce;
-                    end
-                    M_roll_aero  = F_side_aero*obj.h_CoG;
-                    M_roll_tires = F_tire_lat* obj.h_CoG;
-                    M_roll_hitch = hitchLat*   obj.h_CoG;
-
-                    M_roll_total = M_roll_aero + M_roll_tires + M_roll_hitch;
-                    obj.calculatedForces.momentRoll = M_roll_total;
-
-                    % --- Trailer Dynamics (tractor-trailer) ---
-                    if strcmp(obj.vehicleType,'tractor-trailer')
-                        if speed>0
-                            R_tr2g = [ cos(obj.trailerPsi), -sin(obj.trailerPsi), 0;
-                                       sin(obj.trailerPsi),  cos(obj.trailerPsi), 0;
-                                       0,                    0,                  1];
-                            vel_tr_glob = R_veh2glob*obj.velocity;
-                            rel_vel_tr  = vel_tr_glob - obj.windVector;
-                            v_tr_rel    = norm(rel_vel_tr(1:2));
-                            if v_tr_rel==0
-                                F_drag_tr_g = [0;0;0];
-                            else
-                                F_drag_tr   = 0.5*obj.airDensity*obj.dragCoefficient*obj.frontalArea*v_tr_rel^2;
-                                dir_ = rel_vel_tr(1:2)/v_tr_rel;
-                                F_drag_tr_g = -F_drag_tr*[dir_;0];
-                            end
-
-                            vwlat_tr = obj.windVector(2);
-                            if vwlat_tr==0
-                                F_side_tr=0;
-                            else
-                                F_side_tr=0.5*obj.airDensity*obj.sideForceCoefficient*...
-                                          obj.sideArea*vwlat_tr^2 * sign(vwlat_tr);
-                            end
-                            F_side_tr_g = [0; F_side_tr; 0];
-
-                            R_g2tr = R_tr2g';
-                            F_drag_tr_local = R_g2tr*F_drag_tr_g;
-                            F_side_tr_local = R_g2tr*F_side_tr_g;
-
-                            u_tr_ = vel_tr_glob(1);
-                            v_tr_ = vel_tr_glob(2);
-                            trailer_r = obj.trailerOmega;
-                            if u_tr_~=0
-                                alpha_trailer = -atan2(v_tr_-(obj.trailerWheelbase/2)*trailer_r, u_tr_);
-                            else
-                                alpha_trailer=0;
-                            end
-
-                            Fz_trail_each = (obj.trailerMass*obj.gravity)/obj.numTrailerTires;
-                            % Vectorized trailer tire lateral forces
-                            if isempty(obj.mu_tires_trailer)
-                                obj.mu_tires_trailer = obj.frictionCoefficient * ones(obj.numTrailerTires,1);
-                            end
-                            mu_tr = obj.mu_tires_trailer;
-                            Fz_tr_each = (obj.trailerMass * obj.gravity) / obj.numTrailerTires;
-                            if strcmp(obj.tireModelFlag, 'simple')
-                                D_tr = mu_tr * Fz_tr_each;
-                                B_tr = obj.B_tires(1);
-                                C_tr = obj.C_tires(1);
-                                E_tr = obj.E_tires(1);
-                                F_y_trailer_tires = D_tr .* sin(C_tr .* atan(B_tr .* alpha_trailer - E_tr .* (B_tr .* alpha_trailer - atan(B_tr .* alpha_trailer))));
-                            else
-                                F_y_trailer_tires = arrayfun(@(m) obj.calculateTireForce(alpha_trailer, m, Fz_tr_each, 1), mu_tr);
-                            end
-                            F_y_trailer_total = sum(F_y_trailer_tires);
-
-                            F_lateral_trailer = F_y_trailer_total + F_side_tr_local(2);
-                            F_longitudinal_tr= F_drag_tr_local(1);
-
-                            if ~isempty(obj.trailerBoxMasses)
-                                totalTrMass = sum(obj.trailerBoxMasses);
-                            else
-                                totalTrMass = obj.trailerMass;
-                            end
-                            F_rr_tr = obj.rollingResistanceCoefficients(1) * ...
-                                (totalTrMass * obj.gravity);
-                            F_rr_tr_local = -F_rr_tr * [1;0;0];
-
-                            F_total_tr_local = [F_longitudinal_tr; F_lateral_trailer;0] + ...
-                                               F_side_tr_local + F_rr_tr_local;
-                            F_total_tr_global= R_tr2g*F_total_tr_local;
-
-                            M_z_tr = F_y_trailer_total*(obj.trailerWheelbase/2);
-                            M_z_tr_wind = F_side_tr*(obj.trackWidth/2);
-                            M_z_tr_total= M_z_tr + M_z_tr_wind;
-
-                            obj.calculatedForces.F_y_trailer = F_y_trailer_total;
-                            obj.calculatedForces.momentZ_trailer = M_z_tr_total;
-                            obj.calculatedForces.F_total_trailer_local = F_total_tr_local;
-                            obj.calculatedForces.F_total_trailer_global = F_total_tr_global;
-                            obj.calculatedForces.yawMoment_trailer     = M_z_tr_total;
-
-                            F_total_tr_vehicle= R_g2tr'*F_total_tr_global;
-                            hitchLatForce = F_total_tr_vehicle(2);
-                            obj.calculatedForces.hitchLateralForce = hitchLatForce;
-
-                            % Trailer yaw integration
-                            trailer_yaw_accel = M_z_tr_total/obj.trailerInertia;
-                            obj.trailerOmega  = obj.trailerOmega + trailer_yaw_accel*obj.dt;
-                            obj.trailerPsi    = obj.trailerPsi+obj.trailerOmega*obj.dt;
-                            obj.trailerPosition= obj.trailerPosition + vel_tr_glob*obj.dt;
-                            obj.calculatedForces.trailerPsi = obj.trailerPsi;
-                            obj.calculatedForces.trailerOmega = obj.trailerOmega;
-                        else
-                            % speed=0 => no movement
-                            obj.calculatedForces.momentRoll_trailer = 0;
-                            obj.calculatedForces.momentZ_trailer = 0;
-                            obj.calculatedForces.F_y_trailer = 0;
-                            obj.calculatedForces.hitchLateralForce = 0;
-                            obj.trailerOmega=0;
-                            obj.trailerPsi=0;
-                        end
-                    end
-                    obj.calculatedForces.totalForce = totalForce_vehicle;
-                end
-
-            %---------------------------------------------
-            % ELSE branch: everything else
-            %---------------------------------------------
-            else
-                if obj.enableSpeedController
-                    % Aerodynamic forces and wind-induced yaw moment
-                    [F_drag_g, F_side_g, M_z_wind] = obj.computeAeroForces(R_veh2glob);
-                    obj.calculatedForces.F_drag_global = F_drag_g;
-                    obj.calculatedForces.F_side_global = F_side_g;
-                    obj.calculatedForces.momentZ_wind  = M_z_wind;
-
-                    F_drag_v = R_g2v * F_drag_g;
-                    F_side_v = R_g2v * F_side_g;
-
-                    if isfield(obj.calculatedForces,'traction')
-                        F_traction_v = obj.calculatedForces.traction;
-                    else
-                        F_traction_v= [0;0;0];
-                    end
-
-
-                    if size(obj.loadDistribution,2)<5
-                        error('loadDistribution must have 5 columns.');
-                    end
-                    if size(obj.loadDistribution,2) < 5
-                        error('loadDistribution must have 5 columns.');
-                    end
-                    loads        = obj.loadDistribution(:,4);
-                    contactAreas = obj.loadDistribution(:,5);
-                    pressures    = loads ./ contactAreas;
-                    P_ref        = mean(pressures);
-                    mu_tires_    = obj.frictionCoefficient * (P_ref ./ pressures);
-                    mu_tires_    = max(min(mu_tires_, 1.0), 0.3);
-                    obj.mu_tires = mu_tires_;
-                    [F_y_total, M_z] = obj.computeTireForces(loads, contactAreas, u, v, r);
-                    if isfield(obj.calculatedForces, 'momentZ_wind')
-                        M_z = M_z + obj.calculatedForces.momentZ_wind;
-                    end
-                    [~,M_susp] = obj.suspensionModel.calculateForcesAndMoments(vehicleState);
-                    M_z = M_z + M_susp;
-
-                    obj.calculatedForces.momentZ   = M_z;
-                    obj.calculatedForces.F_y_total = F_y_total;
-                    obj.calculatedForces.M_z       = M_z;
-
-                    F_lat_v = [0; F_y_total; 0] + F_side_v;
-                    tractorMassOnly = obj.vehicleMass;
-                    if strcmp(obj.vehicleType,'tractor-trailer') && ...
-                            ~isempty(obj.trailerMass)
-                        tractorMassOnly = obj.vehicleMass - obj.trailerMass;
-                    end
-                    F_rr = obj.rollingResistanceCoefficients(1) * ...
-                        (tractorMassOnly * obj.gravity);
-                    F_rr_v = -F_rr * [1;0;0];
-                    [F_susp_, ~]= obj.suspensionModel.calculateForcesAndMoments(vehicleState);
-                    F_susp_v= [0;0;F_susp_];
-
-                    if isfield(obj.calculatedForces,'hitch') && strcmp(obj.vehicleType,'tractor-trailer')
-                        F_hitch_v = obj.calculatedForces.hitch;
-                    else
-                        F_hitch_v= [0;0;0];
-                    end
-                    totalForce_vehicle = totalForce_vehicle + F_traction_v+ F_lat_v +...
-                                         F_drag_v + F_rr_v + F_susp_v + F_hitch_v + ...
-                                         [obj.brakingForce;0;0];
-
-                    % --- Summation of Lateral Forces for momentRoll ---
-                    F_side_aero  = F_side_v(2);
-                    F_tire_lat   = F_y_total;
-                    hitchLat=0;
-                    if isfield(obj.calculatedForces,'hitchLateralForce')
-                        hitchLat = obj.calculatedForces.hitchLateralForce;
-                    end
-                    M_roll_aero  = F_side_aero* obj.h_CoG;
-                    M_roll_tires = F_tire_lat*  obj.h_CoG;
-                    M_roll_hitch = hitchLat*    obj.h_CoG;
-                    M_roll_total = M_roll_aero + M_roll_tires + M_roll_hitch;
-                    obj.calculatedForces.momentRoll = M_roll_total;
-
-                    obj = obj.updatePacejkaBasedOnSuspension(0,0);
-
-                    if strcmp(obj.vehicleType,'tractor-trailer')
-                        if speed>0
-                            R_tr2g = [ cos(obj.trailerPsi),-sin(obj.trailerPsi),0;
-                                       sin(obj.trailerPsi), cos(obj.trailerPsi), 0;
-                                       0,0,1];
-                            vel_tr_glob = R_veh2glob*obj.velocity;
-                            rel_trailer= vel_tr_glob - obj.windVector;
-                            v_rel_trailer = norm(rel_trailer(1:2));
-                            if v_rel_trailer==0
-                                F_drag_tr_g= [0;0;0];
-                            else
-                                F_drag_tr   = 0.5*obj.airDensity*obj.dragCoefficient*obj.frontalArea*v_rel_trailer^2;
-                                dir_        = rel_trailer(1:2)/v_rel_trailer;
-                                F_drag_tr_g = -F_drag_tr*[dir_;0];
-                            end
-
-                            v_wind_lat_tr= obj.windVector(2);
-                            if v_wind_lat_tr==0
-                                F_side_tr=0;
-                            else
-                                F_side_tr=0.5*obj.airDensity*obj.sideForceCoefficient*...
-                                    obj.sideArea*(v_wind_lat_tr^2)* sign(v_wind_lat_tr);
-                            end
-                            F_side_tr_g= [0;F_side_tr;0];
-
-                            R_g2tr= R_tr2g';
-                            F_drag_tr_local= R_g2tr*F_drag_tr_g;
-                            F_side_tr_local= R_g2tr*F_side_tr_g;
-                            u_tr_= vel_tr_glob(1);
-                            v_tr_= vel_tr_glob(2);
-                            trailer_r= obj.trailerOmega;
-                            if u_tr_~=0
-                                alpha_trailer= -atan2(v_tr_-(obj.trailerWheelbase/2)*trailer_r, u_tr_);
-                            else
-                                alpha_trailer=0;
-                            end
-
-                            Fz_trailer_each= (obj.trailerMass*obj.gravity)/obj.numTrailerTires;
-                            F_y_trailer_tires= zeros(obj.numTrailerTires,1);
-                            if isempty(obj.mu_tires_trailer)
-                                obj.mu_tires_trailer= obj.frictionCoefficient*ones(obj.numTrailerTires,1);
-                            end
-                            for it=1:obj.numTrailerTires
-                                mu_= obj.mu_tires_trailer(it);
-                                F_y_trailer_tires(it)= obj.calculateTireForce(alpha_trailer, mu_, Fz_trailer_each,1);
-                            end
-                            F_y_trailer_total= sum(F_y_trailer_tires);
-                            F_lateral_trailer= F_y_trailer_total+ F_side_tr_local(2);
-                            F_longitudinal_tr= F_drag_tr_local(1);
-
-                            if ~isempty(obj.trailerBoxMasses)
-                                totalTrMass = sum(obj.trailerBoxMasses);
-                            else
-                                totalTrMass = obj.trailerMass;
-                            end
-                            F_rr_tr= obj.rollingResistanceCoefficients(1) * ...
-                                (totalTrMass * obj.gravity);
-                            F_rr_tr_local= -F_rr_tr*[1;0;0];
-                            F_total_tr_local= [F_longitudinal_tr;F_lateral_trailer;0] + ...
-                                              F_side_tr_local+ F_rr_tr_local;
-                            F_total_tr_global= R_tr2g*F_total_tr_local;
-
-                            M_z_tr = F_y_trailer_total*(obj.trailerWheelbase/2);
-                            M_z_tr_wind= F_side_tr*(obj.trackWidth/2);
-                            M_z_tr_total= M_z_tr+M_z_tr_wind;
-
-                            obj.calculatedForces.F_y_trailer            = F_y_trailer_total;
-                            obj.calculatedForces.momentZ_trailer       = M_z_tr_total;
-                            obj.calculatedForces.F_total_trailer_local  = F_total_tr_local;
-                            obj.calculatedForces.F_total_trailer_global = F_total_tr_global;
-                            obj.calculatedForces.yawMoment_trailer      = obj.calculatedForces.momentZ_trailer;
-
-                            F_total_tr_vehicle= R_g2tr*F_total_tr_global;
-                            hitchLatForce= F_total_tr_vehicle(2);
-                            obj.calculatedForces.hitchLateralForce = hitchLatForce;
-
-                            trailer_yaw_accel= M_z_tr_total/obj.trailerInertia;
-                            obj.trailerOmega= obj.trailerOmega+ trailer_yaw_accel*obj.dt;
-                            obj.trailerPsi  = obj.trailerPsi+ obj.trailerOmega*obj.dt;
-                            obj.trailerPosition= obj.trailerPosition + vel_tr_glob*obj.dt;
-
-                            obj.calculatedForces.trailerPsi   = obj.trailerPsi;
-                            obj.calculatedForces.trailerOmega = obj.trailerOmega;
-                        else
-                        obj.calculatedForces.momentRoll_trailer = 0;
-                        obj.calculatedForces.momentZ_trailer    = 0;
-                        obj.calculatedForces.F_y_trailer         = 0;
-                        obj.calculatedForces.hitchLateralForce   = 0;
-                            obj.trailerOmega=0;
-                            obj.trailerPsi=0;
-                        end
-                    end
-
-                    obj.calculatedForces.totalForce = totalForce_vehicle;
-                    % <--- existing code ends here for main forces
-                end
-            end
-
-            %% -- OPTIONAL Rollover Risk & Jackknife Risk Calculation (UPDATED) --
-
-            % 1) Rollover Risk
-            % Extract rollRate (if present)
-            rollRate = 0;  
-            if isfield(vehicleState, 'rollRate')
-                rollRate = abs(vehicleState.rollRate);
-            end
-
-            % Extract rollAngle (if present)
-            rollAngle = 0; 
-            if isfield(vehicleState, 'rollAngle')
-                rollAngle = abs(vehicleState.rollAngle);
-            end
-
-            % Get total lateral force in vehicle frame
-            lateralForce = 0;
-            if isfield(obj.calculatedForces, 'F_y_total')
-                lateralForce = obj.calculatedForces.F_y_total;
-            end
-
-            % Also add side force in vehicle frame (if it exists)
-            if isfield(obj.calculatedForces, 'F_side_global')
-                F_side_g = obj.calculatedForces.F_side_global;
-                F_side_v = R_g2v * F_side_g;
-                lateralForce = lateralForce + F_side_v(2);
-            end
-
-            % Example new constants
-            k_rollRate  = 0.1;   % roll-rate weight
-            k_rollAngle = 0.05;  % roll-angle weight
-
-            % Normalized lateral moment ratio relative to half track width
-            normLateralMoment = ( abs(lateralForce) * obj.h_CoG ) / ...
-                                ( obj.vehicleMass * obj.gravity * (obj.trackWidth/2) );
-
-            rolloverRiskIndex = normLateralMoment + ...
-                                k_rollRate * rollRate + ...
-                                k_rollAngle * rollAngle;
-            obj.calculatedForces.rolloverRiskIndex = rolloverRiskIndex;
-
-            % 2) Jackknife Risk
-            % Hitch angle = difference between trailer yaw and tractor yaw
-            hitchAngle = 0;
-            if strcmp(obj.vehicleType, 'tractor-trailer')
-                hitchAngle = obj.trailerPsi - obj.orientation;  
-            end
-
-            hitchLatForce = 0;
-            if isfield(obj.calculatedForces, 'hitchLateralForce')
-                hitchLatForce = abs(obj.calculatedForces.hitchLateralForce);
-            end
-
-            trailerYawRate = 0;
-            if ~isempty(obj.trailerOmega)
-                trailerYawRate = abs(obj.trailerOmega);
-            end
-
-            % Example new constants
-            c_hitchAngle = 0.02;
-            c_trailerYaw = 0.05;
-            c_hitchForce = 1/5000;  % 5000 N => ~1.0 scale
-
-            jackknifeRiskIndex = c_hitchAngle * abs(hitchAngle) + ...
-                                 c_trailerYaw * trailerYawRate + ...
-                                 c_hitchForce * hitchLatForce;
-            obj.calculatedForces.jackknifeRiskIndex = jackknifeRiskIndex;
-
-            %% Finally apply moving average filter
-            obj = obj.applyMovingAverageFilter();
-        end
-
-        %% updateTractionForce
-        function obj = updateTractionForce(obj, F_traction)
-            tractionForce= [F_traction;0;0];
-            obj.calculatedForces.traction = tractionForce;
-            obj.calculatedForces.traction_force = tractionForce;
-        end
-
-        %% updateBrakingForce
-        function obj = updateBrakingForce(obj, F_brake)
-            obj.brakingForce= F_brake;
-            obj.calculatedForces.braking = [F_brake;0;0];
-        end
-
-        %% calculateTireForce
-        function F_y = calculateTireForce(obj, alpha, mu_tire, F_z_per_tire, tireIndex)
-            speed= norm(obj.velocity(1:2));
-            if speed==0
-                F_y=0; 
-                return;
-            end
-
-            if strcmp(obj.tireModelFlag,'simple')
-                D_ = mu_tire*F_z_per_tire;
-                B_ = obj.B_tires(tireIndex);
-                C_ = obj.C_tires(tireIndex);
-                E_ = obj.E_tires(tireIndex);
-                % Simple Pacejka
-                F_y = D_ * sin(C_* atan(B_*alpha - E_*(B_*alpha - atan(B_*alpha))));
-            elseif strcmp(obj.tireModelFlag,'highFidelity')
-                F_y = obj.highFidelityTireModel.calculateLateralForce(alpha, F_z_per_tire, tireIndex);
-            else
-                error('Unsupported tireModelFlag: %s', obj.tireModelFlag);
-            end
-        end
-
-        %% getCalculatedForces
-        function forces = getCalculatedForces(obj)
-            forces = obj.calculatedForces;
-        end
-
-        %% updatePacejkaAttributes
-        function obj = updatePacejkaAttributes(obj, vehicleState)
-            speed= norm(obj.velocity(1:2));
-            if speed>30
-                adjustmentFactor= 0.95;
-            else
-                adjustmentFactor= 1.0;
-            end
-
-            if strcmp(obj.tireModelFlag,'highFidelity')
-                obj.pCx1_tires = obj.pCx1_tires*adjustmentFactor;
-                obj.pDx1_tires = obj.pDx1_tires*adjustmentFactor;
-                obj.pDx2_tires = obj.pDx2_tires*adjustmentFactor;
-                obj.pEx1_tires = obj.pEx1_tires*adjustmentFactor;
-                obj.pEx2_tires = obj.pEx2_tires*adjustmentFactor;
-                obj.pEx3_tires = obj.pEx3_tires*adjustmentFactor;
-                obj.pEx4_tires = obj.pEx4_tires*adjustmentFactor;
-                obj.pKx1_tires = obj.pKx1_tires*adjustmentFactor;
-                obj.pKx2_tires = obj.pKx2_tires*adjustmentFactor;
-                obj.pKx3_tires = obj.pKx3_tires*adjustmentFactor;
-                obj.pCy1_tires = obj.pCy1_tires*adjustmentFactor;
-                obj.pDy1_tires = obj.pDy1_tires*adjustmentFactor;
-                obj.pDy2_tires = obj.pDy2_tires*adjustmentFactor;
-                obj.pEy1_tires = obj.pEy1_tires*adjustmentFactor;
-                obj.pEy2_tires = obj.pEy2_tires*adjustmentFactor;
-                obj.pEy3_tires = obj.pEy3_tires*adjustmentFactor;
-                obj.pEy4_tires = obj.pEy4_tires*adjustmentFactor;
-                obj.pKy1_tires = obj.pKy1_tires*adjustmentFactor;
-                obj.pKy2_tires = obj.pKy2_tires*adjustmentFactor;
-                obj.pKy3_tires = obj.pKy3_tires*adjustmentFactor;
-
-                % If needed, also update your highFidelityTireModel's internal arrays
-                for idx=1:length(obj.pKy1_tires)
-                    obj.highFidelityTireModel.pCx1(idx)= obj.pCx1_tires(idx);
-                    obj.highFidelityTireModel.pDx1(idx)= obj.pDx1_tires(idx);
-                    obj.highFidelityTireModel.pDx2(idx)= obj.pDx2_tires(idx);
-                    obj.highFidelityTireModel.pEx1(idx)= obj.pEx1_tires(idx);
-                    obj.highFidelityTireModel.pEx2(idx)= obj.pEx2_tires(idx);
-                    obj.highFidelityTireModel.pEx3(idx)= obj.pEx3_tires(idx);
-                    obj.highFidelityTireModel.pEx4(idx)= obj.pEx4_tires(idx);
-                    obj.highFidelityTireModel.pKx1(idx)= obj.pKx1_tires(idx);
-                    obj.highFidelityTireModel.pKx2(idx)= obj.pKx2_tires(idx);
-                    obj.highFidelityTireModel.pKx3(idx)= obj.pKx3_tires(idx);
-                    obj.highFidelityTireModel.pCy1(idx)= obj.pCy1_tires(idx);
-                    obj.highFidelityTireModel.pDy1(idx)= obj.pDy1_tires(idx);
-                    obj.highFidelityTireModel.pDy2(idx)= obj.pDy2_tires(idx);
-                    obj.highFidelityTireModel.pEy1(idx)= obj.pEy1_tires(idx);
-                    obj.highFidelityTireModel.pEy2(idx)= obj.pEy2_tires(idx);
-                    obj.highFidelityTireModel.pEy3(idx)= obj.pEy3_tires(idx);
-                    obj.highFidelityTireModel.pEy4(idx)= obj.pEy4_tires(idx);
-                    obj.highFidelityTireModel.pKy1(idx)= obj.pKy1_tires(idx);
-                    obj.highFidelityTireModel.pKy2(idx)= obj.pKy2_tires(idx);
-                    obj.highFidelityTireModel.pKy3(idx)= obj.pKy3_tires(idx);
-                end
-            else
-                obj.B_tires = obj.B_tires*adjustmentFactor;
-                obj.C_tires = obj.C_tires*adjustmentFactor;
-                obj.D_tires = obj.D_tires*adjustmentFactor;
-                obj.E_tires = obj.E_tires*adjustmentFactor;
-            end
-
-            % Adjust for flat tires
-            if ~isempty(obj.flatTireIndices)
-                numFlat= length(obj.flatTireIndices);
-                debugLog('Adjusting Pacejka params for %d flat tire(s).\n', numFlat);
-                for idx= obj.flatTireIndices
-                    if idx<1 || idx>length(obj.mu_tires)
-                        warning('Flat tire index %d out of range.', idx);
-                        continue;
-                    end
-                    stiffFactor=0.1;
-                    peakFactor=0.3;
-                    shapeAdjust=1.1;
-                    curveAdjust=0.9;
-                    frictionRed=0.7;
-                    rrIncrease=5;
-
-                    if strcmp(obj.tireModelFlag,'highFidelity')
-                        if isempty(obj.highFidelityTireModel)
-                            error('High-fidelity tire model missing while adjusting flats.');
-                        end
-                        obj.pCx1_tires(idx)= obj.pCx1_tires(idx)*stiffFactor;
-                        obj.pDx1_tires(idx)= obj.pDx1_tires(idx)*peakFactor;
-                        obj.pDx2_tires(idx)= obj.pDx2_tires(idx)*peakFactor;
-                        obj.pEx1_tires(idx)= obj.pEx1_tires(idx)*curveAdjust;
-                        obj.pEx2_tires(idx)= obj.pEx2_tires(idx)*curveAdjust;
-                        obj.pEx3_tires(idx)= obj.pEx3_tires(idx)*curveAdjust;
-                        obj.pEx4_tires(idx)= obj.pEx4_tires(idx)*curveAdjust;
-                        obj.pKx1_tires(idx)= obj.pKx1_tires(idx)*stiffFactor;
-                        obj.pKx2_tires(idx)= obj.pKx2_tires(idx)*stiffFactor;
-                        obj.pKx3_tires(idx)= obj.pKx3_tires(idx)*stiffFactor;
-                        obj.pCy1_tires(idx)= obj.pCy1_tires(idx)*shapeAdjust;
-                        obj.pDy1_tires(idx)= obj.pDy1_tires(idx)*peakFactor;
-                        obj.pDy2_tires(idx)= obj.pDy2_tires(idx)*peakFactor;
-                        obj.pEy1_tires(idx)= obj.pEy1_tires(idx)*curveAdjust;
-                        obj.pEy2_tires(idx)= obj.pEy2_tires(idx)*curveAdjust;
-                        obj.pEy3_tires(idx)= obj.pEy3_tires(idx)*curveAdjust;
-                        obj.pEy4_tires(idx)= obj.pEy4_tires(idx)*curveAdjust;
-                        obj.pKy1_tires(idx)= obj.pKy1_tires(idx)*stiffFactor;
-                        obj.pKy2_tires(idx)= obj.pKy2_tires(idx)*stiffFactor;
-                        obj.pKy3_tires(idx)= obj.pKy3_tires(idx)*stiffFactor;
-                        obj.mu_tires(idx)= obj.mu_tires(idx)*frictionRed;
-                        obj.rollingResistanceCoefficients(idx)= obj.rollingResistanceCoefficients(idx)*rrIncrease;
-                        debugLog('Adjusted highFidelity tire at index %d for flat.\n', idx);
-                    else
-                        if isempty(obj.tireModel)
-                            error('Simple tireModel missing while adjusting flats.');
-                        end
-                        obj.B_tires(idx)= obj.B_tires(idx)*stiffFactor;
-                        obj.D_tires(idx)= obj.D_tires(idx)*peakFactor;
-                        obj.C_tires(idx)= obj.C_tires(idx)*shapeAdjust;
-                        obj.E_tires(idx)= obj.E_tires(idx)*curveAdjust;
-                        obj.mu_tires(idx)= obj.mu_tires(idx)*frictionRed;
-                        obj.rollingResistanceCoefficients(idx)= obj.rollingResistanceCoefficients(idx)*rrIncrease;
-                        debugLog('Adjusted simple tire at index %d for flat.\n', idx);
-                    end
-                end
-            end
-        end
-
-        %% updatePacejkaBasedOnSuspension
-        function obj = updatePacejkaBasedOnSuspension(obj, F_susp, M_susp)
-            % Optionally adjust Pacejka parameters based on suspension loads
-            F_susp_max = 150000;
-            M_susp_max = 50000;
-            fr = F_susp/F_susp_max;
-            mr = M_susp/M_susp_max;
-            fr = max(min(fr,1),-1);
-            mr = max(min(mr,1),-1);
-
-            stiffAdj= 1+ 0.03*fr;
-            frictionAdj=1- 0.02*abs(fr);
-            curveAdj= 1+0.1*mr;
-
-            numTires= size(obj.loadDistribution,1);
-            for idx=1:numTires
-                if strcmp(obj.tireModelFlag,'highFidelity')
-                    obj.pCx1_tires(idx)= obj.pCx1_tires(idx)*stiffAdj;
-                    obj.pKx1_tires(idx)= obj.pKx1_tires(idx)*stiffAdj;
-                    obj.pKx2_tires(idx)= obj.pKx2_tires(idx)*stiffAdj;
-                    obj.pKx3_tires(idx)= obj.pKx3_tires(idx)*stiffAdj;
-                    obj.pKy1_tires(idx)= obj.pKy1_tires(idx)*stiffAdj;
-                    obj.pKy2_tires(idx)= obj.pKy2_tires(idx)*stiffAdj;
-                    obj.pKy3_tires(idx)= obj.pKy3_tires(idx)*stiffAdj;
-
-                    obj.pEy1_tires(idx)= obj.pEy1_tires(idx)*curveAdj;
-                    obj.pEy2_tires(idx)= obj.pEy2_tires(idx)*curveAdj;
-                    obj.pEy3_tires(idx)= obj.pEy3_tires(idx)*curveAdj;
-                    obj.pEy4_tires(idx)= obj.pEy4_tires(idx)*curveAdj;
-
-                    obj.mu_tires(idx)= obj.mu_tires(idx)*frictionAdj;
-
-                    % Sync with highFidelityTireModel if needed...
-                else
-                    if isempty(obj.tireModel)
-                        error('Simple tireModel is missing.');
-                    end
-                    obj.B_tires(idx)= obj.B_tires(idx)*stiffAdj;
-                    obj.C_tires(idx)= obj.C_tires(idx)*stiffAdj;
-                    obj.E_tires(idx)= obj.E_tires(idx)*curveAdj;
-                    obj.mu_tires(idx)= obj.mu_tires(idx)*frictionAdj;
-                end
-            end
-                debugLog('Pacejka updated based on suspension: stiff=%.3f, friction=%.3f, curve=%.3f.\n',...    
-                stiffAdj, frictionAdj, curveAdj);
-        end
-
-        %% applyMovingAverageFilter
-        function obj = applyMovingAverageFilter(obj)
-            forceKeys = fieldnames(obj.calculatedForces);
-            for iK=1:length(forceKeys)
-                key= forceKeys{iK};
-                val = obj.calculatedForces.(key);
-
-            if isnumeric(val) && numel(val) == 1
-                % Moving average buffer update for scalar forces
-                buffStruct = obj.forceBuffers.(key);
-                buffStruct.index = buffStruct.index + 1;
-                if buffStruct.index > obj.filterWindowSize
-                    buffStruct.index = 1;
-                end
-                oldSample = buffStruct.data(buffStruct.index);
-                buffStruct.data(buffStruct.index) = val;
-                buffStruct.sum = buffStruct.sum + val - oldSample;
-                if buffStruct.count < obj.filterWindowSize
-                    buffStruct.count = buffStruct.count + 1;
-                end
-                avgVal = buffStruct.sum / buffStruct.count;
-                obj.forceBuffers.(key) = buffStruct;
-                obj.calculatedForces_filtered.(key) = avgVal;
-                end
-            end
-        end
-
-        %% getSlipRatios
-        function slipRatios = getSlipRatios(obj)
-            if isempty(obj.wheelSpeeds)
-                warning('No wheelSpeeds. Returning zero slipRatios.');
-                slipRatios=0; 
-                return;
-            end
-            if isempty(obj.wheelRadius)
-                warning('No wheelRadius. Assuming 0.3 m.');
-                wheelR=0.3;
-            else
-                wheelR=obj.wheelRadius;
-            end
-
-            v_vehicle= abs(obj.velocity(1));  % approx forward speed
-            nWheels= length(obj.wheelSpeeds);
-            slipRatios= zeros(nWheels,1);
-            for i=1:nWheels
-                w_i= obj.wheelSpeeds(i);
-                if length(wheelR)==nWheels
-                    R_i= wheelR(i);
-                else
-                    R_i= wheelR;
-                end
-                v_wheel= w_i*R_i;
-                denom= max(v_vehicle, v_wheel);
-                if denom<0.1
-                    slipRatios(i)=0;
-                else
-                    slipRatios(i)= (v_vehicle- v_wheel)/ denom;
-                end
-            end
-        end
-
-        %% computeAeroForces
-        % Computes aerodynamic drag, side force, and yaw moment in global frame
-        function [F_drag_g, F_side_g, M_z_wind] = computeAeroForces(obj, R_veh2glob)
-            % Global velocity relative to wind
-            vel_glob = R_veh2glob * obj.velocity;
-            rel_vel = vel_glob - obj.windVector;
-            v_rel = norm(rel_vel(1:2));
-            if v_rel == 0
-                F_drag_g = [0;0;0];
-            else
-                F_drag = 0.5 * obj.airDensity * obj.dragCoefficient * obj.frontalArea * v_rel^2;
-                dir = rel_vel(1:2) / v_rel;
-                F_drag_g = -F_drag * [dir; 0];
-            end
-            % Lateral wind force
-            v_wind_lat = obj.windVector(2);
-            if v_wind_lat == 0
-                F_side = 0;
-            else
-                F_side = 0.5 * obj.airDensity * obj.sideForceCoefficient * obj.sideArea * v_wind_lat^2 * sign(v_wind_lat);
-            end
-            F_side_g = [0; F_side; 0];
-            % Yaw moment due to side force
-            lever_arm = obj.trackWidth / 2;
-            M_z_wind = F_side * lever_arm;
-        end
-        function obj = applyBrakingForce(obj)
-            if obj.vehicleMass>0
-                obj.brakingForce= obj.brakingForce; % already set
-            else
-                obj.brakingForce=0;
-            end
-            % Update braking force
-            obj.calculatedForces.braking = [obj.brakingForce;0;0];
-        end
-    end
-end
+%/**
+% * @file ForceCalculator.m
+% * @brief Calculates various forces acting on the vehicle and trailer,
+% *        including the effects of wind-induced yaw moments on the trailer's yaw dynamics.
+% *        Now correctly includes the wind's effect on the trailer's yaw angle (Psi).
+% *        Integrated braking functionality to handle deceleration.
+% *
+% * This version has additional optional calculations at the end of `calculateForces`
+% * to enhance rollover and jackknife detection by combining roll rate and hitch angle dynamics.
+% *
+% * @author Miguel Marina
+ % */
+% ============================================================================
+% Module Interface
+% Constructor:
+%   obj = ForceCalculator(vehicleType, mass, friction, velocity, dragCoeff, airDensity, frontalArea, sideArea, sideForceCoeff, ...
+%                          turnRadius, loadDist, cog, h_CoG, angularVel, slopeAngle, trackWidth, wheelbase, tireModel, suspensionModel, trailerInertia, dt, trailerMass, trailerWheelbase, numTrailerTires, trailerBoxMasses, tireModelFlag, highFidelityTireModel, windVector, brakeSystem, [wheelSpeeds, wheelRadius, wheelInertia])
+% Public Methods:
+%   calculateForces(vehicleState): computes forces and moments, updates internal containers
+%   getFilteredForces(): returns filtered force map
+%   updateWheelSpeeds(dt, engineTorque, brakeTorque): updates wheel angular speeds
+%   setFlatTire(flatTireIndices): simulate flat tires
+% Properties:
+%   Stores vehicle, trailer, tire, suspension, wind, and braking parameters
+%
+% Dependencies:
+%   SuspensionModel: for suspension forces/moments
+%   BrakeSystem: for braking force computation
+%   TireModel/HighFidelityModel: for tire force calculations
+%   containers.Map for dynamic force storage
+%
+% Bottlenecks:
+%   - Loops over tires for force calculations (unvectorized)
+%   - Repeated trigonometric and matrix operations inside loops
+%   - Extensive conditional branching for vehicle types
+%   - Use of containers.Map introduces dynamic field access overhead
+%
+% Proposed Optimizations:
+%   - Vectorize per-tire force computations, replacing loops with array operations
+%   - Precompute constant rotation matrices and reuse
+%   - Replace containers.Map with pre-allocated struct or arrays for fixed fields
+%   - Consolidate duplicate code paths for tractor, tractor-trailer, passenger
+%   - Approximate aerodynamic forces using polynomial fits or lookup tables
+%   - Use built-in MATLAB vectorization to compute drag/side forces in bulk
+% ============================================================================
+% Embedded Systems Best Practices:
+%   - Pre-allocate and recycle all data buffers to avoid heap allocations
+%   - Use fixed-size structs/arrays instead of dynamic containers or grows
+%   - Pool objects and reuse memory for repeated simulation calls
+%   - Minimize MATLAB function calls in hot loops; inline small routines
+%   - Eliminate or gate off debug/fprintf statements under a compile-time flag
+%   - Employ fixed-point arithmetic or lower precision floats where tolerable
+%   - Use lookup tables for nonlinear functions (tire curves, aero drag)
+%   - Avoid branching inside loops; replace with vectorized masks
+%   - Precompute and cache constant matrices/coefficients outside time-critical loops
+%   - Consider generating MEX or C code for critical inner loops via MATLAB Coder
+% ============================================================================
+classdef ForceCalculator
+    properties
+        % ----------------------------------------------------------------
+        %  Existing Properties (unchanged)
+        % ----------------------------------------------------------------
+        vehicleType              % 'tractor-trailer', 'tractor', or 'passenger'
+        enableSpeedController
+        vehicleMass
+        frictionCoefficient
+        velocity                 % [u; v; w] in vehicle frame (m/s)
+        dragCoefficient
+        airDensity
+        frontalArea
+        sideArea                 % Side area (m²)
+        sideForceCoefficient     % Side force coefficient (dimensionless)
+        turnRadius
+        loadDistribution         % Matrix [x, y, z, load (N), contact area (m²)]
+        centerOfGravity          % [x; y; z] in vehicle frame (m)
+        h_CoG                    % Height of center of gravity of the tractor (m)
+        h_CoG_trailer            % Height of center of gravity of the trailer (m)
+        angularVelocity          % [p; q; r] in vehicle frame (rad/s)
+        inertia = zeros(1,3)     % [Ixx, Iyy, Izz] (kg·m²)
+        gravity                  % Gravitational acceleration (m/s²)
+        slopeAngle               % Slope angle (radians)
+        calculatedForces         % struct to store calculated forces and moments
+        orientation              % Orientation angle (theta) in radians
+
+        trackWidth
+        wheelbase
+        steeringAngle
+        C_alpha_front            % Front cornering stiffness (N/rad)
+        C_alpha_rear             % Rear cornering stiffness (N/rad)
+        massFront
+        massRear
+        tireModel                % Struct (simple) or high-fidelity tire model object
+        suspensionModel          % Instance of suspension model
+        trailerRollAngle
+        trailerPitchAngle
+
+        % --- Trailer Yaw Dynamics ---
+        trailerPsi               % Current yaw angle of the trailer (radians)
+        trailerOmega             % Current yaw angular velocity of the trailer (rad/s)
+        trailerPosition          % Current [x; y; z] in global frame (m)
+        trailerInertia           % Trailer's moment of inertia (yaw axis) (kg·m²)
+        dt                       % Time step for integration (s)
+
+        % --- Trailer ---
+        trailerMass
+        trailerWheelbase
+        numTrailerTires
+        trailerBoxMasses
+
+        % --- Adjusted Tire Parameters ---
+        mu_tires                 % Adjusted friction coefficients per tractor tire
+        mu_tires_trailer         % Adjusted friction coefficients per trailer tire
+
+        % Simple tire model parameters
+        B_tires
+        C_tires
+        D_tires
+        E_tires
+        % High-fidelity tire model parameters
+        pCx1_tires
+        pDx1_tires
+        pDx2_tires
+        pEx1_tires
+        pEx2_tires
+        pEx3_tires
+        pEx4_tires
+        pKx1_tires
+        pKx2_tires
+        pKx3_tires
+        pCy1_tires
+        pDy1_tires
+        pDy2_tires
+        pEy1_tires
+        pEy2_tires
+        pEy3_tires
+        pEy4_tires
+        pKy1_tires
+        pKy2_tires
+        pKy3_tires
+        rollingResistanceCoefficients % Rolling resistance per tire
+
+        % --- Tire Model Selection ---
+        tireModelFlag
+        highFidelityTireModel
+
+        % --- Flat Tire Simulation ---
+        flatTireIndices
+
+        % --- Additional Properties ---
+        jointForce   % Only relevant for passenger vehicles
+
+        % --- Wind Vector ---
+        windVector   % [wind_u; wind_v; wind_w] in global frame (m/s)
+
+        % --- Braking System ---
+        brakeSystem
+        brakingForce % Current braking force (N)
+
+        % --- Filtering ---
+        forceBuffers
+        filterWindowSize
+        calculatedForces_filtered % struct to store filtered forces
+
+        % --- Slip Ratio Props ---
+        wheelSpeeds     % wheel angular speeds [rad/s] per wheel
+        wheelRadius     % wheel radius (m)
+        wheelInertia    % wheel inertia (kg·m²)
+    end
+
+    methods
+        %% Constructor
+        function obj = ForceCalculator(vehicleType, mass, friction, velocity, ...
+                dragCoeff, airDensity, frontalArea, sideArea, sideForceCoeff, ...
+                turnRadius, loadDist, cog, h_CoG, angularVel, slopeAngle, ...
+                trackWidth, wheelbase, tireModel, suspensionModel, trailerInertia, ...
+                dt, trailerMass, trailerWheelbase, numTrailerTires, trailerBoxMasses, ...
+                tireModelFlag, highFidelityTireModel, windVector, brakeSystem, varargin)
+            % Constructor for ForceCalculator
+            %
+            % Preserves all original parameters, plus optional 'wheelSpeeds, wheelRadius, wheelInertia'
+            % if given via varargin.
+
+            % Validate vehicleType using codegen friendly syntax
+            validTractorTrailer   = strcmp(vehicleType, 'tractor-trailer');
+            validTractor          = strcmp(vehicleType, 'tractor');
+            validPassenger        = strcmp(vehicleType, 'passenger');
+            if ~(validTractorTrailer || validTractor || validPassenger)
+                error('vehicleType must be ''tractor-trailer'', ''tractor'', or ''passenger''.');
+            end
+            obj.vehicleType = vehicleType;
+
+            % Assign main properties
+            obj.vehicleMass         = mass;
+            obj.frictionCoefficient = friction;
+            obj.velocity            = velocity;     % [u; v; w]
+            obj.dragCoefficient     = dragCoeff;
+            obj.airDensity          = airDensity;
+            obj.frontalArea         = frontalArea;
+            obj.sideArea            = sideArea;
+            obj.sideForceCoefficient= sideForceCoeff;
+            obj.turnRadius          = turnRadius;
+            obj.loadDistribution    = loadDist;     % [x, y, z, load(N), contactArea(m²)]
+            obj.centerOfGravity     = cog;
+            obj.h_CoG               = h_CoG;
+            obj.h_CoG_trailer       = h_CoG;        % By default, same for trailer
+            obj.angularVelocity     = angularVel;   % [p; q; r]
+            obj.slopeAngle          = slopeAngle;
+            obj.trackWidth          = trackWidth;
+            obj.wheelbase           = wheelbase;
+            obj.gravity             = 9.81;         % m/s²
+            % Initialize calculated forces struct with zero values
+            forceKeys = {'hitch','hitchLateralForce','F_drag_global','F_side_global',...
+                         'momentZ_wind','traction','traction_force','M_z','momentZ',...
+                         'F_y_total','momentRoll','totalForce','F_y_trailer','momentZ_trailer',...
+                         'F_total_trailer_local','F_total_trailer_global','yawMoment_trailer',...
+                         'momentRoll_trailer','trailerPsi','trailerOmega','rolloverRiskIndex',...
+                         'jackknifeRiskIndex','braking'};
+            obj.calculatedForces = struct( ...
+                'hitch', zeros(3,1), 'hitchLateralForce', 0, 'F_drag_global', 0, 'F_side_global', 0, ...
+                'momentZ_wind', 0, 'traction', zeros(3,1), 'traction_force', zeros(3,1), 'M_z', 0, 'momentZ', 0, ...
+                'F_y_total', 0, 'momentRoll', 0, 'totalForce', zeros(3,1), 'F_y_trailer', 0, 'momentZ_trailer', 0, ...
+                'F_total_trailer_local', zeros(3,1), 'F_total_trailer_global', zeros(3,1), 'yawMoment_trailer', 0, ...
+                'momentRoll_trailer', 0, 'trailerPsi', 0, 'trailerOmega', 0, 'rolloverRiskIndex', 0, ...
+                'jackknifeRiskIndex', 0, 'braking', zeros(3,1) );
+            obj.orientation         = 0;            % initial orientation
+            obj.steeringAngle       = 0;
+            obj.C_alpha_front       = 80000;        % example
+            obj.C_alpha_rear        = 80000;        % example
+            obj.tireModel           = tireModel;
+            obj.suspensionModel     = suspensionModel;
+
+            % --- Tire Model Selection ---
+            if isempty(tireModelFlag)
+                obj.tireModelFlag = 'simple';
+            else
+                obj.tireModelFlag = tireModelFlag;
+            end
+            coeffsZero = struct('pCx1',0,'pDx1',0,'pDx2',0,'pEx1',0,'pEx2',0,...
+                'pEx3',0,'pEx4',0,'pKx1',0,'pKx2',0,'pKx3',0,'pCy1',0,'pDy1',0,...
+                'pDy2',0,'pEy1',0,'pEy2',0,'pEy3',0,'pEy4',0,'pKy1',0,'pKy2',0,...
+                'pKy3',0);
+            if isempty(highFidelityTireModel)
+                obj.highFidelityTireModel = Pacejka96TireModel(coeffsZero);
+            else
+                obj.highFidelityTireModel = highFidelityTireModel;
+            end
+
+            % --- Trailer Yaw Dynamics and Props ---
+            if strcmp(vehicleType, 'tractor-trailer')
+                obj.trailerPsi       = 0;
+                obj.trailerOmega     = 0;
+                obj.trailerPosition  = [0; 0; 0];
+                if nargin < 21 || isempty(trailerInertia)
+                    obj.trailerInertia = 10000;  % default trailer inertia
+                    debugLog('Using default trailer inertia: %.2f kg·m²\n', obj.trailerInertia);
+                else
+                    obj.trailerInertia = trailerInertia;
+                end
+                if nargin < 22 || isempty(dt)
+                    obj.dt = 0.01;  % default timestep
+                    debugLog('Using default time step dt: %.4f s\n', obj.dt);
+                else
+                    obj.dt = dt;
+                end
+
+                % Must have trailerMass, trailerWheelbase, numTrailerTires
+                if nargin >= 25
+                    obj.trailerMass       = trailerMass;
+                    obj.trailerWheelbase  = trailerWheelbase;
+                    obj.numTrailerTires   = numTrailerTires;
+                    if nargin >= 26
+                        obj.trailerBoxMasses = trailerBoxMasses;
+                    else
+                        obj.trailerBoxMasses = [];
+                    end
+                else
+                    error('Must provide trailer mass, wheelbase, and tire count for tractor-trailer.');
+                end
+            elseif strcmp(vehicleType, 'tractor') || strcmp(vehicleType, 'passenger')
+                obj.trailerPsi       = [];
+                obj.trailerOmega     = [];
+                obj.trailerPosition  = [];
+                obj.trailerInertia   = 0;
+                obj.dt               = 0;
+                obj.trailerMass      = 0;
+                obj.trailerWheelbase = 0;
+                if nargin >= 24
+                    obj.numTrailerTires = numTrailerTires;
+                else
+                    obj.numTrailerTires = 0;
+                end
+                obj.trailerBoxMasses = [];
+                if strcmp(vehicleType, 'passenger')
+                    obj.jointForce = [0; 0; 0];
+                end
+            end
+
+            % Initialize tire parameters
+            obj = obj.initializeTireParameters();
+
+            % Initialize friction and rolling-resistance coefficients
+            numTires = size(obj.loadDistribution, 1);
+            obj.mu_tires = obj.frictionCoefficient * ones(numTires, 1);
+            if strcmp(obj.vehicleType, 'tractor-trailer') || strcmp(obj.vehicleType, 'tractor')
+                obj.mu_tires_trailer = obj.frictionCoefficient * ones(obj.numTrailerTires, 1);
+            else
+                obj.mu_tires_trailer = [];
+            end
+
+            if strcmp(obj.vehicleType, 'tractor-trailer')
+                obj.rollingResistanceCoefficients = 0.027 * ones(numTires, 1);
+            else
+                obj.rollingResistanceCoefficients = 0.015 * ones(numTires, 1);
+            end
+
+            % Initialize flat tire indices
+            obj.flatTireIndices = [];
+
+            % --- Wind Vector ---
+            if nargin < 30 || isempty(windVector)
+                obj.windVector = [0; 0; 0];
+                warning('Wind vector not provided. Default [0;0;0].');
+            else
+                if numel(windVector) ~= 3
+                    error('windVector must be [wind_u; wind_v; wind_w], 3 elements.');
+                end
+                obj.windVector = windVector(:);
+            end
+
+            % --- Braking System ---
+            if isempty(brakeSystem)
+                error('BrakeSystem instance must be provided.');
+            else
+                obj.brakeSystem = brakeSystem;
+                obj.brakingForce = 0;
+            end
+
+            % Calculate axle masses and inertia
+            if strcmp(obj.vehicleType, 'tractor-trailer') || strcmp(obj.vehicleType, 'tractor')
+                [obj.massFront, obj.massRear] = obj.calculateAxleMasses();
+                obj = obj.calculateInertia();
+            elseif strcmp(obj.vehicleType, 'passenger')
+                [obj.massFront, obj.massRear] = obj.calculateAxleMassesPassenger();
+                obj.inertia = obj.calculateInertiaPassenger();
+            end
+
+            % --- Filter Setup ---
+            obj.filterWindowSize = 5;
+            % Pre-allocate force buffers and filtered forces for moving average (fixed-size)
+            bufTemplate = struct('data', zeros(obj.filterWindowSize,1), 'sum', 0, 'index', 0, 'count', 0);
+            obj.forceBuffers = struct( ...
+                'hitch', bufTemplate, 'hitchLateralForce', bufTemplate, ...
+                'F_drag_global', bufTemplate, 'F_side_global', bufTemplate, ...
+                'momentZ_wind', bufTemplate, 'traction', bufTemplate, 'traction_force', bufTemplate, ...
+                'M_z', bufTemplate, 'momentZ', bufTemplate, 'F_y_total', bufTemplate, 'momentRoll', bufTemplate, ...
+                'totalForce', bufTemplate, 'F_y_trailer', bufTemplate, 'momentZ_trailer', bufTemplate, ...
+                'F_total_trailer_local', bufTemplate, 'F_total_trailer_global', bufTemplate, 'yawMoment_trailer', bufTemplate, ...
+                'momentRoll_trailer', bufTemplate, 'trailerPsi', bufTemplate, 'trailerOmega', bufTemplate, ...
+                'rolloverRiskIndex', bufTemplate, 'jackknifeRiskIndex', bufTemplate, 'braking', bufTemplate);
+            obj.calculatedForces_filtered = struct( ...
+                'hitch', zeros(3,1), 'hitchLateralForce', 0, 'F_drag_global', 0, 'F_side_global', 0, ...
+                'momentZ_wind', 0, 'traction', zeros(3,1), 'traction_force', zeros(3,1), 'M_z', 0, 'momentZ', 0, ...
+                'F_y_total', 0, 'momentRoll', 0, 'totalForce', zeros(3,1), 'F_y_trailer', 0, 'momentZ_trailer', 0, ...
+                'F_total_trailer_local', zeros(3,1), 'F_total_trailer_global', zeros(3,1), 'yawMoment_trailer', 0, ...
+                'momentRoll_trailer', 0, 'trailerPsi', 0, 'trailerOmega', 0, 'rolloverRiskIndex', 0, ...
+                'jackknifeRiskIndex', 0, 'braking', zeros(3,1) );
+
+            % --- Optional wheel parameters via varargin ---
+            if length(varargin) >= 3
+                obj.wheelSpeeds  = varargin{1};
+                obj.wheelRadius  = varargin{2};
+                obj.wheelInertia = varargin{3};
+            else
+                obj.wheelSpeeds  = zeros(numTires, 1); % default
+                obj.wheelRadius  = 0.3;               % default
+                obj.wheelInertia = 1.0;               % default
+            end
+        end
+        
+        %% computeTireForces (vectorized lateral forces and yaw moment)
+        function [F_y_total, M_z] = computeTireForces(obj, loads, contactAreas, u, v, r)
+            numTires = numel(loads);
+            xPos = obj.loadDistribution(:,1);
+            a = obj.wheelbase/2;
+            b = obj.wheelbase/2;
+            alpha_front = obj.steeringAngle - atan2(v + a*r, u);
+            alpha_rear  = -atan2(v - b*r, u);
+            alpha = alpha_rear * ones(numTires,1);
+            alpha(xPos>0) = alpha_front;
+            mu_t = obj.mu_tires;
+            if strcmp(obj.tireModelFlag, 'simple')
+                D = mu_t .* loads;
+                B = obj.B_tires;
+                C = obj.C_tires;
+                E = obj.E_tires;
+                Fy = D .* sin(C .* atan(B .* alpha - E .* (B .* alpha - atan(B .* alpha))));
+            else
+                % High-fidelity tire model: compute per-tire forces sequentially
+                Fy = zeros(numTires,1);
+                for i = 1:numTires
+                    Fy(i) = obj.highFidelityTireModel.calculateLateralForce(alpha(i), loads(i), i);
+                end
+            end
+            F_y_total = sum(Fy);
+            M_z = sum(xPos .* Fy);
+        end
+
+        %% Accessor for filtered forces
+        function forces_filtered = getFilteredForces(obj)
+            forces_filtered = obj.calculatedForces_filtered;
+        end
+
+        %% updateWheelSpeeds
+        function obj = updateWheelSpeeds(obj, dt, engineTorque, brakeTorque)
+            % Distributes torque among wheels, calculates angular accel
+
+            nWheels = length(obj.wheelSpeeds);
+            if nWheels == 0
+                warning('No wheelSpeeds defined. updateWheelSpeeds skipped.');
+                return;
+            end
+
+            % If wheelInertia is scalar, replicate
+            if length(obj.wheelInertia) == 1
+                localInertia = repmat(obj.wheelInertia, nWheels,1);
+            else
+                localInertia = obj.wheelInertia;
+            end
+
+            T_engine_perWheel = engineTorque / nWheels;
+            T_brake_perWheel  = brakeTorque  / nWheels;
+
+            rollingTorque = 0;  % example placeholder
+
+            for i = 1:nWheels
+                T_net = T_engine_perWheel - T_brake_perWheel - rollingTorque;
+                alpha = T_net / localInertia(i);
+                obj.wheelSpeeds(i) = obj.wheelSpeeds(i) + alpha*dt;
+                if obj.wheelSpeeds(i) < 0
+                    obj.wheelSpeeds(i) = 0;
+                end
+            end
+        end
+
+        %% initializeTireParameters
+        function obj = initializeTireParameters(obj)
+            numTires = size(obj.loadDistribution, 1);
+            obj.mu_tires = obj.frictionCoefficient * ones(numTires, 1);
+            obj.rollingResistanceCoefficients = 0.015 * ones(numTires, 1);
+
+            if strcmp(obj.tireModelFlag, 'highFidelity')
+                if isempty(obj.highFidelityTireModel)
+                    error('High-fidelity tireModel not provided with flag=highFidelity.');
+                end
+                coeffs = obj.highFidelityTireModel;
+                obj.pCx1_tires = coeffs.pCx1*ones(numTires,1);
+                obj.pDx1_tires = coeffs.pDx1*ones(numTires,1);
+                obj.pDx2_tires = coeffs.pDx2*ones(numTires,1);
+                obj.pEx1_tires = coeffs.pEx1*ones(numTires,1);
+                obj.pEx2_tires = coeffs.pEx2*ones(numTires,1);
+                obj.pEx3_tires = coeffs.pEx3*ones(numTires,1);
+                obj.pEx4_tires = coeffs.pEx4*ones(numTires,1);
+                obj.pKx1_tires = coeffs.pKx1*ones(numTires,1);
+                obj.pKx2_tires = coeffs.pKx2*ones(numTires,1);
+                obj.pKx3_tires = coeffs.pKx3*ones(numTires,1);
+                obj.pCy1_tires = coeffs.pCy1*ones(numTires,1);
+                obj.pDy1_tires = coeffs.pDy1*ones(numTires,1);
+                obj.pDy2_tires = coeffs.pDy2*ones(numTires,1);
+                obj.pEy1_tires = coeffs.pEy1*ones(numTires,1);
+                obj.pEy2_tires = coeffs.pEy2*ones(numTires,1);
+                obj.pEy3_tires = coeffs.pEy3*ones(numTires,1);
+                obj.pEy4_tires = coeffs.pEy4*ones(numTires,1);
+                obj.pKy1_tires = coeffs.pKy1*ones(numTires,1);
+                obj.pKy2_tires = coeffs.pKy2*ones(numTires,1);
+                obj.pKy3_tires = coeffs.pKy3*ones(numTires,1);
+            else
+                if isempty(obj.tireModel)
+                    error('Simple tireModel not provided with flag=simple.');
+                end
+                reqFields = {'B','C','D','E'};
+                for iField = 1:length(reqFields)
+                    if ~isfield(obj.tireModel, reqFields{iField})
+                        error('tireModel missing field %s for simple model.', reqFields{iField});
+                    end
+                end
+                obj.B_tires = obj.tireModel.B * ones(numTires,1);
+                obj.C_tires = obj.tireModel.C * ones(numTires,1);
+                obj.D_tires = obj.tireModel.D * ones(numTires,1);
+                obj.E_tires = obj.tireModel.E * ones(numTires,1);
+            end
+        end
+
+        %% calculateAxleMasses
+        function [massFront, massRear] = calculateAxleMasses(obj)
+            % Original logic for front/rear mass distribution
+            loads = obj.loadDistribution(:,4);
+            x_positions = obj.loadDistribution(:,1);
+            massFront = sum(loads(x_positions>0)) / obj.gravity;
+            massRear  = sum(loads(x_positions<=0))/ obj.gravity;
+        end
+
+        %% calculateAxleMassesPassenger
+        function [massFront, massRear] = calculateAxleMassesPassenger(obj)
+            loads = obj.loadDistribution(:,4);
+            x_positions = obj.loadDistribution(:,1);
+            massFront = sum(loads(x_positions>0)) / obj.gravity;
+            massRear  = sum(loads(x_positions<=0))/ obj.gravity;
+        end
+
+        %% calculateInertia
+        function obj = calculateInertia(obj)
+            Ixx=0; Iyy=0; Izz=0;
+            numLoads = size(obj.loadDistribution, 1);
+            for i=1:numLoads
+                loadWeight = obj.loadDistribution(i,4);
+                loadMass   = loadWeight / obj.gravity;
+                r = obj.loadDistribution(i,1:3)' - obj.centerOfGravity;  % vector from CoG
+
+                Ixx = Ixx + loadMass*(r(2)^2 + r(3)^2);
+                Iyy = Iyy + loadMass*(r(1)^2 + r(3)^2);
+                Izz = Izz + loadMass*(r(1)^2 + r(2)^2);
+            end
+            obj.inertia = [Ixx, Iyy, Izz];
+
+            % Add trailer inertia to Izz if tractor-trailer
+            if strcmp(obj.vehicleType,'tractor-trailer')
+                obj.inertia(3) = obj.inertia(3) + obj.trailerInertia;
+                debugLog('Added trailer inertia to total inertia. New Izz: %.2f kg·m²\n', obj.inertia(3));
+            end
+        end
+
+        %% calculateInertiaPassenger
+        function inertia = calculateInertiaPassenger(obj)
+            % Vectorized inertia calculation for passenger loads
+            loads = obj.loadDistribution(:,4);         % load weights (N)
+            masses = loads / obj.gravity;             % convert to mass (kg)
+            % position vectors relative to CoG [x,y,z]
+            relPos = obj.loadDistribution(:,1:3) - obj.centerOfGravity';
+            % compute inertia sums
+            Ixx = sum(masses .* (relPos(:,2).^2 + relPos(:,3).^2));
+            Iyy = sum(masses .* (relPos(:,1).^2 + relPos(:,3).^2));
+            Izz = sum(masses .* (relPos(:,1).^2 + relPos(:,2).^2));
+            inertia = [Ixx, Iyy, Izz];
+        end
+
+        %% setFlatTire
+        function obj = setFlatTire(obj, flatTireIndices)
+            obj.flatTireIndices = flatTireIndices;
+        end
+
+        %% calculateForces
+        function obj = calculateForces(obj, vehicleState)
+            % Calculate all relevant forces based on current vehicle state
+            %
+            % Preserves original logic, and at the END we add optional rollover & jackknife calculations.
+
+            assert(isscalar(obj.orientation), 'Orientation must be scalar.');
+            obj = obj.updatePacejkaAttributes(vehicleState);
+
+            theta = obj.orientation;
+            R_veh2glob = [ cos(theta), -sin(theta), 0;
+                           sin(theta),  cos(theta), 0;
+                           0,           0,          1];
+            R_g2v = R_veh2glob';
+
+            u = obj.velocity(1);
+            v = obj.velocity(2);
+            r = obj.angularVelocity(3);
+            speed = norm([u,v]);
+
+            totalForce_vehicle = [0;0;0];
+            M_z   = 0;
+            M_roll= 0;
+
+            % Gravity in vehicle frame
+            F_g_vehicle = [obj.vehicleMass*obj.gravity*sin(obj.slopeAngle);
+                           0;
+                          -obj.vehicleMass*obj.gravity*cos(obj.slopeAngle)];
+            totalForce_vehicle = totalForce_vehicle + F_g_vehicle;
+
+            if ~isfield(vehicleState,'acceleration')
+                error('vehicleState.acceleration required.');
+            end
+            acceleration = vehicleState.acceleration;
+            accel_magnitude = norm(acceleration);
+
+            obj.calculatedForces.hitchLateralForce = 0;  % default
+
+            F_y_total=0; 
+            M_z=0;
+
+            %---------------------------------------------
+            % IF BRANCH: (tractor) & small acceleration
+            %---------------------------------------------
+            if strcmp(obj.vehicleType,'tractor') && (accel_magnitude < 0.01)
+                if obj.enableSpeedController
+                    % 1) Aerodynamic forces and wind-induced yaw moment
+                    [F_drag_g, F_side_g, M_z_wind] = obj.computeAeroForces(R_veh2glob);
+                    obj.calculatedForces.F_drag_global = F_drag_g;
+                    obj.calculatedForces.F_side_global = F_side_g;
+                    obj.calculatedForces.momentZ_wind  = M_z_wind;
+
+                    F_drag_v = R_g2v * F_drag_g;
+                    F_side_v = R_g2v * F_side_g;
+
+                    % 2) Traction
+                    if isfield(obj.calculatedForces,'traction')
+                        F_traction_v = obj.calculatedForces.traction;
+                    else
+                        F_traction_v = [0;0;0];
+                    end
+
+                    if size(obj.loadDistribution,2) < 5
+                        error('loadDistribution must have 5 columns.');
+                    end
+                    loads        = obj.loadDistribution(:,4);
+                    contactAreas = obj.loadDistribution(:,5);
+                    % Update tire friction coefficients
+                    pressures = loads ./ contactAreas;
+                    P_ref     = mean(pressures);
+                    mu_tires_ = obj.frictionCoefficient * (P_ref ./ pressures);
+                    mu_tires_ = max(min(mu_tires_, 1.0), 0.3);
+                    obj.mu_tires = mu_tires_;
+                    % Compute vectorized lateral forces and yaw moment
+                    [F_y_total, M_z] = obj.computeTireForces(loads, contactAreas, u, v, r);
+                    % Add wind moment
+                    if isfield(obj.calculatedForces, 'momentZ_wind')
+                        M_z = M_z + obj.calculatedForces.momentZ_wind;
+                    end
+
+                    [~,M_susp] = obj.suspensionModel.calculateForcesAndMoments(vehicleState);
+                    M_z = M_z + M_susp;
+
+                    obj.calculatedForces.momentZ = M_z;
+                    obj.calculatedForces.F_y_total = F_y_total;
+                    obj.calculatedForces.M_z      = M_z;
+
+                    % Combine lateral forces
+                    F_side_v = R_g2v*F_side_g;
+                    F_lat_v = [0;F_y_total;0] + F_side_v;
+
+                    % Rolling resistance
+                    % Rolling resistance for the tractor is computed from the
+                    % tractor mass only. Trailer rolling resistance is handled
+                    % separately to avoid double-counting.
+                    tractorMassOnly = obj.vehicleMass;
+                    if strcmp(obj.vehicleType,'tractor-trailer') && ...
+                            ~isempty(obj.trailerMass)
+                        tractorMassOnly = obj.vehicleMass - obj.trailerMass;
+                    end
+                    F_rr = obj.rollingResistanceCoefficients(1) * ...
+                        (tractorMassOnly * obj.gravity);
+                    F_rr_v = -F_rr * [1;0;0];
+
+                    % Suspension
+                    [F_susp_, ~] = obj.suspensionModel.calculateForcesAndMoments(vehicleState);
+                    F_susp_v = [0;0;F_susp_];
+
+                    % Hitch
+                    if isfield(obj.calculatedForces,'hitch') && strcmp(obj.vehicleType,'tractor-trailer')
+                        F_hitch_v = obj.calculatedForces.hitch;
+                    else
+                        F_hitch_v = [0;0;0];
+                    end
+
+                    totalForce_vehicle = totalForce_vehicle + F_traction_v + F_lat_v + ...
+                                         F_drag_v + F_rr_v + F_susp_v + F_hitch_v + ...
+                                         [obj.brakingForce;0;0];
+
+                    % Summation of Lateral Forces for momentRoll
+                    F_side_aero  = F_side_v(2);
+                    F_tire_lat   = F_y_total;
+                    hitchLat = 0;
+                    if isfield(obj.calculatedForces,'hitchLateralForce')
+                        hitchLat = obj.calculatedForces.hitchLateralForce;
+                    end
+                    M_roll_aero  = F_side_aero*obj.h_CoG;
+                    M_roll_tires = F_tire_lat* obj.h_CoG;
+                    M_roll_hitch = hitchLat*   obj.h_CoG;
+
+                    M_roll_total = M_roll_aero + M_roll_tires + M_roll_hitch;
+                    obj.calculatedForces.momentRoll = M_roll_total;
+
+                    % --- Trailer Dynamics (tractor-trailer) ---
+                    if strcmp(obj.vehicleType,'tractor-trailer')
+                        if speed>0
+                            R_tr2g = [ cos(obj.trailerPsi), -sin(obj.trailerPsi), 0;
+                                       sin(obj.trailerPsi),  cos(obj.trailerPsi), 0;
+                                       0,                    0,                  1];
+                            vel_tr_glob = R_veh2glob*obj.velocity;
+                            rel_vel_tr  = vel_tr_glob - obj.windVector;
+                            v_tr_rel    = norm(rel_vel_tr(1:2));
+                            if v_tr_rel==0
+                                F_drag_tr_g = [0;0;0];
+                            else
+                                F_drag_tr   = 0.5*obj.airDensity*obj.dragCoefficient*obj.frontalArea*v_tr_rel^2;
+                                dir_ = rel_vel_tr(1:2)/v_tr_rel;
+                                F_drag_tr_g = -F_drag_tr*[dir_;0];
+                            end
+
+                            vwlat_tr = obj.windVector(2);
+                            if vwlat_tr==0
+                                F_side_tr=0;
+                            else
+                                F_side_tr=0.5*obj.airDensity*obj.sideForceCoefficient*...
+                                          obj.sideArea*vwlat_tr^2 * sign(vwlat_tr);
+                            end
+                            F_side_tr_g = [0; F_side_tr; 0];
+
+                            R_g2tr = R_tr2g';
+                            F_drag_tr_local = R_g2tr*F_drag_tr_g;
+                            F_side_tr_local = R_g2tr*F_side_tr_g;
+
+                            u_tr_ = vel_tr_glob(1);
+                            v_tr_ = vel_tr_glob(2);
+                            trailer_r = obj.trailerOmega;
+                            if u_tr_~=0
+                                alpha_trailer = -atan2(v_tr_-(obj.trailerWheelbase/2)*trailer_r, u_tr_);
+                            else
+                                alpha_trailer=0;
+                            end
+
+                            Fz_trail_each = (obj.trailerMass*obj.gravity)/obj.numTrailerTires;
+                            % Vectorized trailer tire lateral forces
+                            if isempty(obj.mu_tires_trailer)
+                                obj.mu_tires_trailer = obj.frictionCoefficient * ones(obj.numTrailerTires,1);
+                            end
+                            mu_tr = obj.mu_tires_trailer;
+                            Fz_tr_each = (obj.trailerMass * obj.gravity) / obj.numTrailerTires;
+                            if strcmp(obj.tireModelFlag, 'simple')
+                                D_tr = mu_tr * Fz_tr_each;
+                                B_tr = obj.B_tires(1);
+                                C_tr = obj.C_tires(1);
+                                E_tr = obj.E_tires(1);
+                                F_y_trailer_tires = D_tr .* sin(C_tr .* atan(B_tr .* alpha_trailer - E_tr .* (B_tr .* alpha_trailer - atan(B_tr .* alpha_trailer))));
+                            else
+                                F_y_trailer_tires = arrayfun(@(m) obj.calculateTireForce(alpha_trailer, m, Fz_tr_each, 1), mu_tr);
+                            end
+                            F_y_trailer_total = sum(F_y_trailer_tires);
+
+                            F_lateral_trailer = F_y_trailer_total + F_side_tr_local(2);
+                            F_longitudinal_tr= F_drag_tr_local(1);
+
+                            if ~isempty(obj.trailerBoxMasses)
+                                totalTrMass = sum(obj.trailerBoxMasses);
+                            else
+                                totalTrMass = obj.trailerMass;
+                            end
+                            F_rr_tr = obj.rollingResistanceCoefficients(1) * ...
+                                (totalTrMass * obj.gravity);
+                            F_rr_tr_local = -F_rr_tr * [1;0;0];
+
+                            F_total_tr_local = [F_longitudinal_tr; F_lateral_trailer;0] + ...
+                                               F_side_tr_local + F_rr_tr_local;
+                            F_total_tr_global= R_tr2g*F_total_tr_local;
+
+                            M_z_tr = F_y_trailer_total*(obj.trailerWheelbase/2);
+                            M_z_tr_wind = F_side_tr*(obj.trackWidth/2);
+                            M_z_tr_total= M_z_tr + M_z_tr_wind;
+
+                            obj.calculatedForces.F_y_trailer = F_y_trailer_total;
+                            obj.calculatedForces.momentZ_trailer = M_z_tr_total;
+                            obj.calculatedForces.F_total_trailer_local = F_total_tr_local;
+                            obj.calculatedForces.F_total_trailer_global = F_total_tr_global;
+                            obj.calculatedForces.yawMoment_trailer     = M_z_tr_total;
+
+                            F_total_tr_vehicle= R_g2tr'*F_total_tr_global;
+                            hitchLatForce = F_total_tr_vehicle(2);
+                            obj.calculatedForces.hitchLateralForce = hitchLatForce;
+
+                            % Trailer yaw integration
+                            trailer_yaw_accel = M_z_tr_total/obj.trailerInertia;
+                            obj.trailerOmega  = obj.trailerOmega + trailer_yaw_accel*obj.dt;
+                            obj.trailerPsi    = obj.trailerPsi+obj.trailerOmega*obj.dt;
+                            obj.trailerPosition= obj.trailerPosition + vel_tr_glob*obj.dt;
+                            obj.calculatedForces.trailerPsi = obj.trailerPsi;
+                            obj.calculatedForces.trailerOmega = obj.trailerOmega;
+                        else
+                            % speed=0 => no movement
+                            obj.calculatedForces.momentRoll_trailer = 0;
+                            obj.calculatedForces.momentZ_trailer = 0;
+                            obj.calculatedForces.F_y_trailer = 0;
+                            obj.calculatedForces.hitchLateralForce = 0;
+                            obj.trailerOmega=0;
+                            obj.trailerPsi=0;
+                        end
+                    end
+                    obj.calculatedForces.totalForce = totalForce_vehicle;
+                end
+
+            %---------------------------------------------
+            % ELSE branch: everything else
+            %---------------------------------------------
+            else
+                if obj.enableSpeedController
+                    % Aerodynamic forces and wind-induced yaw moment
+                    [F_drag_g, F_side_g, M_z_wind] = obj.computeAeroForces(R_veh2glob);
+                    obj.calculatedForces.F_drag_global = F_drag_g;
+                    obj.calculatedForces.F_side_global = F_side_g;
+                    obj.calculatedForces.momentZ_wind  = M_z_wind;
+
+                    F_drag_v = R_g2v * F_drag_g;
+                    F_side_v = R_g2v * F_side_g;
+
+                    if isfield(obj.calculatedForces,'traction')
+                        F_traction_v = obj.calculatedForces.traction;
+                    else
+                        F_traction_v= [0;0;0];
+                    end
+
+
+                    if size(obj.loadDistribution,2)<5
+                        error('loadDistribution must have 5 columns.');
+                    end
+                    if size(obj.loadDistribution,2) < 5
+                        error('loadDistribution must have 5 columns.');
+                    end
+                    loads        = obj.loadDistribution(:,4);
+                    contactAreas = obj.loadDistribution(:,5);
+                    pressures    = loads ./ contactAreas;
+                    P_ref        = mean(pressures);
+                    mu_tires_    = obj.frictionCoefficient * (P_ref ./ pressures);
+                    mu_tires_    = max(min(mu_tires_, 1.0), 0.3);
+                    obj.mu_tires = mu_tires_;
+                    [F_y_total, M_z] = obj.computeTireForces(loads, contactAreas, u, v, r);
+                    if isfield(obj.calculatedForces, 'momentZ_wind')
+                        M_z = M_z + obj.calculatedForces.momentZ_wind;
+                    end
+                    [~,M_susp] = obj.suspensionModel.calculateForcesAndMoments(vehicleState);
+                    M_z = M_z + M_susp;
+
+                    obj.calculatedForces.momentZ   = M_z;
+                    obj.calculatedForces.F_y_total = F_y_total;
+                    obj.calculatedForces.M_z       = M_z;
+
+                    F_lat_v = [0; F_y_total; 0] + F_side_v;
+                    tractorMassOnly = obj.vehicleMass;
+                    if strcmp(obj.vehicleType,'tractor-trailer') && ...
+                            ~isempty(obj.trailerMass)
+                        tractorMassOnly = obj.vehicleMass - obj.trailerMass;
+                    end
+                    F_rr = obj.rollingResistanceCoefficients(1) * ...
+                        (tractorMassOnly * obj.gravity);
+                    F_rr_v = -F_rr * [1;0;0];
+                    [F_susp_, ~]= obj.suspensionModel.calculateForcesAndMoments(vehicleState);
+                    F_susp_v= [0;0;F_susp_];
+
+                    if isfield(obj.calculatedForces,'hitch') && strcmp(obj.vehicleType,'tractor-trailer')
+                        F_hitch_v = obj.calculatedForces.hitch;
+                    else
+                        F_hitch_v= [0;0;0];
+                    end
+                    totalForce_vehicle = totalForce_vehicle + F_traction_v+ F_lat_v +...
+                                         F_drag_v + F_rr_v + F_susp_v + F_hitch_v + ...
+                                         [obj.brakingForce;0;0];
+
+                    % --- Summation of Lateral Forces for momentRoll ---
+                    F_side_aero  = F_side_v(2);
+                    F_tire_lat   = F_y_total;
+                    hitchLat=0;
+                    if isfield(obj.calculatedForces,'hitchLateralForce')
+                        hitchLat = obj.calculatedForces.hitchLateralForce;
+                    end
+                    M_roll_aero  = F_side_aero* obj.h_CoG;
+                    M_roll_tires = F_tire_lat*  obj.h_CoG;
+                    M_roll_hitch = hitchLat*    obj.h_CoG;
+                    M_roll_total = M_roll_aero + M_roll_tires + M_roll_hitch;
+                    obj.calculatedForces.momentRoll = M_roll_total;
+
+                    obj = obj.updatePacejkaBasedOnSuspension(0,0);
+
+                    if strcmp(obj.vehicleType,'tractor-trailer')
+                        if speed>0
+                            R_tr2g = [ cos(obj.trailerPsi),-sin(obj.trailerPsi),0;
+                                       sin(obj.trailerPsi), cos(obj.trailerPsi), 0;
+                                       0,0,1];
+                            vel_tr_glob = R_veh2glob*obj.velocity;
+                            rel_trailer= vel_tr_glob - obj.windVector;
+                            v_rel_trailer = norm(rel_trailer(1:2));
+                            if v_rel_trailer==0
+                                F_drag_tr_g= [0;0;0];
+                            else
+                                F_drag_tr   = 0.5*obj.airDensity*obj.dragCoefficient*obj.frontalArea*v_rel_trailer^2;
+                                dir_        = rel_trailer(1:2)/v_rel_trailer;
+                                F_drag_tr_g = -F_drag_tr*[dir_;0];
+                            end
+
+                            v_wind_lat_tr= obj.windVector(2);
+                            if v_wind_lat_tr==0
+                                F_side_tr=0;
+                            else
+                                F_side_tr=0.5*obj.airDensity*obj.sideForceCoefficient*...
+                                    obj.sideArea*(v_wind_lat_tr^2)* sign(v_wind_lat_tr);
+                            end
+                            F_side_tr_g= [0;F_side_tr;0];
+
+                            R_g2tr= R_tr2g';
+                            F_drag_tr_local= R_g2tr*F_drag_tr_g;
+                            F_side_tr_local= R_g2tr*F_side_tr_g;
+                            u_tr_= vel_tr_glob(1);
+                            v_tr_= vel_tr_glob(2);
+                            trailer_r= obj.trailerOmega;
+                            if u_tr_~=0
+                                alpha_trailer= -atan2(v_tr_-(obj.trailerWheelbase/2)*trailer_r, u_tr_);
+                            else
+                                alpha_trailer=0;
+                            end
+
+                            Fz_trailer_each= (obj.trailerMass*obj.gravity)/obj.numTrailerTires;
+                            F_y_trailer_tires= zeros(obj.numTrailerTires,1);
+                            if isempty(obj.mu_tires_trailer)
+                                obj.mu_tires_trailer= obj.frictionCoefficient*ones(obj.numTrailerTires,1);
+                            end
+                            for it=1:obj.numTrailerTires
+                                mu_= obj.mu_tires_trailer(it);
+                                F_y_trailer_tires(it)= obj.calculateTireForce(alpha_trailer, mu_, Fz_trailer_each,1);
+                            end
+                            F_y_trailer_total= sum(F_y_trailer_tires);
+                            F_lateral_trailer= F_y_trailer_total+ F_side_tr_local(2);
+                            F_longitudinal_tr= F_drag_tr_local(1);
+
+                            if ~isempty(obj.trailerBoxMasses)
+                                totalTrMass = sum(obj.trailerBoxMasses);
+                            else
+                                totalTrMass = obj.trailerMass;
+                            end
+                            F_rr_tr= obj.rollingResistanceCoefficients(1) * ...
+                                (totalTrMass * obj.gravity);
+                            F_rr_tr_local= -F_rr_tr*[1;0;0];
+                            F_total_tr_local= [F_longitudinal_tr;F_lateral_trailer;0] + ...
+                                              F_side_tr_local+ F_rr_tr_local;
+                            F_total_tr_global= R_tr2g*F_total_tr_local;
+
+                            M_z_tr = F_y_trailer_total*(obj.trailerWheelbase/2);
+                            M_z_tr_wind= F_side_tr*(obj.trackWidth/2);
+                            M_z_tr_total= M_z_tr+M_z_tr_wind;
+
+                            obj.calculatedForces.F_y_trailer            = F_y_trailer_total;
+                            obj.calculatedForces.momentZ_trailer       = M_z_tr_total;
+                            obj.calculatedForces.F_total_trailer_local  = F_total_tr_local;
+                            obj.calculatedForces.F_total_trailer_global = F_total_tr_global;
+                            obj.calculatedForces.yawMoment_trailer      = obj.calculatedForces.momentZ_trailer;
+
+                            F_total_tr_vehicle= R_g2tr*F_total_tr_global;
+                            hitchLatForce= F_total_tr_vehicle(2);
+                            obj.calculatedForces.hitchLateralForce = hitchLatForce;
+
+                            trailer_yaw_accel= M_z_tr_total/obj.trailerInertia;
+                            obj.trailerOmega= obj.trailerOmega+ trailer_yaw_accel*obj.dt;
+                            obj.trailerPsi  = obj.trailerPsi+ obj.trailerOmega*obj.dt;
+                            obj.trailerPosition= obj.trailerPosition + vel_tr_glob*obj.dt;
+
+                            obj.calculatedForces.trailerPsi   = obj.trailerPsi;
+                            obj.calculatedForces.trailerOmega = obj.trailerOmega;
+                        else
+                        obj.calculatedForces.momentRoll_trailer = 0;
+                        obj.calculatedForces.momentZ_trailer    = 0;
+                        obj.calculatedForces.F_y_trailer         = 0;
+                        obj.calculatedForces.hitchLateralForce   = 0;
+                            obj.trailerOmega=0;
+                            obj.trailerPsi=0;
+                        end
+                    end
+
+                    obj.calculatedForces.totalForce = totalForce_vehicle;
+                    % <--- existing code ends here for main forces
+                end
+            end
+
+            %% -- OPTIONAL Rollover Risk & Jackknife Risk Calculation (UPDATED) --
+
+            % 1) Rollover Risk
+            % Extract rollRate (if present)
+            rollRate = 0;  
+            if isfield(vehicleState, 'rollRate')
+                rollRate = abs(vehicleState.rollRate);
+            end
+
+            % Extract rollAngle (if present)
+            rollAngle = 0; 
+            if isfield(vehicleState, 'rollAngle')
+                rollAngle = abs(vehicleState.rollAngle);
+            end
+
+            % Get total lateral force in vehicle frame
+            lateralForce = 0;
+            if isfield(obj.calculatedForces, 'F_y_total')
+                lateralForce = obj.calculatedForces.F_y_total;
+            end
+
+            % Also add side force in vehicle frame (if it exists)
+            if isfield(obj.calculatedForces, 'F_side_global')
+                F_side_g = obj.calculatedForces.F_side_global;
+                F_side_v = R_g2v * F_side_g;
+                lateralForce = lateralForce + F_side_v(2);
+            end
+
+            % Example new constants
+            k_rollRate  = 0.1;   % roll-rate weight
+            k_rollAngle = 0.05;  % roll-angle weight
+
+            % Normalized lateral moment ratio relative to half track width
+            normLateralMoment = ( abs(lateralForce) * obj.h_CoG ) / ...
+                                ( obj.vehicleMass * obj.gravity * (obj.trackWidth/2) );
+
+            rolloverRiskIndex = normLateralMoment + ...
+                                k_rollRate * rollRate + ...
+                                k_rollAngle * rollAngle;
+            obj.calculatedForces.rolloverRiskIndex = rolloverRiskIndex;
+
+            % 2) Jackknife Risk
+            % Hitch angle = difference between trailer yaw and tractor yaw
+            hitchAngle = 0;
+            if strcmp(obj.vehicleType, 'tractor-trailer')
+                hitchAngle = obj.trailerPsi - obj.orientation;  
+            end
+
+            hitchLatForce = 0;
+            if isfield(obj.calculatedForces, 'hitchLateralForce')
+                hitchLatForce = abs(obj.calculatedForces.hitchLateralForce);
+            end
+
+            trailerYawRate = 0;
+            if ~isempty(obj.trailerOmega)
+                trailerYawRate = abs(obj.trailerOmega);
+            end
+
+            % Example new constants
+            c_hitchAngle = 0.02;
+            c_trailerYaw = 0.05;
+            c_hitchForce = 1/5000;  % 5000 N => ~1.0 scale
+
+            jackknifeRiskIndex = c_hitchAngle * abs(hitchAngle) + ...
+                                 c_trailerYaw * trailerYawRate + ...
+                                 c_hitchForce * hitchLatForce;
+            obj.calculatedForces.jackknifeRiskIndex = jackknifeRiskIndex;
+
+            %% Finally apply moving average filter
+            obj = obj.applyMovingAverageFilter();
+        end
+
+        %% updateTractionForce
+        function obj = updateTractionForce(obj, F_traction)
+            tractionForce= [F_traction;0;0];
+            obj.calculatedForces.traction = tractionForce;
+            obj.calculatedForces.traction_force = tractionForce;
+        end
+
+        %% updateBrakingForce
+        function obj = updateBrakingForce(obj, F_brake)
+            obj.brakingForce= F_brake;
+            obj.calculatedForces.braking = [F_brake;0;0];
+        end
+
+        %% calculateTireForce
+        function F_y = calculateTireForce(obj, alpha, mu_tire, F_z_per_tire, tireIndex)
+            speed= norm(obj.velocity(1:2));
+            if speed==0
+                F_y=0; 
+                return;
+            end
+
+            if strcmp(obj.tireModelFlag,'simple')
+                D_ = mu_tire*F_z_per_tire;
+                B_ = obj.B_tires(tireIndex);
+                C_ = obj.C_tires(tireIndex);
+                E_ = obj.E_tires(tireIndex);
+                % Simple Pacejka
+                F_y = D_ * sin(C_* atan(B_*alpha - E_*(B_*alpha - atan(B_*alpha))));
+            elseif strcmp(obj.tireModelFlag,'highFidelity')
+                F_y = obj.highFidelityTireModel.calculateLateralForce(alpha, F_z_per_tire, tireIndex);
+            else
+                error('Unsupported tireModelFlag: %s', obj.tireModelFlag);
+            end
+        end
+
+        %% getCalculatedForces
+        function forces = getCalculatedForces(obj)
+            forces = obj.calculatedForces;
+        end
+
+        %% updatePacejkaAttributes
+        function obj = updatePacejkaAttributes(obj, vehicleState)
+            speed= norm(obj.velocity(1:2));
+            if speed>30
+                adjustmentFactor= 0.95;
+            else
+                adjustmentFactor= 1.0;
+            end
+
+            if strcmp(obj.tireModelFlag,'highFidelity')
+                obj.pCx1_tires = obj.pCx1_tires*adjustmentFactor;
+                obj.pDx1_tires = obj.pDx1_tires*adjustmentFactor;
+                obj.pDx2_tires = obj.pDx2_tires*adjustmentFactor;
+                obj.pEx1_tires = obj.pEx1_tires*adjustmentFactor;
+                obj.pEx2_tires = obj.pEx2_tires*adjustmentFactor;
+                obj.pEx3_tires = obj.pEx3_tires*adjustmentFactor;
+                obj.pEx4_tires = obj.pEx4_tires*adjustmentFactor;
+                obj.pKx1_tires = obj.pKx1_tires*adjustmentFactor;
+                obj.pKx2_tires = obj.pKx2_tires*adjustmentFactor;
+                obj.pKx3_tires = obj.pKx3_tires*adjustmentFactor;
+                obj.pCy1_tires = obj.pCy1_tires*adjustmentFactor;
+                obj.pDy1_tires = obj.pDy1_tires*adjustmentFactor;
+                obj.pDy2_tires = obj.pDy2_tires*adjustmentFactor;
+                obj.pEy1_tires = obj.pEy1_tires*adjustmentFactor;
+                obj.pEy2_tires = obj.pEy2_tires*adjustmentFactor;
+                obj.pEy3_tires = obj.pEy3_tires*adjustmentFactor;
+                obj.pEy4_tires = obj.pEy4_tires*adjustmentFactor;
+                obj.pKy1_tires = obj.pKy1_tires*adjustmentFactor;
+                obj.pKy2_tires = obj.pKy2_tires*adjustmentFactor;
+                obj.pKy3_tires = obj.pKy3_tires*adjustmentFactor;
+
+                % If needed, also update your highFidelityTireModel's internal arrays
+                for idx=1:length(obj.pKy1_tires)
+                    obj.highFidelityTireModel.pCx1(idx)= obj.pCx1_tires(idx);
+                    obj.highFidelityTireModel.pDx1(idx)= obj.pDx1_tires(idx);
+                    obj.highFidelityTireModel.pDx2(idx)= obj.pDx2_tires(idx);
+                    obj.highFidelityTireModel.pEx1(idx)= obj.pEx1_tires(idx);
+                    obj.highFidelityTireModel.pEx2(idx)= obj.pEx2_tires(idx);
+                    obj.highFidelityTireModel.pEx3(idx)= obj.pEx3_tires(idx);
+                    obj.highFidelityTireModel.pEx4(idx)= obj.pEx4_tires(idx);
+                    obj.highFidelityTireModel.pKx1(idx)= obj.pKx1_tires(idx);
+                    obj.highFidelityTireModel.pKx2(idx)= obj.pKx2_tires(idx);
+                    obj.highFidelityTireModel.pKx3(idx)= obj.pKx3_tires(idx);
+                    obj.highFidelityTireModel.pCy1(idx)= obj.pCy1_tires(idx);
+                    obj.highFidelityTireModel.pDy1(idx)= obj.pDy1_tires(idx);
+                    obj.highFidelityTireModel.pDy2(idx)= obj.pDy2_tires(idx);
+                    obj.highFidelityTireModel.pEy1(idx)= obj.pEy1_tires(idx);
+                    obj.highFidelityTireModel.pEy2(idx)= obj.pEy2_tires(idx);
+                    obj.highFidelityTireModel.pEy3(idx)= obj.pEy3_tires(idx);
+                    obj.highFidelityTireModel.pEy4(idx)= obj.pEy4_tires(idx);
+                    obj.highFidelityTireModel.pKy1(idx)= obj.pKy1_tires(idx);
+                    obj.highFidelityTireModel.pKy2(idx)= obj.pKy2_tires(idx);
+                    obj.highFidelityTireModel.pKy3(idx)= obj.pKy3_tires(idx);
+                end
+            else
+                obj.B_tires = obj.B_tires*adjustmentFactor;
+                obj.C_tires = obj.C_tires*adjustmentFactor;
+                obj.D_tires = obj.D_tires*adjustmentFactor;
+                obj.E_tires = obj.E_tires*adjustmentFactor;
+            end
+
+            % Adjust for flat tires
+            if ~isempty(obj.flatTireIndices)
+                numFlat= length(obj.flatTireIndices);
+                debugLog('Adjusting Pacejka params for %d flat tire(s).\n', numFlat);
+                for idx= obj.flatTireIndices
+                    if idx<1 || idx>length(obj.mu_tires)
+                        warning('Flat tire index %d out of range.', idx);
+                        continue;
+                    end
+                    stiffFactor=0.1;
+                    peakFactor=0.3;
+                    shapeAdjust=1.1;
+                    curveAdjust=0.9;
+                    frictionRed=0.7;
+                    rrIncrease=5;
+
+                    if strcmp(obj.tireModelFlag,'highFidelity')
+                        if isempty(obj.highFidelityTireModel)
+                            error('High-fidelity tire model missing while adjusting flats.');
+                        end
+                        obj.pCx1_tires(idx)= obj.pCx1_tires(idx)*stiffFactor;
+                        obj.pDx1_tires(idx)= obj.pDx1_tires(idx)*peakFactor;
+                        obj.pDx2_tires(idx)= obj.pDx2_tires(idx)*peakFactor;
+                        obj.pEx1_tires(idx)= obj.pEx1_tires(idx)*curveAdjust;
+                        obj.pEx2_tires(idx)= obj.pEx2_tires(idx)*curveAdjust;
+                        obj.pEx3_tires(idx)= obj.pEx3_tires(idx)*curveAdjust;
+                        obj.pEx4_tires(idx)= obj.pEx4_tires(idx)*curveAdjust;
+                        obj.pKx1_tires(idx)= obj.pKx1_tires(idx)*stiffFactor;
+                        obj.pKx2_tires(idx)= obj.pKx2_tires(idx)*stiffFactor;
+                        obj.pKx3_tires(idx)= obj.pKx3_tires(idx)*stiffFactor;
+                        obj.pCy1_tires(idx)= obj.pCy1_tires(idx)*shapeAdjust;
+                        obj.pDy1_tires(idx)= obj.pDy1_tires(idx)*peakFactor;
+                        obj.pDy2_tires(idx)= obj.pDy2_tires(idx)*peakFactor;
+                        obj.pEy1_tires(idx)= obj.pEy1_tires(idx)*curveAdjust;
+                        obj.pEy2_tires(idx)= obj.pEy2_tires(idx)*curveAdjust;
+                        obj.pEy3_tires(idx)= obj.pEy3_tires(idx)*curveAdjust;
+                        obj.pEy4_tires(idx)= obj.pEy4_tires(idx)*curveAdjust;
+                        obj.pKy1_tires(idx)= obj.pKy1_tires(idx)*stiffFactor;
+                        obj.pKy2_tires(idx)= obj.pKy2_tires(idx)*stiffFactor;
+                        obj.pKy3_tires(idx)= obj.pKy3_tires(idx)*stiffFactor;
+                        obj.mu_tires(idx)= obj.mu_tires(idx)*frictionRed;
+                        obj.rollingResistanceCoefficients(idx)= obj.rollingResistanceCoefficients(idx)*rrIncrease;
+                        debugLog('Adjusted highFidelity tire at index %d for flat.\n', idx);
+                    else
+                        if isempty(obj.tireModel)
+                            error('Simple tireModel missing while adjusting flats.');
+                        end
+                        obj.B_tires(idx)= obj.B_tires(idx)*stiffFactor;
+                        obj.D_tires(idx)= obj.D_tires(idx)*peakFactor;
+                        obj.C_tires(idx)= obj.C_tires(idx)*shapeAdjust;
+                        obj.E_tires(idx)= obj.E_tires(idx)*curveAdjust;
+                        obj.mu_tires(idx)= obj.mu_tires(idx)*frictionRed;
+                        obj.rollingResistanceCoefficients(idx)= obj.rollingResistanceCoefficients(idx)*rrIncrease;
+                        debugLog('Adjusted simple tire at index %d for flat.\n', idx);
+                    end
+                end
+            end
+        end
+
+        %% updatePacejkaBasedOnSuspension
+        function obj = updatePacejkaBasedOnSuspension(obj, F_susp, M_susp)
+            % Optionally adjust Pacejka parameters based on suspension loads
+            F_susp_max = 150000;
+            M_susp_max = 50000;
+            fr = F_susp/F_susp_max;
+            mr = M_susp/M_susp_max;
+            fr = max(min(fr,1),-1);
+            mr = max(min(mr,1),-1);
+
+            stiffAdj= 1+ 0.03*fr;
+            frictionAdj=1- 0.02*abs(fr);
+            curveAdj= 1+0.1*mr;
+
+            numTires= size(obj.loadDistribution,1);
+            for idx=1:numTires
+                if strcmp(obj.tireModelFlag,'highFidelity')
+                    obj.pCx1_tires(idx)= obj.pCx1_tires(idx)*stiffAdj;
+                    obj.pKx1_tires(idx)= obj.pKx1_tires(idx)*stiffAdj;
+                    obj.pKx2_tires(idx)= obj.pKx2_tires(idx)*stiffAdj;
+                    obj.pKx3_tires(idx)= obj.pKx3_tires(idx)*stiffAdj;
+                    obj.pKy1_tires(idx)= obj.pKy1_tires(idx)*stiffAdj;
+                    obj.pKy2_tires(idx)= obj.pKy2_tires(idx)*stiffAdj;
+                    obj.pKy3_tires(idx)= obj.pKy3_tires(idx)*stiffAdj;
+
+                    obj.pEy1_tires(idx)= obj.pEy1_tires(idx)*curveAdj;
+                    obj.pEy2_tires(idx)= obj.pEy2_tires(idx)*curveAdj;
+                    obj.pEy3_tires(idx)= obj.pEy3_tires(idx)*curveAdj;
+                    obj.pEy4_tires(idx)= obj.pEy4_tires(idx)*curveAdj;
+
+                    obj.mu_tires(idx)= obj.mu_tires(idx)*frictionAdj;
+
+                    % Sync with highFidelityTireModel if needed...
+                else
+                    if isempty(obj.tireModel)
+                        error('Simple tireModel is missing.');
+                    end
+                    obj.B_tires(idx)= obj.B_tires(idx)*stiffAdj;
+                    obj.C_tires(idx)= obj.C_tires(idx)*stiffAdj;
+                    obj.E_tires(idx)= obj.E_tires(idx)*curveAdj;
+                    obj.mu_tires(idx)= obj.mu_tires(idx)*frictionAdj;
+                end
+            end
+                debugLog('Pacejka updated based on suspension: stiff=%.3f, friction=%.3f, curve=%.3f.\n',...    
+                stiffAdj, frictionAdj, curveAdj);
+        end
+
+        %% applyMovingAverageFilter
+        function obj = applyMovingAverageFilter(obj)
+            forceKeys = fieldnames(obj.calculatedForces);
+            for iK=1:length(forceKeys)
+                key= forceKeys{iK};
+                val = obj.calculatedForces.(key);
+
+            if isnumeric(val) && numel(val) == 1
+                % Moving average buffer update for scalar forces
+                buffStruct = obj.forceBuffers.(key);
+                buffStruct.index = buffStruct.index + 1;
+                if buffStruct.index > obj.filterWindowSize
+                    buffStruct.index = 1;
+                end
+                oldSample = buffStruct.data(buffStruct.index);
+                buffStruct.data(buffStruct.index) = val;
+                buffStruct.sum = buffStruct.sum + val - oldSample;
+                if buffStruct.count < obj.filterWindowSize
+                    buffStruct.count = buffStruct.count + 1;
+                end
+                avgVal = buffStruct.sum / buffStruct.count;
+                obj.forceBuffers.(key) = buffStruct;
+                obj.calculatedForces_filtered.(key) = avgVal;
+                end
+            end
+        end
+
+        %% getSlipRatios
+        function slipRatios = getSlipRatios(obj)
+            if isempty(obj.wheelSpeeds)
+                warning('No wheelSpeeds. Returning zero slipRatios.');
+                slipRatios=0; 
+                return;
+            end
+            if isempty(obj.wheelRadius)
+                warning('No wheelRadius. Assuming 0.3 m.');
+                wheelR=0.3;
+            else
+                wheelR=obj.wheelRadius;
+            end
+
+            v_vehicle= abs(obj.velocity(1));  % approx forward speed
+            nWheels= length(obj.wheelSpeeds);
+            slipRatios= zeros(nWheels,1);
+            for i=1:nWheels
+                w_i= obj.wheelSpeeds(i);
+                if length(wheelR)==nWheels
+                    R_i= wheelR(i);
+                else
+                    R_i= wheelR;
+                end
+                v_wheel= w_i*R_i;
+                denom= max(v_vehicle, v_wheel);
+                if denom<0.1
+                    slipRatios(i)=0;
+                else
+                    slipRatios(i)= (v_vehicle- v_wheel)/ denom;
+                end
+            end
+        end
+
+        %% computeAeroForces
+        % Computes aerodynamic drag, side force, and yaw moment in global frame
+        function [F_drag_g, F_side_g, M_z_wind] = computeAeroForces(obj, R_veh2glob)
+            % Global velocity relative to wind
+            vel_glob = R_veh2glob * obj.velocity;
+            rel_vel = vel_glob - obj.windVector;
+            v_rel = norm(rel_vel(1:2));
+            if v_rel == 0
+                F_drag_g = [0;0;0];
+            else
+                F_drag = 0.5 * obj.airDensity * obj.dragCoefficient * obj.frontalArea * v_rel^2;
+                dir = rel_vel(1:2) / v_rel;
+                F_drag_g = -F_drag * [dir; 0];
+            end
+            % Lateral wind force
+            v_wind_lat = obj.windVector(2);
+            if v_wind_lat == 0
+                F_side = 0;
+            else
+                F_side = 0.5 * obj.airDensity * obj.sideForceCoefficient * obj.sideArea * v_wind_lat^2 * sign(v_wind_lat);
+            end
+            F_side_g = [0; F_side; 0];
+            % Yaw moment due to side force
+            lever_arm = obj.trackWidth / 2;
+            M_z_wind = F_side * lever_arm;
+        end
+        function obj = applyBrakingForce(obj)
+            if obj.vehicleMass>0
+                obj.brakingForce= obj.brakingForce; % already set
+            else
+                obj.brakingForce=0;
+            end
+            % Update braking force
+            obj.calculatedForces.braking = [obj.brakingForce;0;0];
+        end
+    end
+end