%{
% @file VehicleCollisionSeverity.m
% @brief Estimates crash severity using 3D collision dynamics.
% @author Miguel Marina
%}
%/**
% * @class VehicleCollisionSeverity
% * @brief Simulates partially elastic 3D collisions between two vehicles and estimates crash severities based on SAE J2980.
% *
% * The VehicleCollisionSeverity class models 3D collisions between two vehicles, accounting for linear dynamics.
% * It calculates crash severities based on collision parameters and SAE J2980 thresholds, evaluating collision
% * severity from both Vehicle 1 vs. Vehicle 2 and Vehicle 2 vs. Vehicle 1 perspectives.
% *
% * @author Miguel
% * @version 2.5
% * @date 2024-10-04
 % */
% ============================================================================
% Module Interface
% Constructor:
%   obj = VehicleCollisionSeverity(m1, v1, r1, m2, v2, r2, e, n)
% Methods:
%   PerformCollision(): computes final velocities v1_final, v2_final
%   CalculateSeverity(): computes deltaV for each vehicle and maps to severity levels
%
% Inputs:
%   m1, m2: masses of vehicles
%   v1, v2: pre-collision velocities [vx; vy; vz]
%   r1, r2: r vectors to collision points
%   e: restitution coefficient
%   n: collision normal unit vector
%
% Outputs:
%   v1_final, v2_final: post-collision velocities
%   deltaV_vehicle1, deltaV_vehicle2: change in velocity in kph
%   Vehicle1Severity, Vehicle2Severity: severity ratings (S0, S1, ...)
%
% Dependencies:
%   determine_severity, get_thresholds (private)
%
% Bottlenecks:
%   - Repeated norm and dot product calculations
%   - get_thresholds uses switch/case for thresholds per collision type
%
% Proposed Optimizations:
%   - Vectorize severity threshold lookup via precomputed threshold maps
%   - Cache threshold tables for reuse across calls
%   - Precompute inverse mass terms (1/m1, 1/m2) outside PerformCollision
%   - Inline threshold selection and avoid switch-case overhead with direct indexing
% ============================================================================
% Embedded Systems Best Practices:
%   - Precompute and store mass inverses (1/m1, 1/m2) to avoid divisions in performance paths
%   - Use vectorized dot and norm operations; avoid loops for impulse and delta-V calculations
%   - Replace switch/case in get_thresholds with direct indexing into preloaded threshold arrays
%   - Pre-allocate output arrays for final velocities and severity results
%   - Inline simple arithmetic to reduce function call overhead
%   - Consolidate norm/v_rel calculations to minimize redundant computations
%   - Use single precision floats where numerical precision allows for speed gains
%   - Guard debug and fprintf calls under a compile-time or runtime verbosity flag
%   - Offload critical computations (PerformCollision, CalculateSeverity) to MEX/C modules via MATLAB Coder
classdef VehicleCollisionSeverity
    properties
        % Vehicle 1 Properties
        m1      % Mass of Vehicle 1 (kg)
        v1      % Velocity of Vehicle 1 before collision [vx; vy; vz] (m/s)
        r1      % Position vector from center of mass to collision point [x; y; z] (m)
        
        % Vehicle 2 Properties
        m2      % Mass of Vehicle 2 (kg)
        v2      % Velocity of Vehicle 2 before collision [vx; vy; vz] (m/s)
        r2      % Position vector from center of mass to collision point [x; y; z] (m)
        
        % Collision Parameters
        e       % Coefficient of restitution (0 <= e <= 1)
        n       % Collision normal unit vector [nx; ny; nz]
        
        % Severity Mapping Parameters
        J2980AssumedMaxMass = 0;
        VehicleUnderAnalysisMaxMass = 0;
        bound_type_str = 'Average'; % Default boundary type
        
        % Collision Types for Each Vehicle
        CollisionType_vehicle1 = ''; % Type of collision for Vehicle 1
        CollisionType_vehicle2 = ''; % Type of collision for Vehicle 2
        
        % Final Velocities After Collision
        v1_final    % Final velocity of Vehicle 1 after collision [vx; vy; vz] (m/s)
        v2_final    % Final velocity of Vehicle 2 after collision [vx; vy; vz] (m/s)
        m1_inv      % Precomputed inverse mass of Vehicle 1 (1/kg)
        m2_inv      % Precomputed inverse mass of Vehicle 2 (1/kg)
    end
    
    methods
        %% Constructor
        function obj = VehicleCollisionSeverity(m1, v1, r1, ...
                                                  m2, v2, r2, ...
                                                  e, n)
            % Constructor to initialize the VehicleCollisionSeverity object
            %
            % Inputs:
            %   m1, v1, r1 - Vehicle 1 parameters
            %   m2, v2, r2 - Vehicle 2 parameters
            %   e, n - Collision parameters

            if nargin ~= 8
                error('VehicleCollisionSeverity constructor requires eight input arguments.');
            end

            obj.m1 = m1;
            obj.v1 = v1;
            obj.r1 = r1;

            obj.m2 = m2;
            obj.v2 = v2;
            obj.r2 = r2;

            obj.e = e;
            obj.n = n;
            % Precompute inverse masses for performance
            obj.m1_inv = 1/obj.m1;
            obj.m2_inv = 1/obj.m2;
            
            % Initialize CollisionType for both vehicles
            obj.CollisionType_vehicle1 = '';
            obj.CollisionType_vehicle2 = '';
            
            % Initialize final velocities to initial velocities
            obj.v1_final = v1;
            obj.v2_final = v2;
        end
        
        %% Perform Collision
        function obj = PerformCollision(obj)
            %/**
            % * @brief Performs the collision calculations to determine final velocities.
            % *
            % * This method calculates the final velocities of both vehicles post-collision based on
            % * the conservation of linear momentum and the coefficient of restitution.
            % *
            % * @return obj The updated VehicleCollisionSeverity object with final velocities.
            % */
            
            % Calculate relative velocity along the normal direction
            v_rel_normal = dot(obj.v2 - obj.v1, obj.n);
            
            % If relative velocity is positive, vehicles are moving apart; no collision
            % if v_rel_normal > 0
            %     fprintf('Vehicles are moving apart. No collision response applied.\n');
            %     obj.v1_final = obj.v1;
            %     obj.v2_final = obj.v2;
            %     return;
            % end
            
            % Calculate impulse scalar using precomputed inverse masses
            J = -(1 + obj.e) * v_rel_normal / (obj.m1_inv + obj.m2_inv);
            
            % Update velocities using inverse masses
            obj.v1_final = obj.v1 + (J * obj.m1_inv) * obj.n;
            obj.v2_final = obj.v2 - (J * obj.m2_inv) * obj.n;
        end
        
        %% Calculate Severity
        function [deltaV_vehicle1, deltaV_vehicle2, Vehicle1Severity, Vehicle2Severity] = CalculateSeverity(obj)
            %/**
            % * @brief Calculates the severity of the collision for each vehicle based on delta-V thresholds.
            % *
            % * This method computes the change in velocity (delta-V) for both vehicles resulting from the collision
            % * and determines their respective severity ratings based on predefined thresholds.
            % *
            % * @return deltaV_vehicle1 Change in velocity for Vehicle 1 (kph).
            % * @return deltaV_vehicle2 Change in velocity for Vehicle 2 (kph).
            % * @return Vehicle1Severity Severity rating for Vehicle 1 ('S0', 'S1', etc.).
            % * @return Vehicle2Severity Severity rating for Vehicle 2 ('S0', 'S1', etc.).
            % */
            
            % Calculate delta-V for both vehicles
            deltaV_vehicle1 = norm(obj.v1_final - obj.v1) * 3.6; % Convert from m/s to kph
            deltaV_vehicle2 = norm(obj.v2_final - obj.v2) * 3.6; % Convert from m/s to kph
            
            % Determine collision thresholds for Vehicle 1
            thresholds_vehicle1 = obj.get_thresholds(obj.bound_type_str, obj.CollisionType_vehicle1, obj.VehicleUnderAnalysisMaxMass, obj.J2980AssumedMaxMass);
            % Determine collision thresholds for Vehicle 2
            thresholds_vehicle2 = obj.get_thresholds(obj.bound_type_str, obj.CollisionType_vehicle2, obj.VehicleUnderAnalysisMaxMass, obj.J2980AssumedMaxMass);
            
            % Determine severity ratings
            Vehicle1Severity = obj.determine_severity(deltaV_vehicle1, thresholds_vehicle1);
            Vehicle2Severity = obj.determine_severity(deltaV_vehicle2, thresholds_vehicle2);
        end
    end
    
    methods (Access = private)
        %/**
        % * @brief Retrieves the severity thresholds based on boundary type, collision type, and vehicle mass.
        % *
        % * @param bound_type_str Boundary type string ('LowerBound', 'HigherBound', or 'Average').
        % * @param collision_type Type of collision ('Head-On Collision', 'Rear-End Collision', 'Side Collision', or 'Oblique Collision').
        % * @param vehicle_mass Mass of the vehicle (kg).
        % *
        % * @return thresholds Nx2 matrix of [min, max] delta-V values in kph.
        % *
        % * @throws Error if an invalid boundary type or collision type is provided.
        % */
        function thresholds = get_thresholds(~, bound_type_str, collision_type, vehicle_mass, J2980MaxAssumedMass)
            % Retrieve the severity thresholds based on bound type, collision type, and vehicle mass
            %
            % Parameters:
            %   bound_type_str - 'LowerBound', 'HigherBound', or 'Average'
            %   collision_type - 'Head-On Collision', 'Rear-End Collision', 'Side Collision', or 'Oblique Collision'
            %   vehicle_mass - Mass of the vehicle (kg)
            %
            % Returns:
            %   thresholds - Nx2 matrix of [min, max] delta-V values in kph

            % Vectorized delta-V thresholds lookup based on SAE J2980 tables
            persistent KE_tables
            if isempty(KE_tables)
                KE_tables.LowerBound.HeadOnCollision   = [0,4;4,20;20,40;40,Inf];
                KE_tables.LowerBound.RearEndCollision  = [0,4;4,20;20,40;40,Inf];
                KE_tables.LowerBound.SideCollision     = [0,2;2,8;8,16;16,Inf];
                KE_tables.LowerBound.ObliqueCollision  = [0,3;3,14;14,28;28,Inf];
                KE_tables.HigherBound.HeadOnCollision  = [0,10;10,50;50,65;65,Inf];
                KE_tables.HigherBound.RearEndCollision = [0,10;10,50;50,60;60,Inf];
                KE_tables.HigherBound.SideCollision    = [0,3;10,30;30,40;40,Inf];
                KE_tables.HigherBound.ObliqueCollision = [0,6.5;10,40;40,50;50,Inf];
                KE_tables.Average.HeadOnCollision      = [0,7;7,35;35,52.5;52.5,Inf];
                KE_tables.Average.RearEndCollision     = [0,7;7,35;35,52.5;52.5,Inf];
                KE_tables.Average.SideCollision        = [0,2.5;2.5,6;6,39;39,Inf];
                KE_tables.Average.ObliqueCollision     = [0,4.75;4.75,20.5;20.5,47.5;47.5,Inf];
            end
<<<<<<< HEAD
            % MATLAB Coder does not allow dynamic field names, so select the
            % appropriate table explicitly using switch statements
            switch bound_type_str
                case 'LowerBound'
                    tableSel = KE_tables.LowerBound;
                case 'HigherBound'
                    tableSel = KE_tables.HigherBound;
                otherwise
                    tableSel = KE_tables.Average;
            end

            ct = strrep(collision_type, '-', '');
            ct = strrep(ct, ' ', '');
            switch ct
                case 'HeadOnCollision'
                    baseDV = tableSel.HeadOnCollision;
                case 'RearEndCollision'
                    baseDV = tableSel.RearEndCollision;
                case 'SideCollision'
                    baseDV = tableSel.SideCollision;
                otherwise
                    baseDV = tableSel.ObliqueCollision;
            end
=======
            bt = bound_type_str;
            % MATLAB Coder does not support regexprep, so remove hyphens and
            % spaces using strrep which is codegen compatible
            ct = strrep(collision_type, '-', '');
            ct = strrep(ct, ' ', '');
            baseDV = KE_tables.(bt).(ct);
>>>>>>> 6c7116cf
            scale = sqrt(J2980MaxAssumedMass / vehicle_mass);
            thresholds = baseDV * scale;
        end

        %/**
        % * @brief Determines the severity rating based on delta-V and collision thresholds.
        % *
        % * Compares the delta-V value against the provided thresholds to assign a severity rating.
        % *
        % * @param delta_v Delta-V value in kph.
        % * @param collision_thresholds Nx2 matrix of [min, max] delta-V values in kph.
        % *
        % * @return severity Severity rating as 'S0', 'S1', etc.
        % */
        function severity = determine_severity(~, delta_v, collision_thresholds)
            % Determine severity rating based on delta-V and collision thresholds
            %
            % Parameters:
            %   delta_v - Delta-V in kph
            %   collision_thresholds - Thresholds for the collision type
            %
            % Returns:
            %   severity - Severity rating as 'S0', 'S1', etc.

            severity = 'S0'; % Default severity

            for i = 1:size(collision_thresholds, 1)
                min_val = collision_thresholds(i, 1);
                max_val = collision_thresholds(i, 2);
                if delta_v > min_val && delta_v <= max_val
                    severity = "S" + num2str(i - 1);
                    return;
                end
            end

            if delta_v > 0
                % If delta_v exceeds all thresholds, assign the highest severity
                severity = "S" + num2str(size(collision_thresholds, 1) - 1);
            end
        end
    end

    methods (Static, Access = public)
        %/**
        % * @brief Converts meters per second to kilometers per hour.
        % *
        % * @param vel Velocity in m/s.
        % *
        % * @return v_kph Velocity in km/h.
        % */
        function v_kph = ms_to_kph(vel)
            % Convert meters per second to kilometers per hour
            %
            % Parameters:
            %   vel - Velocity in m/s
            %
            % Returns:
            %   v_kph - Velocity in km/h
            v_kph = vel * 3.6;
        end

        %/**
        % * @brief Converts miles per hour to meters per second.
        % *
        % * @param vel Velocity in mph.
        % *
        % * @return v_ms Velocity in m/s.
        % */
        function v_ms = mph_to_ms(vel)
            % Convert miles per hour to meters per second
            %
            % Parameters:
            %   vel - Velocity in mph
            %
            % Returns:
            %   v_ms - Velocity in m/s
            v_ms = vel * 0.44704; % More accurate conversion
        end

        %/**
        % * @brief Calculates the coefficient of restitution based on impact velocity.
        % *
        % * Utilizes the Takeda correlation to determine the coefficient of restitution.
        % *
        % * @param impact_velocity Impact velocity in m/s.
        % *
        % * @return cor Coefficient of restitution (0 <= cor <= 1).
        % */
        function cor = get_cor_takeda(impact_velocity)
            % Calculate coefficient of restitution based on impact velocity
            %
            % Parameters:
            %   impact_velocity - Impact velocity in m/s
            %
            % Returns:
            %   cor - Coefficient of restitution (0 <= cor <= 1)
            cor = 0.574 * exp(-0.0396 * impact_velocity);
        end
    end
end
<|MERGE_RESOLUTION|>--- conflicted
+++ resolved
@@ -1,361 +1,352 @@
-%{
-% @file VehicleCollisionSeverity.m
-% @brief Estimates crash severity using 3D collision dynamics.
-% @author Miguel Marina
-%}
-%/**
-% * @class VehicleCollisionSeverity
-% * @brief Simulates partially elastic 3D collisions between two vehicles and estimates crash severities based on SAE J2980.
-% *
-% * The VehicleCollisionSeverity class models 3D collisions between two vehicles, accounting for linear dynamics.
-% * It calculates crash severities based on collision parameters and SAE J2980 thresholds, evaluating collision
-% * severity from both Vehicle 1 vs. Vehicle 2 and Vehicle 2 vs. Vehicle 1 perspectives.
-% *
-% * @author Miguel
-% * @version 2.5
-% * @date 2024-10-04
- % */
-% ============================================================================
-% Module Interface
-% Constructor:
-%   obj = VehicleCollisionSeverity(m1, v1, r1, m2, v2, r2, e, n)
-% Methods:
-%   PerformCollision(): computes final velocities v1_final, v2_final
-%   CalculateSeverity(): computes deltaV for each vehicle and maps to severity levels
-%
-% Inputs:
-%   m1, m2: masses of vehicles
-%   v1, v2: pre-collision velocities [vx; vy; vz]
-%   r1, r2: r vectors to collision points
-%   e: restitution coefficient
-%   n: collision normal unit vector
-%
-% Outputs:
-%   v1_final, v2_final: post-collision velocities
-%   deltaV_vehicle1, deltaV_vehicle2: change in velocity in kph
-%   Vehicle1Severity, Vehicle2Severity: severity ratings (S0, S1, ...)
-%
-% Dependencies:
-%   determine_severity, get_thresholds (private)
-%
-% Bottlenecks:
-%   - Repeated norm and dot product calculations
-%   - get_thresholds uses switch/case for thresholds per collision type
-%
-% Proposed Optimizations:
-%   - Vectorize severity threshold lookup via precomputed threshold maps
-%   - Cache threshold tables for reuse across calls
-%   - Precompute inverse mass terms (1/m1, 1/m2) outside PerformCollision
-%   - Inline threshold selection and avoid switch-case overhead with direct indexing
-% ============================================================================
-% Embedded Systems Best Practices:
-%   - Precompute and store mass inverses (1/m1, 1/m2) to avoid divisions in performance paths
-%   - Use vectorized dot and norm operations; avoid loops for impulse and delta-V calculations
-%   - Replace switch/case in get_thresholds with direct indexing into preloaded threshold arrays
-%   - Pre-allocate output arrays for final velocities and severity results
-%   - Inline simple arithmetic to reduce function call overhead
-%   - Consolidate norm/v_rel calculations to minimize redundant computations
-%   - Use single precision floats where numerical precision allows for speed gains
-%   - Guard debug and fprintf calls under a compile-time or runtime verbosity flag
-%   - Offload critical computations (PerformCollision, CalculateSeverity) to MEX/C modules via MATLAB Coder
-classdef VehicleCollisionSeverity
-    properties
-        % Vehicle 1 Properties
-        m1      % Mass of Vehicle 1 (kg)
-        v1      % Velocity of Vehicle 1 before collision [vx; vy; vz] (m/s)
-        r1      % Position vector from center of mass to collision point [x; y; z] (m)
-        
-        % Vehicle 2 Properties
-        m2      % Mass of Vehicle 2 (kg)
-        v2      % Velocity of Vehicle 2 before collision [vx; vy; vz] (m/s)
-        r2      % Position vector from center of mass to collision point [x; y; z] (m)
-        
-        % Collision Parameters
-        e       % Coefficient of restitution (0 <= e <= 1)
-        n       % Collision normal unit vector [nx; ny; nz]
-        
-        % Severity Mapping Parameters
-        J2980AssumedMaxMass = 0;
-        VehicleUnderAnalysisMaxMass = 0;
-        bound_type_str = 'Average'; % Default boundary type
-        
-        % Collision Types for Each Vehicle
-        CollisionType_vehicle1 = ''; % Type of collision for Vehicle 1
-        CollisionType_vehicle2 = ''; % Type of collision for Vehicle 2
-        
-        % Final Velocities After Collision
-        v1_final    % Final velocity of Vehicle 1 after collision [vx; vy; vz] (m/s)
-        v2_final    % Final velocity of Vehicle 2 after collision [vx; vy; vz] (m/s)
-        m1_inv      % Precomputed inverse mass of Vehicle 1 (1/kg)
-        m2_inv      % Precomputed inverse mass of Vehicle 2 (1/kg)
-    end
-    
-    methods
-        %% Constructor
-        function obj = VehicleCollisionSeverity(m1, v1, r1, ...
-                                                  m2, v2, r2, ...
-                                                  e, n)
-            % Constructor to initialize the VehicleCollisionSeverity object
-            %
-            % Inputs:
-            %   m1, v1, r1 - Vehicle 1 parameters
-            %   m2, v2, r2 - Vehicle 2 parameters
-            %   e, n - Collision parameters
-
-            if nargin ~= 8
-                error('VehicleCollisionSeverity constructor requires eight input arguments.');
-            end
-
-            obj.m1 = m1;
-            obj.v1 = v1;
-            obj.r1 = r1;
-
-            obj.m2 = m2;
-            obj.v2 = v2;
-            obj.r2 = r2;
-
-            obj.e = e;
-            obj.n = n;
-            % Precompute inverse masses for performance
-            obj.m1_inv = 1/obj.m1;
-            obj.m2_inv = 1/obj.m2;
-            
-            % Initialize CollisionType for both vehicles
-            obj.CollisionType_vehicle1 = '';
-            obj.CollisionType_vehicle2 = '';
-            
-            % Initialize final velocities to initial velocities
-            obj.v1_final = v1;
-            obj.v2_final = v2;
-        end
-        
-        %% Perform Collision
-        function obj = PerformCollision(obj)
-            %/**
-            % * @brief Performs the collision calculations to determine final velocities.
-            % *
-            % * This method calculates the final velocities of both vehicles post-collision based on
-            % * the conservation of linear momentum and the coefficient of restitution.
-            % *
-            % * @return obj The updated VehicleCollisionSeverity object with final velocities.
-            % */
-            
-            % Calculate relative velocity along the normal direction
-            v_rel_normal = dot(obj.v2 - obj.v1, obj.n);
-            
-            % If relative velocity is positive, vehicles are moving apart; no collision
-            % if v_rel_normal > 0
-            %     fprintf('Vehicles are moving apart. No collision response applied.\n');
-            %     obj.v1_final = obj.v1;
-            %     obj.v2_final = obj.v2;
-            %     return;
-            % end
-            
-            % Calculate impulse scalar using precomputed inverse masses
-            J = -(1 + obj.e) * v_rel_normal / (obj.m1_inv + obj.m2_inv);
-            
-            % Update velocities using inverse masses
-            obj.v1_final = obj.v1 + (J * obj.m1_inv) * obj.n;
-            obj.v2_final = obj.v2 - (J * obj.m2_inv) * obj.n;
-        end
-        
-        %% Calculate Severity
-        function [deltaV_vehicle1, deltaV_vehicle2, Vehicle1Severity, Vehicle2Severity] = CalculateSeverity(obj)
-            %/**
-            % * @brief Calculates the severity of the collision for each vehicle based on delta-V thresholds.
-            % *
-            % * This method computes the change in velocity (delta-V) for both vehicles resulting from the collision
-            % * and determines their respective severity ratings based on predefined thresholds.
-            % *
-            % * @return deltaV_vehicle1 Change in velocity for Vehicle 1 (kph).
-            % * @return deltaV_vehicle2 Change in velocity for Vehicle 2 (kph).
-            % * @return Vehicle1Severity Severity rating for Vehicle 1 ('S0', 'S1', etc.).
-            % * @return Vehicle2Severity Severity rating for Vehicle 2 ('S0', 'S1', etc.).
-            % */
-            
-            % Calculate delta-V for both vehicles
-            deltaV_vehicle1 = norm(obj.v1_final - obj.v1) * 3.6; % Convert from m/s to kph
-            deltaV_vehicle2 = norm(obj.v2_final - obj.v2) * 3.6; % Convert from m/s to kph
-            
-            % Determine collision thresholds for Vehicle 1
-            thresholds_vehicle1 = obj.get_thresholds(obj.bound_type_str, obj.CollisionType_vehicle1, obj.VehicleUnderAnalysisMaxMass, obj.J2980AssumedMaxMass);
-            % Determine collision thresholds for Vehicle 2
-            thresholds_vehicle2 = obj.get_thresholds(obj.bound_type_str, obj.CollisionType_vehicle2, obj.VehicleUnderAnalysisMaxMass, obj.J2980AssumedMaxMass);
-            
-            % Determine severity ratings
-            Vehicle1Severity = obj.determine_severity(deltaV_vehicle1, thresholds_vehicle1);
-            Vehicle2Severity = obj.determine_severity(deltaV_vehicle2, thresholds_vehicle2);
-        end
-    end
-    
-    methods (Access = private)
-        %/**
-        % * @brief Retrieves the severity thresholds based on boundary type, collision type, and vehicle mass.
-        % *
-        % * @param bound_type_str Boundary type string ('LowerBound', 'HigherBound', or 'Average').
-        % * @param collision_type Type of collision ('Head-On Collision', 'Rear-End Collision', 'Side Collision', or 'Oblique Collision').
-        % * @param vehicle_mass Mass of the vehicle (kg).
-        % *
-        % * @return thresholds Nx2 matrix of [min, max] delta-V values in kph.
-        % *
-        % * @throws Error if an invalid boundary type or collision type is provided.
-        % */
-        function thresholds = get_thresholds(~, bound_type_str, collision_type, vehicle_mass, J2980MaxAssumedMass)
-            % Retrieve the severity thresholds based on bound type, collision type, and vehicle mass
-            %
-            % Parameters:
-            %   bound_type_str - 'LowerBound', 'HigherBound', or 'Average'
-            %   collision_type - 'Head-On Collision', 'Rear-End Collision', 'Side Collision', or 'Oblique Collision'
-            %   vehicle_mass - Mass of the vehicle (kg)
-            %
-            % Returns:
-            %   thresholds - Nx2 matrix of [min, max] delta-V values in kph
-
-            % Vectorized delta-V thresholds lookup based on SAE J2980 tables
-            persistent KE_tables
-            if isempty(KE_tables)
-                KE_tables.LowerBound.HeadOnCollision   = [0,4;4,20;20,40;40,Inf];
-                KE_tables.LowerBound.RearEndCollision  = [0,4;4,20;20,40;40,Inf];
-                KE_tables.LowerBound.SideCollision     = [0,2;2,8;8,16;16,Inf];
-                KE_tables.LowerBound.ObliqueCollision  = [0,3;3,14;14,28;28,Inf];
-                KE_tables.HigherBound.HeadOnCollision  = [0,10;10,50;50,65;65,Inf];
-                KE_tables.HigherBound.RearEndCollision = [0,10;10,50;50,60;60,Inf];
-                KE_tables.HigherBound.SideCollision    = [0,3;10,30;30,40;40,Inf];
-                KE_tables.HigherBound.ObliqueCollision = [0,6.5;10,40;40,50;50,Inf];
-                KE_tables.Average.HeadOnCollision      = [0,7;7,35;35,52.5;52.5,Inf];
-                KE_tables.Average.RearEndCollision     = [0,7;7,35;35,52.5;52.5,Inf];
-                KE_tables.Average.SideCollision        = [0,2.5;2.5,6;6,39;39,Inf];
-                KE_tables.Average.ObliqueCollision     = [0,4.75;4.75,20.5;20.5,47.5;47.5,Inf];
-            end
-<<<<<<< HEAD
-            % MATLAB Coder does not allow dynamic field names, so select the
-            % appropriate table explicitly using switch statements
-            switch bound_type_str
-                case 'LowerBound'
-                    tableSel = KE_tables.LowerBound;
-                case 'HigherBound'
-                    tableSel = KE_tables.HigherBound;
-                otherwise
-                    tableSel = KE_tables.Average;
-            end
-
-            ct = strrep(collision_type, '-', '');
-            ct = strrep(ct, ' ', '');
-            switch ct
-                case 'HeadOnCollision'
-                    baseDV = tableSel.HeadOnCollision;
-                case 'RearEndCollision'
-                    baseDV = tableSel.RearEndCollision;
-                case 'SideCollision'
-                    baseDV = tableSel.SideCollision;
-                otherwise
-                    baseDV = tableSel.ObliqueCollision;
-            end
-=======
-            bt = bound_type_str;
-            % MATLAB Coder does not support regexprep, so remove hyphens and
-            % spaces using strrep which is codegen compatible
-            ct = strrep(collision_type, '-', '');
-            ct = strrep(ct, ' ', '');
-            baseDV = KE_tables.(bt).(ct);
->>>>>>> 6c7116cf
-            scale = sqrt(J2980MaxAssumedMass / vehicle_mass);
-            thresholds = baseDV * scale;
-        end
-
-        %/**
-        % * @brief Determines the severity rating based on delta-V and collision thresholds.
-        % *
-        % * Compares the delta-V value against the provided thresholds to assign a severity rating.
-        % *
-        % * @param delta_v Delta-V value in kph.
-        % * @param collision_thresholds Nx2 matrix of [min, max] delta-V values in kph.
-        % *
-        % * @return severity Severity rating as 'S0', 'S1', etc.
-        % */
-        function severity = determine_severity(~, delta_v, collision_thresholds)
-            % Determine severity rating based on delta-V and collision thresholds
-            %
-            % Parameters:
-            %   delta_v - Delta-V in kph
-            %   collision_thresholds - Thresholds for the collision type
-            %
-            % Returns:
-            %   severity - Severity rating as 'S0', 'S1', etc.
-
-            severity = 'S0'; % Default severity
-
-            for i = 1:size(collision_thresholds, 1)
-                min_val = collision_thresholds(i, 1);
-                max_val = collision_thresholds(i, 2);
-                if delta_v > min_val && delta_v <= max_val
-                    severity = "S" + num2str(i - 1);
-                    return;
-                end
-            end
-
-            if delta_v > 0
-                % If delta_v exceeds all thresholds, assign the highest severity
-                severity = "S" + num2str(size(collision_thresholds, 1) - 1);
-            end
-        end
-    end
-
-    methods (Static, Access = public)
-        %/**
-        % * @brief Converts meters per second to kilometers per hour.
-        % *
-        % * @param vel Velocity in m/s.
-        % *
-        % * @return v_kph Velocity in km/h.
-        % */
-        function v_kph = ms_to_kph(vel)
-            % Convert meters per second to kilometers per hour
-            %
-            % Parameters:
-            %   vel - Velocity in m/s
-            %
-            % Returns:
-            %   v_kph - Velocity in km/h
-            v_kph = vel * 3.6;
-        end
-
-        %/**
-        % * @brief Converts miles per hour to meters per second.
-        % *
-        % * @param vel Velocity in mph.
-        % *
-        % * @return v_ms Velocity in m/s.
-        % */
-        function v_ms = mph_to_ms(vel)
-            % Convert miles per hour to meters per second
-            %
-            % Parameters:
-            %   vel - Velocity in mph
-            %
-            % Returns:
-            %   v_ms - Velocity in m/s
-            v_ms = vel * 0.44704; % More accurate conversion
-        end
-
-        %/**
-        % * @brief Calculates the coefficient of restitution based on impact velocity.
-        % *
-        % * Utilizes the Takeda correlation to determine the coefficient of restitution.
-        % *
-        % * @param impact_velocity Impact velocity in m/s.
-        % *
-        % * @return cor Coefficient of restitution (0 <= cor <= 1).
-        % */
-        function cor = get_cor_takeda(impact_velocity)
-            % Calculate coefficient of restitution based on impact velocity
-            %
-            % Parameters:
-            %   impact_velocity - Impact velocity in m/s
-            %
-            % Returns:
-            %   cor - Coefficient of restitution (0 <= cor <= 1)
-            cor = 0.574 * exp(-0.0396 * impact_velocity);
-        end
-    end
-end
+%{
+% @file VehicleCollisionSeverity.m
+% @brief Estimates crash severity using 3D collision dynamics.
+% @author Miguel Marina
+%}
+%/**
+% * @class VehicleCollisionSeverity
+% * @brief Simulates partially elastic 3D collisions between two vehicles and estimates crash severities based on SAE J2980.
+% *
+% * The VehicleCollisionSeverity class models 3D collisions between two vehicles, accounting for linear dynamics.
+% * It calculates crash severities based on collision parameters and SAE J2980 thresholds, evaluating collision
+% * severity from both Vehicle 1 vs. Vehicle 2 and Vehicle 2 vs. Vehicle 1 perspectives.
+% *
+% * @author Miguel
+% * @version 2.5
+% * @date 2024-10-04
+ % */
+% ============================================================================
+% Module Interface
+% Constructor:
+%   obj = VehicleCollisionSeverity(m1, v1, r1, m2, v2, r2, e, n)
+% Methods:
+%   PerformCollision(): computes final velocities v1_final, v2_final
+%   CalculateSeverity(): computes deltaV for each vehicle and maps to severity levels
+%
+% Inputs:
+%   m1, m2: masses of vehicles
+%   v1, v2: pre-collision velocities [vx; vy; vz]
+%   r1, r2: r vectors to collision points
+%   e: restitution coefficient
+%   n: collision normal unit vector
+%
+% Outputs:
+%   v1_final, v2_final: post-collision velocities
+%   deltaV_vehicle1, deltaV_vehicle2: change in velocity in kph
+%   Vehicle1Severity, Vehicle2Severity: severity ratings (S0, S1, ...)
+%
+% Dependencies:
+%   determine_severity, get_thresholds (private)
+%
+% Bottlenecks:
+%   - Repeated norm and dot product calculations
+%   - get_thresholds uses switch/case for thresholds per collision type
+%
+% Proposed Optimizations:
+%   - Vectorize severity threshold lookup via precomputed threshold maps
+%   - Cache threshold tables for reuse across calls
+%   - Precompute inverse mass terms (1/m1, 1/m2) outside PerformCollision
+%   - Inline threshold selection and avoid switch-case overhead with direct indexing
+% ============================================================================
+% Embedded Systems Best Practices:
+%   - Precompute and store mass inverses (1/m1, 1/m2) to avoid divisions in performance paths
+%   - Use vectorized dot and norm operations; avoid loops for impulse and delta-V calculations
+%   - Replace switch/case in get_thresholds with direct indexing into preloaded threshold arrays
+%   - Pre-allocate output arrays for final velocities and severity results
+%   - Inline simple arithmetic to reduce function call overhead
+%   - Consolidate norm/v_rel calculations to minimize redundant computations
+%   - Use single precision floats where numerical precision allows for speed gains
+%   - Guard debug and fprintf calls under a compile-time or runtime verbosity flag
+%   - Offload critical computations (PerformCollision, CalculateSeverity) to MEX/C modules via MATLAB Coder
+classdef VehicleCollisionSeverity
+    properties
+        % Vehicle 1 Properties
+        m1      % Mass of Vehicle 1 (kg)
+        v1      % Velocity of Vehicle 1 before collision [vx; vy; vz] (m/s)
+        r1      % Position vector from center of mass to collision point [x; y; z] (m)
+        
+        % Vehicle 2 Properties
+        m2      % Mass of Vehicle 2 (kg)
+        v2      % Velocity of Vehicle 2 before collision [vx; vy; vz] (m/s)
+        r2      % Position vector from center of mass to collision point [x; y; z] (m)
+        
+        % Collision Parameters
+        e       % Coefficient of restitution (0 <= e <= 1)
+        n       % Collision normal unit vector [nx; ny; nz]
+        
+        % Severity Mapping Parameters
+        J2980AssumedMaxMass = 0;
+        VehicleUnderAnalysisMaxMass = 0;
+        bound_type_str = 'Average'; % Default boundary type
+        
+        % Collision Types for Each Vehicle
+        CollisionType_vehicle1 = ''; % Type of collision for Vehicle 1
+        CollisionType_vehicle2 = ''; % Type of collision for Vehicle 2
+        
+        % Final Velocities After Collision
+        v1_final    % Final velocity of Vehicle 1 after collision [vx; vy; vz] (m/s)
+        v2_final    % Final velocity of Vehicle 2 after collision [vx; vy; vz] (m/s)
+        m1_inv      % Precomputed inverse mass of Vehicle 1 (1/kg)
+        m2_inv      % Precomputed inverse mass of Vehicle 2 (1/kg)
+    end
+    
+    methods
+        %% Constructor
+        function obj = VehicleCollisionSeverity(m1, v1, r1, ...
+                                                  m2, v2, r2, ...
+                                                  e, n)
+            % Constructor to initialize the VehicleCollisionSeverity object
+            %
+            % Inputs:
+            %   m1, v1, r1 - Vehicle 1 parameters
+            %   m2, v2, r2 - Vehicle 2 parameters
+            %   e, n - Collision parameters
+
+            if nargin ~= 8
+                error('VehicleCollisionSeverity constructor requires eight input arguments.');
+            end
+
+            obj.m1 = m1;
+            obj.v1 = v1;
+            obj.r1 = r1;
+
+            obj.m2 = m2;
+            obj.v2 = v2;
+            obj.r2 = r2;
+
+            obj.e = e;
+            obj.n = n;
+            % Precompute inverse masses for performance
+            obj.m1_inv = 1/obj.m1;
+            obj.m2_inv = 1/obj.m2;
+            
+            % Initialize CollisionType for both vehicles
+            obj.CollisionType_vehicle1 = '';
+            obj.CollisionType_vehicle2 = '';
+            
+            % Initialize final velocities to initial velocities
+            obj.v1_final = v1;
+            obj.v2_final = v2;
+        end
+        
+        %% Perform Collision
+        function obj = PerformCollision(obj)
+            %/**
+            % * @brief Performs the collision calculations to determine final velocities.
+            % *
+            % * This method calculates the final velocities of both vehicles post-collision based on
+            % * the conservation of linear momentum and the coefficient of restitution.
+            % *
+            % * @return obj The updated VehicleCollisionSeverity object with final velocities.
+            % */
+            
+            % Calculate relative velocity along the normal direction
+            v_rel_normal = dot(obj.v2 - obj.v1, obj.n);
+            
+            % If relative velocity is positive, vehicles are moving apart; no collision
+            % if v_rel_normal > 0
+            %     fprintf('Vehicles are moving apart. No collision response applied.\n');
+            %     obj.v1_final = obj.v1;
+            %     obj.v2_final = obj.v2;
+            %     return;
+            % end
+            
+            % Calculate impulse scalar using precomputed inverse masses
+            J = -(1 + obj.e) * v_rel_normal / (obj.m1_inv + obj.m2_inv);
+            
+            % Update velocities using inverse masses
+            obj.v1_final = obj.v1 + (J * obj.m1_inv) * obj.n;
+            obj.v2_final = obj.v2 - (J * obj.m2_inv) * obj.n;
+        end
+        
+        %% Calculate Severity
+        function [deltaV_vehicle1, deltaV_vehicle2, Vehicle1Severity, Vehicle2Severity] = CalculateSeverity(obj)
+            %/**
+            % * @brief Calculates the severity of the collision for each vehicle based on delta-V thresholds.
+            % *
+            % * This method computes the change in velocity (delta-V) for both vehicles resulting from the collision
+            % * and determines their respective severity ratings based on predefined thresholds.
+            % *
+            % * @return deltaV_vehicle1 Change in velocity for Vehicle 1 (kph).
+            % * @return deltaV_vehicle2 Change in velocity for Vehicle 2 (kph).
+            % * @return Vehicle1Severity Severity rating for Vehicle 1 ('S0', 'S1', etc.).
+            % * @return Vehicle2Severity Severity rating for Vehicle 2 ('S0', 'S1', etc.).
+            % */
+            
+            % Calculate delta-V for both vehicles
+            deltaV_vehicle1 = norm(obj.v1_final - obj.v1) * 3.6; % Convert from m/s to kph
+            deltaV_vehicle2 = norm(obj.v2_final - obj.v2) * 3.6; % Convert from m/s to kph
+            
+            % Determine collision thresholds for Vehicle 1
+            thresholds_vehicle1 = obj.get_thresholds(obj.bound_type_str, obj.CollisionType_vehicle1, obj.VehicleUnderAnalysisMaxMass, obj.J2980AssumedMaxMass);
+            % Determine collision thresholds for Vehicle 2
+            thresholds_vehicle2 = obj.get_thresholds(obj.bound_type_str, obj.CollisionType_vehicle2, obj.VehicleUnderAnalysisMaxMass, obj.J2980AssumedMaxMass);
+            
+            % Determine severity ratings
+            Vehicle1Severity = obj.determine_severity(deltaV_vehicle1, thresholds_vehicle1);
+            Vehicle2Severity = obj.determine_severity(deltaV_vehicle2, thresholds_vehicle2);
+        end
+    end
+    
+    methods (Access = private)
+        %/**
+        % * @brief Retrieves the severity thresholds based on boundary type, collision type, and vehicle mass.
+        % *
+        % * @param bound_type_str Boundary type string ('LowerBound', 'HigherBound', or 'Average').
+        % * @param collision_type Type of collision ('Head-On Collision', 'Rear-End Collision', 'Side Collision', or 'Oblique Collision').
+        % * @param vehicle_mass Mass of the vehicle (kg).
+        % *
+        % * @return thresholds Nx2 matrix of [min, max] delta-V values in kph.
+        % *
+        % * @throws Error if an invalid boundary type or collision type is provided.
+        % */
+        function thresholds = get_thresholds(~, bound_type_str, collision_type, vehicle_mass, J2980MaxAssumedMass)
+            % Retrieve the severity thresholds based on bound type, collision type, and vehicle mass
+            %
+            % Parameters:
+            %   bound_type_str - 'LowerBound', 'HigherBound', or 'Average'
+            %   collision_type - 'Head-On Collision', 'Rear-End Collision', 'Side Collision', or 'Oblique Collision'
+            %   vehicle_mass - Mass of the vehicle (kg)
+            %
+            % Returns:
+            %   thresholds - Nx2 matrix of [min, max] delta-V values in kph
+
+            % Vectorized delta-V thresholds lookup based on SAE J2980 tables
+            persistent KE_tables
+            if isempty(KE_tables)
+                KE_tables.LowerBound.HeadOnCollision   = [0,4;4,20;20,40;40,Inf];
+                KE_tables.LowerBound.RearEndCollision  = [0,4;4,20;20,40;40,Inf];
+                KE_tables.LowerBound.SideCollision     = [0,2;2,8;8,16;16,Inf];
+                KE_tables.LowerBound.ObliqueCollision  = [0,3;3,14;14,28;28,Inf];
+                KE_tables.HigherBound.HeadOnCollision  = [0,10;10,50;50,65;65,Inf];
+                KE_tables.HigherBound.RearEndCollision = [0,10;10,50;50,60;60,Inf];
+                KE_tables.HigherBound.SideCollision    = [0,3;10,30;30,40;40,Inf];
+                KE_tables.HigherBound.ObliqueCollision = [0,6.5;10,40;40,50;50,Inf];
+                KE_tables.Average.HeadOnCollision      = [0,7;7,35;35,52.5;52.5,Inf];
+                KE_tables.Average.RearEndCollision     = [0,7;7,35;35,52.5;52.5,Inf];
+                KE_tables.Average.SideCollision        = [0,2.5;2.5,6;6,39;39,Inf];
+                KE_tables.Average.ObliqueCollision     = [0,4.75;4.75,20.5;20.5,47.5;47.5,Inf];
+            end
+            % MATLAB Coder does not allow dynamic field names, so select the
+            % appropriate table explicitly using switch statements
+            switch bound_type_str
+                case 'LowerBound'
+                    tableSel = KE_tables.LowerBound;
+                case 'HigherBound'
+                    tableSel = KE_tables.HigherBound;
+                otherwise
+                    tableSel = KE_tables.Average;
+            end
+
+            ct = strrep(collision_type, '-', '');
+            ct = strrep(ct, ' ', '');
+            switch ct
+                case 'HeadOnCollision'
+                    baseDV = tableSel.HeadOnCollision;
+                case 'RearEndCollision'
+                    baseDV = tableSel.RearEndCollision;
+                case 'SideCollision'
+                    baseDV = tableSel.SideCollision;
+                otherwise
+                    baseDV = tableSel.ObliqueCollision;
+            end
+            scale = sqrt(J2980MaxAssumedMass / vehicle_mass);
+            thresholds = baseDV * scale;
+        end
+
+        %/**
+        % * @brief Determines the severity rating based on delta-V and collision thresholds.
+        % *
+        % * Compares the delta-V value against the provided thresholds to assign a severity rating.
+        % *
+        % * @param delta_v Delta-V value in kph.
+        % * @param collision_thresholds Nx2 matrix of [min, max] delta-V values in kph.
+        % *
+        % * @return severity Severity rating as 'S0', 'S1', etc.
+        % */
+        function severity = determine_severity(~, delta_v, collision_thresholds)
+            % Determine severity rating based on delta-V and collision thresholds
+            %
+            % Parameters:
+            %   delta_v - Delta-V in kph
+            %   collision_thresholds - Thresholds for the collision type
+            %
+            % Returns:
+            %   severity - Severity rating as 'S0', 'S1', etc.
+
+            severity = 'S0'; % Default severity
+
+            for i = 1:size(collision_thresholds, 1)
+                min_val = collision_thresholds(i, 1);
+                max_val = collision_thresholds(i, 2);
+                if delta_v > min_val && delta_v <= max_val
+                    severity = "S" + num2str(i - 1);
+                    return;
+                end
+            end
+
+            if delta_v > 0
+                % If delta_v exceeds all thresholds, assign the highest severity
+                severity = "S" + num2str(size(collision_thresholds, 1) - 1);
+            end
+        end
+    end
+
+    methods (Static, Access = public)
+        %/**
+        % * @brief Converts meters per second to kilometers per hour.
+        % *
+        % * @param vel Velocity in m/s.
+        % *
+        % * @return v_kph Velocity in km/h.
+        % */
+        function v_kph = ms_to_kph(vel)
+            % Convert meters per second to kilometers per hour
+            %
+            % Parameters:
+            %   vel - Velocity in m/s
+            %
+            % Returns:
+            %   v_kph - Velocity in km/h
+            v_kph = vel * 3.6;
+        end
+
+        %/**
+        % * @brief Converts miles per hour to meters per second.
+        % *
+        % * @param vel Velocity in mph.
+        % *
+        % * @return v_ms Velocity in m/s.
+        % */
+        function v_ms = mph_to_ms(vel)
+            % Convert miles per hour to meters per second
+            %
+            % Parameters:
+            %   vel - Velocity in mph
+            %
+            % Returns:
+            %   v_ms - Velocity in m/s
+            v_ms = vel * 0.44704; % More accurate conversion
+        end
+
+        %/**
+        % * @brief Calculates the coefficient of restitution based on impact velocity.
+        % *
+        % * Utilizes the Takeda correlation to determine the coefficient of restitution.
+        % *
+        % * @param impact_velocity Impact velocity in m/s.
+        % *
+        % * @return cor Coefficient of restitution (0 <= cor <= 1).
+        % */
+        function cor = get_cor_takeda(impact_velocity)
+            % Calculate coefficient of restitution based on impact velocity
+            %
+            % Parameters:
+            %   impact_velocity - Impact velocity in m/s
+            %
+            % Returns:
+            %   cor - Coefficient of restitution (0 <= cor <= 1)
+            cor = 0.574 * exp(-0.0396 * impact_velocity);
+        end
+    end
+end