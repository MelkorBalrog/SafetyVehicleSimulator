%{
% @file StabilityChecker.m
% @brief Monitors vehicle stability and detects rollover risk.
% @author Miguel Marina
%}
%/**
% * @class StabilityChecker
% * @brief Monitors and detects various stability conditions in a vehicle-trailer system,
% *        and recommends updates to Pacejka/hitch parameters to mitigate instabilities.
% *
% * This class includes additional ODE-based adaptation formulas in `recommendPacejkaUpdates(dt)`
% * and `recommendHitchUpdates(dt)` that adjust selected Pacejka tire parameters and hitch stiffness
% * to reduce rollover or jackknife risk, respectively.
% *
% * @version 3.4
% * @date 2024-12-28
 % */
% ============================================================================
% Module Interface
% Methods:
%   updateDynamics(newVelocity,newAngularVelocity,newTurnRadius,newVehicleMass,orientation)
%   detectWiggling()
%   detectRollover()
%   detectSkidding()
%   detectJackknife()
%   recommendPacejkaUpdates(dt)
%   recommendHitchUpdates(dt)
%
% Properties:
%   Stability flags: isWiggling, isRollover, isSkidding, isJackknife
%   Thresholds and scores for various instability modes
%   Dynamic parameters: velocity, angularVelocity, turnRadius, vehicleMass, orientation
%   Adaptation parameters: pDy1_current, K_hitchYaw_current
%
% Dependencies:
%   DynamicsUpdater, ForceCalculator, KinematicsCalculator
%
% Bottlenecks:
%   - Per-sample buffer operations for yaw history (wiggle detection)
%   - ODE-based parameter adaptation loops in recommend* methods
%   - Frequent threshold recalculations
%
% Proposed Optimizations:
%   - Pre-allocate circular buffer for yaw angles to avoid dynamic array resizing
%   - Vectorize wobble detection via convolution or sign-change on buffered array
%   - Replace ODE adaptation with closed-form update or use fewer integration steps
%   - Cache threshold computations and update only when parameters change
% ============================================================================
% Embedded Systems Best Practices:
%   - Pre-allocate ring buffers (e.g., trailerYawBuffer) with fixed length
%   - Replace array shifts with circular buffer index arithmetic
%   - Vectorize detection logic using convolution or logical operations
%   - Inline critical scoring operations to reduce runtime overhead
%   - Guard debug/printf calls with a compile-time flag
%   - Cache threshold and coefficient values to avoid repeated computations
%   - Use lookup tables for nonlinear functions (e.g., risk-curves)
%   - Minimize floating-point divisions and transcendentals in fast paths
%   - Generate MEX functions for compute-intensive segments
% ============================================================================
classdef StabilityChecker
    properties
        % ----------------------------------------------------------------
        %  Instances
        % ----------------------------------------------------------------
        dynamicsUpdater        % (Optional) Instance of DynamicsUpdater
        forceCalculator        % Instance of ForceCalculator
        kinematicsCalculator   % Instance of KinematicsCalculator
        
        % ----------------------------------------------------------------
        %  Stability Flags
        % ----------------------------------------------------------------
        isWiggling
        isRollover
        isSkidding
        isJackknife
        
        % ----------------------------------------------------------------
        %  Physical / Trailer Parameters
        % ----------------------------------------------------------------
        m_trailer
        L_trailer
        mu
        h_CoG
        
        % ----------------------------------------------------------------
        %  Internally Calculated Thresholds
        % ----------------------------------------------------------------
        rollAngleThreshold
        hitchInstabilityThreshold
        maxArticulationAngle
        currentRollAngle
        currentHitchAngle
        
        % ----------------------------------------------------------------
        %  Wiggling Detection
        % ----------------------------------------------------------------
        yawMomentThreshold
        
        % ----------------------------------------------------------------
        %  Dynamic Parameters
        % ----------------------------------------------------------------
        velocity
        angularVelocity
        turnRadius
        vehicleMass
        orientation

        % ----------------------------------------------------------------
        %  Wiggling Detection
        % ----------------------------------------------------------------

        % A short-term circular buffer of trailer yaw angles for sign-change detection
        trailerYawBuffer               % Trailer yaw angle circular buffer (preallocated)
        trailerYawIndex = 0            % Current write index in trailerYawBuffer
        trailerYawCount = 0            % Number of samples filled in trailerYawBuffer (<= wiggleWindowSize)
        wiggleWindowSize = 20     % how many past samples to store
        wigglingThreshold = 0.4   % if wiggleMeasure > 0.4 => we say "exceed"

        % Use a minimal or minimal-larger threshold if you want to filter out small angles
        minYawAmplitude = 0.005   % optional: ignore tiny differences if < 0.005 rad
<<<<<<< HEAD
        yawAmplitudeThreshold = 0.01
=======
        yawAmplitudeThreshold = 0.02
>>>>>>> 873b3ca8
    end
    
    %%%%%%%%%%%%%%%%%%%%%%%%%%%%%%%%%%%%%%%%%%%%%%%%%%%%%%%%%%%%%%%%%%%%%%%
    % Confidence Score Properties
    %%%%%%%%%%%%%%%%%%%%%%%%%%%%%%%%%%%%%%%%%%%%%%%%%%%%%%%%%%%%%%%%%%%%%%%
    properties
        % Wiggling
        wigglingScore = 0
        wigglingScoreHigh = 10
        wigglingScoreLow  = 9
        wigglingIncrement = 1.2
        wigglingDecrement = 0.8

        % Rollover
        rolloverScore = 0
        rolloverScoreHigh = 5
        rolloverScoreLow  = 2
        rolloverIncrement = 1.2
        rolloverDecrement = 0.8

        % Skidding
        skiddingScore = 0
        skiddingScoreHigh = 5
        skiddingScoreLow  = 2
        skiddingIncrement = 1.2
        skiddingDecrement = 0.8

        % Jackknife
        jackknifeScore = 0
        jackknifeScoreHigh = 5
        jackknifeScoreLow  = 2
        jackknifeIncrement = 1.2
        jackknifeDecrement = 0.8

        % Keep track of filtered risk indices for wiggling, rollover, etc.
        filteredWigglingRisk = 0
        filteredRolloverRisk = 0
        filteredSkiddingRisk = 0
        filteredJackknifeRisk = 0
    
        % We can also store time of last detection if we want time-based latching
        lastWigglingOn = 0
        lastRolloverOn = 0
        lastSkiddingOn = 0
        lastJackknifeOn = 0
    end

    %%%%%%%%%%%%%%%%%%%%%%%%%%%%%%%%%%%%%%%%%%%%%%%%%%%%%%%%%%%%%%%%%%%%%%%
    % NEW: Store Current & Nominal Values for Pacejka/Hitch
    %%%%%%%%%%%%%%%%%%%%%%%%%%%%%%%%%%%%%%%%%%%%%%%%%%%%%%%%%%%%%%%%%%%%%%%
    properties
        % Example: we adapt pDy1 in the lateral Pacejka model to reduce rollover risk
        pDy1_nominal  = 1.0   % Nominal pDy1 (example)
        pDy1_current  = 1.0   % Current adaptation value

        % Example: we adapt Hitch yaw stiffness to reduce jackknife risk
        K_hitchYaw_nominal = 1000.0 % Nominal yaw stiffness (N·m/rad)
        K_hitchYaw_current = 1000.0 % Current adaptation value
    end
    
    methods
        % ================================================================
        % Constructor
        % ================================================================
        function obj = StabilityChecker(dynamicsUpdater, forceCalc, kinematicsCalc, ...
                                        m_trailer, L_trailer, mu, h_CoG)
            debugLog('Initializing StabilityChecker (auto-threshold calculation)...\n');

            obj.dynamicsUpdater      = dynamicsUpdater;
            obj.forceCalculator      = forceCalc;
            obj.kinematicsCalculator = kinematicsCalc;

            obj.m_trailer = m_trailer;
            obj.L_trailer = L_trailer;
            obj.mu        = mu;
            obj.h_CoG     = h_CoG;

            obj.isWiggling  = false;
            obj.isRollover  = false;
            obj.isSkidding  = false;
            obj.isJackknife = false;

            obj.currentHitchAngle = 0;
            obj.currentRollAngle  = 0;

            obj.velocity        = [0; 0; 0];
            obj.angularVelocity = [0; 0; 0];
            obj.turnRadius      = Inf; 
            obj.vehicleMass     = 0;  
            obj.orientation     = 0;

            % Compute thresholds
            trackWidth = 1.8;
            SSF_critical = 0.4;
            obj.rollAngleThreshold = atan(SSF_critical);

            g = 9.81;
            obj.hitchInstabilityThreshold = obj.mu * (obj.m_trailer * g) * (obj.L_trailer / 2);
            obj.maxArticulationAngle      = atan(obj.L_trailer / (2 * obj.h_CoG));
            obj.yawMomentThreshold        = obj.mu * obj.m_trailer * g * (obj.L_trailer / 2);

            debugLog('Auto-threshold => rollAngle=%.4f, hitch=%.2f N, maxArtic=%.4f, yawMoment=%.2f\n', ...
                     obj.rollAngleThreshold, obj.hitchInstabilityThreshold, ...
                     obj.maxArticulationAngle, obj.yawMomentThreshold);
            
            % Initialize trailer yaw circular buffer
            obj.trailerYawBuffer = zeros(obj.wiggleWindowSize, 1);
            obj.trailerYawIndex = 0;
            obj.trailerYawCount = 0;
        end

        % ================================================================
        % Update Dynamics
        % ================================================================
        function obj = updateDynamics(obj, newVelocity, newAngularVelocity, ...
                                      newTurnRadius, newVehicleMass, orientation)
            obj.velocity        = newVelocity;
            obj.angularVelocity = newAngularVelocity;
            obj.turnRadius      = newTurnRadius;
            obj.vehicleMass     = newVehicleMass;
            obj.orientation     = orientation;
        end

        % ================================================================
        % DETECT WIGGLING via Sign-Change in Trailer Yaw Angle
        % ================================================================
        function obj = detectWiggling(obj)
            % 1) Get trailer yaw angle from forceCalculator (or kinematicsCalculator)
            forces = obj.forceCalculator.getCalculatedForces();
            if isfield(forces, 'trailerPsi')
                currentTrailerYaw = forces.trailerPsi;
            else
                currentTrailerYaw = 0; % fallback
            end

            % 2) Update circular buffer of trailer yaw angles
            obj.trailerYawIndex = mod(obj.trailerYawIndex, obj.wiggleWindowSize) + 1;
            obj.trailerYawBuffer(obj.trailerYawIndex) = currentTrailerYaw;
            if obj.trailerYawCount < obj.wiggleWindowSize
                obj.trailerYawCount = obj.trailerYawCount + 1;
                return;  % wait until buffer is full
            end
            % 3) Extract buffer contents in chronological order
            idx = mod((obj.trailerYawIndex + (1:obj.wiggleWindowSize)) - 1, obj.wiggleWindowSize) + 1;
            data = obj.trailerYawBuffer(idx);
            % 4) Compute discrete differences of yaw angles
            diffs = diff(data);

            % Optionally ignore small diffs < minYawAmplitude
            diffs(abs(diffs) < obj.minYawAmplitude) = 0;

            % 4) Count sign changes
            signChanges = 0;
            for i = 1:length(diffs)-1
                if diffs(i)*diffs(i+1) < 0
                    % That means sign(diffs(i)) != sign(diffs(i+1))
                    signChanges = signChanges + 1;
                end
            end

            % 5) Calculate "wiggleMeasure" = signChanges / (N-1)
            % where N = length(diffs). Actually, diffs has length = wiggleWindowSize-1
            N = length(diffs);
            if N > 1
                wiggleMeasure = signChanges / (N-1);
            else
                wiggleMeasure = 0;
            end

            % 6) Compare wiggleMeasure and amplitude to thresholds
            amplitude = max(data) - min(data);
            rawIsExceed = (wiggleMeasure > obj.wigglingThreshold) && ...
                          (amplitude > obj.yawAmplitudeThreshold);

            % 7) Convert to score update
            if rawIsExceed
                obj.wigglingScore = obj.wigglingScore + obj.wigglingIncrement;
            else
                obj.wigglingScore = max(0, obj.wigglingScore - obj.wigglingDecrement);
            end

            % 8) Apply hysteresis in the final flag
            if obj.wigglingScore >= obj.wigglingScoreHigh
                obj.isWiggling = true;
            elseif obj.wigglingScore <= obj.wigglingScoreLow
                obj.isWiggling = false;
            end
        end

        % ================================================================
        % DETECT ROLLOVER
        % ================================================================
        function obj = detectRollover(obj)
            % 1) Get raw rollover risk index from ForceCalculator
            forces = obj.forceCalculator.getCalculatedForces();
            rolloverRiskRaw = 0;
            if isfield(forces, 'rolloverRiskIndex')
                rolloverRiskRaw = forces.rolloverRiskIndex;
            end
        
            % 2) Increase threshold to avoid small spurious triggers
            biggerThreshold = 1.2; % we might treat "risk>1.2" as exceed
        
            % 3) Filter the raw risk
            alphaFilter = 0.9;
            obj.filteredRolloverRisk = alphaFilter * obj.filteredRolloverRisk + ...
                                       (1 - alphaFilter) * rolloverRiskRaw;
        
            % 4) Check if filtered risk is above bigger threshold
            rawIsExceed = (obj.filteredRolloverRisk > biggerThreshold);
        
            % 5) Score + hysteresis
            if rawIsExceed
                obj.rolloverScore = obj.rolloverScore + obj.rolloverIncrement;
            else
                obj.rolloverScore = max(0, obj.rolloverScore - obj.rolloverDecrement);
            end
        
            if obj.rolloverScore >= obj.rolloverScoreHigh
                obj.isRollover = true;
            elseif obj.rolloverScore <= obj.rolloverScoreLow
                obj.isRollover = false;
            end
        end

        % ================================================================
        % DETECT SKIDDING
        % ================================================================
        function obj = detectSkidding(obj)
            forces = obj.forceCalculator.getCalculatedForces();
        
            % 1) Check throttle or engine torque from your 'dynamicsUpdater' or 'forceCalculator'
            %    Suppose we have obj.dynamicsUpdater.getThrottle() returning [0..1]
            throttle = 0;
            if ~isempty(obj.dynamicsUpdater) && ismethod(obj.dynamicsUpdater, 'getThrottle')
                throttle = obj.dynamicsUpdater.getThrottle();
            end
        
            % If throttle < small threshold (say 0.1), skip skidding detection
            if throttle < 0.1
                % treat as NOT skidding
                obj.skiddingScore = max(0, obj.skiddingScore - obj.skiddingDecrement);
                if obj.skiddingScore <= obj.skiddingScoreLow
                    obj.isSkidding = false;
                end
                return;
            end
        
            % 2) If we do want to check, then do your normal skidding logic:
            Fc = 0;
            if (obj.turnRadius > 0) && (obj.vehicleMass > 0)
                Fc = obj.vehicleMass * (obj.velocity(1)^2) / obj.turnRadius;
            end
        
            F_traction = 0;
            if isfield(forces, 'traction')
                F_traction_vec = forces.traction;
                F_traction     = F_traction_vec(1);
            end
        
            % Example: less sensitive => multiply Fc by 1.2 (or 0.3, etc.)
            rawIsExceed = (F_traction < 1.3 * Fc);
        
            if rawIsExceed
                obj.skiddingScore = obj.skiddingScore + obj.skiddingIncrement;
            else
                obj.skiddingScore = max(0, obj.skiddingScore - obj.skiddingDecrement);
            end
        
            if obj.skiddingScore >= obj.skiddingScoreHigh
                obj.isSkidding = true;
            elseif obj.skiddingScore <= obj.skiddingScoreLow
                obj.isSkidding = false;
            end
        end

        % ================================================================
        % DETECT JACKKNIFE (unchanged example)
        % ================================================================
        function obj = detectJackknife(obj)
            forces = obj.forceCalculator.getCalculatedForces();
            F_hitch_lateral = 0;
            if isfield(forces, 'hitchLateralForce')
                F_hitch_lateral = forces.hitchLateralForce;
            end

            % Suppose we store trailer yaw minus tractor yaw in currentHitchAngle
            trailerYaw = obj.currentHitchAngle; 
            tractorYaw = obj.orientation;      
            hitchAngleRad = trailerYaw - tractorYaw;
            obj.currentHitchAngle = hitchAngleRad;

            angleDeg = abs(rad2deg(hitchAngleRad));
            angleThrDeg = 1.01 * rad2deg(obj.maxArticulationAngle);
            forceThr    = 1.01 * obj.hitchInstabilityThreshold;

            rawIsExceed = (angleDeg > angleThrDeg) && (abs(F_hitch_lateral) > forceThr);

            if rawIsExceed
                obj.jackknifeScore = obj.jackknifeScore + obj.jackknifeIncrement;
            else
                obj.jackknifeScore = max(0, obj.jackknifeScore - obj.jackknifeDecrement);
            end

            if obj.jackknifeScore >= obj.jackknifeScoreHigh
                obj.isJackknife = true;
            elseif obj.jackknifeScore <= obj.jackknifeScoreLow
                obj.isJackknife = false;
            end
        end

        % ================================================================
        % CHECK STABILITY
        % ================================================================
        function obj = checkStability(obj)
            % ------------------------------------------
            % 1) If speed is below a certain threshold,
            %    reset all flags to false & scores to 0.
            % ------------------------------------------
            speedMag = norm(obj.velocity(1:2));  % only horizontal?
            lowSpeedThreshold = 2.0;  % e.g., 2 m/s
            if speedMag < lowSpeedThreshold
                % Reset everything
                obj.isWiggling  = false; obj.wigglingScore  = 0;
                obj.isRollover  = false; obj.rolloverScore  = 0;
                obj.isSkidding  = false; obj.skiddingScore  = 0;
                obj.isJackknife = false; obj.jackknifeScore = 0;
                return;
            end

            % If above threshold, do normal checks:
            obj = obj.detectWiggling();
            obj = obj.detectRollover();
            obj = obj.detectSkidding();
            obj = obj.detectJackknife();
        end

        % ================================================================
        % GET STABILITY FLAGS
        % ================================================================
        function [isWiggling, isRollover, isSkidding, isJackknife] = getStabilityFlags(obj)
            isWiggling  = obj.isWiggling;
            isRollover  = obj.isRollover;
            isSkidding  = obj.isSkidding;
            isJackknife = obj.isJackknife;
        end

        % ================================================================
        % GET UNSTABLE FLAG
        % ================================================================
        function isUnstable = getUnstableFlag(obj)
            isUnstable = (obj.isWiggling || obj.isRollover || ...
                          obj.isSkidding || obj.isJackknife);
        end

        %%%%%%%%%%%%%%%%%%%%%%%%%%%%%%%%%%%%%%%%%%%%%%%%%%%%%%%%%%%%%%%%%
        %%% NEW METHODS: Recommend ODE-Based Adaptations (Pacejka/Hitch)
        %%%%%%%%%%%%%%%%%%%%%%%%%%%%%%%%%%%%%%%%%%%%%%%%%%%%%%%%%%%%%%%%%

        % ================================================================
        % RECOMMEND PACEJKA UPDATES
        % ================================================================
        function [obj, pDy1_updated] = recommendPacejkaUpdates(obj, dt)
            forces = obj.forceCalculator.getCalculatedForces();
            rolloverRisk = 0;
            if isfield(forces, 'rolloverRiskIndex')
                rolloverRisk = forces.rolloverRiskIndex;
            end

            alpha_roll = 0.05;  
            beta_relax = 0.02;  

            reduceTerm = -alpha_roll * max(0, rolloverRisk - 1); 
            relaxTerm  =  beta_relax * (obj.pDy1_nominal - obj.pDy1_current);

            dpDy1_dt = reduceTerm + relaxTerm;
            pDy1_next = obj.pDy1_current + dpDy1_dt * dt;
            pDy1_next = max(min(pDy1_next, 2.0), 0.3);

            obj.pDy1_current = pDy1_next;
            pDy1_updated     = pDy1_next;
        end

        % ================================================================
        % RECOMMEND HITCH UPDATES
        % ================================================================
        function [obj, K_hitch_updated] = recommendHitchUpdates(obj, dt)
            forces = obj.forceCalculator.getCalculatedForces();
            jackRisk = 0;
            if isfield(forces, 'jackknifeRiskIndex')
                jackRisk = forces.jackknifeRiskIndex;
            end

            gamma_jack  = 100.0;  
            gamma_relax =  10.0;  

            stiffenTerm =  gamma_jack * max(0, jackRisk - 1);
            relaxTerm   = -gamma_relax * (obj.K_hitchYaw_current - obj.K_hitchYaw_nominal);

            dK_dt = stiffenTerm + relaxTerm;
            K_hitch_next = obj.K_hitchYaw_current + dK_dt * dt;
            K_hitch_next = max(min(K_hitch_next, 5000), 500);

            obj.K_hitchYaw_current = K_hitch_next;
            K_hitch_updated        = K_hitch_next;
        end
    end
end
<|MERGE_RESOLUTION|>--- conflicted
+++ resolved
@@ -1,533 +1,529 @@
-%{
-% @file StabilityChecker.m
-% @brief Monitors vehicle stability and detects rollover risk.
-% @author Miguel Marina
-%}
-%/**
-% * @class StabilityChecker
-% * @brief Monitors and detects various stability conditions in a vehicle-trailer system,
-% *        and recommends updates to Pacejka/hitch parameters to mitigate instabilities.
-% *
-% * This class includes additional ODE-based adaptation formulas in `recommendPacejkaUpdates(dt)`
-% * and `recommendHitchUpdates(dt)` that adjust selected Pacejka tire parameters and hitch stiffness
-% * to reduce rollover or jackknife risk, respectively.
-% *
-% * @version 3.4
-% * @date 2024-12-28
- % */
-% ============================================================================
-% Module Interface
-% Methods:
-%   updateDynamics(newVelocity,newAngularVelocity,newTurnRadius,newVehicleMass,orientation)
-%   detectWiggling()
-%   detectRollover()
-%   detectSkidding()
-%   detectJackknife()
-%   recommendPacejkaUpdates(dt)
-%   recommendHitchUpdates(dt)
-%
-% Properties:
-%   Stability flags: isWiggling, isRollover, isSkidding, isJackknife
-%   Thresholds and scores for various instability modes
-%   Dynamic parameters: velocity, angularVelocity, turnRadius, vehicleMass, orientation
-%   Adaptation parameters: pDy1_current, K_hitchYaw_current
-%
-% Dependencies:
-%   DynamicsUpdater, ForceCalculator, KinematicsCalculator
-%
-% Bottlenecks:
-%   - Per-sample buffer operations for yaw history (wiggle detection)
-%   - ODE-based parameter adaptation loops in recommend* methods
-%   - Frequent threshold recalculations
-%
-% Proposed Optimizations:
-%   - Pre-allocate circular buffer for yaw angles to avoid dynamic array resizing
-%   - Vectorize wobble detection via convolution or sign-change on buffered array
-%   - Replace ODE adaptation with closed-form update or use fewer integration steps
-%   - Cache threshold computations and update only when parameters change
-% ============================================================================
-% Embedded Systems Best Practices:
-%   - Pre-allocate ring buffers (e.g., trailerYawBuffer) with fixed length
-%   - Replace array shifts with circular buffer index arithmetic
-%   - Vectorize detection logic using convolution or logical operations
-%   - Inline critical scoring operations to reduce runtime overhead
-%   - Guard debug/printf calls with a compile-time flag
-%   - Cache threshold and coefficient values to avoid repeated computations
-%   - Use lookup tables for nonlinear functions (e.g., risk-curves)
-%   - Minimize floating-point divisions and transcendentals in fast paths
-%   - Generate MEX functions for compute-intensive segments
-% ============================================================================
-classdef StabilityChecker
-    properties
-        % ----------------------------------------------------------------
-        %  Instances
-        % ----------------------------------------------------------------
-        dynamicsUpdater        % (Optional) Instance of DynamicsUpdater
-        forceCalculator        % Instance of ForceCalculator
-        kinematicsCalculator   % Instance of KinematicsCalculator
-        
-        % ----------------------------------------------------------------
-        %  Stability Flags
-        % ----------------------------------------------------------------
-        isWiggling
-        isRollover
-        isSkidding
-        isJackknife
-        
-        % ----------------------------------------------------------------
-        %  Physical / Trailer Parameters
-        % ----------------------------------------------------------------
-        m_trailer
-        L_trailer
-        mu
-        h_CoG
-        
-        % ----------------------------------------------------------------
-        %  Internally Calculated Thresholds
-        % ----------------------------------------------------------------
-        rollAngleThreshold
-        hitchInstabilityThreshold
-        maxArticulationAngle
-        currentRollAngle
-        currentHitchAngle
-        
-        % ----------------------------------------------------------------
-        %  Wiggling Detection
-        % ----------------------------------------------------------------
-        yawMomentThreshold
-        
-        % ----------------------------------------------------------------
-        %  Dynamic Parameters
-        % ----------------------------------------------------------------
-        velocity
-        angularVelocity
-        turnRadius
-        vehicleMass
-        orientation
-
-        % ----------------------------------------------------------------
-        %  Wiggling Detection
-        % ----------------------------------------------------------------
-
-        % A short-term circular buffer of trailer yaw angles for sign-change detection
-        trailerYawBuffer               % Trailer yaw angle circular buffer (preallocated)
-        trailerYawIndex = 0            % Current write index in trailerYawBuffer
-        trailerYawCount = 0            % Number of samples filled in trailerYawBuffer (<= wiggleWindowSize)
-        wiggleWindowSize = 20     % how many past samples to store
-        wigglingThreshold = 0.4   % if wiggleMeasure > 0.4 => we say "exceed"
-
-        % Use a minimal or minimal-larger threshold if you want to filter out small angles
-        minYawAmplitude = 0.005   % optional: ignore tiny differences if < 0.005 rad
-<<<<<<< HEAD
-        yawAmplitudeThreshold = 0.01
-=======
-        yawAmplitudeThreshold = 0.02
->>>>>>> 873b3ca8
-    end
-    
-    %%%%%%%%%%%%%%%%%%%%%%%%%%%%%%%%%%%%%%%%%%%%%%%%%%%%%%%%%%%%%%%%%%%%%%%
-    % Confidence Score Properties
-    %%%%%%%%%%%%%%%%%%%%%%%%%%%%%%%%%%%%%%%%%%%%%%%%%%%%%%%%%%%%%%%%%%%%%%%
-    properties
-        % Wiggling
-        wigglingScore = 0
-        wigglingScoreHigh = 10
-        wigglingScoreLow  = 9
-        wigglingIncrement = 1.2
-        wigglingDecrement = 0.8
-
-        % Rollover
-        rolloverScore = 0
-        rolloverScoreHigh = 5
-        rolloverScoreLow  = 2
-        rolloverIncrement = 1.2
-        rolloverDecrement = 0.8
-
-        % Skidding
-        skiddingScore = 0
-        skiddingScoreHigh = 5
-        skiddingScoreLow  = 2
-        skiddingIncrement = 1.2
-        skiddingDecrement = 0.8
-
-        % Jackknife
-        jackknifeScore = 0
-        jackknifeScoreHigh = 5
-        jackknifeScoreLow  = 2
-        jackknifeIncrement = 1.2
-        jackknifeDecrement = 0.8
-
-        % Keep track of filtered risk indices for wiggling, rollover, etc.
-        filteredWigglingRisk = 0
-        filteredRolloverRisk = 0
-        filteredSkiddingRisk = 0
-        filteredJackknifeRisk = 0
-    
-        % We can also store time of last detection if we want time-based latching
-        lastWigglingOn = 0
-        lastRolloverOn = 0
-        lastSkiddingOn = 0
-        lastJackknifeOn = 0
-    end
-
-    %%%%%%%%%%%%%%%%%%%%%%%%%%%%%%%%%%%%%%%%%%%%%%%%%%%%%%%%%%%%%%%%%%%%%%%
-    % NEW: Store Current & Nominal Values for Pacejka/Hitch
-    %%%%%%%%%%%%%%%%%%%%%%%%%%%%%%%%%%%%%%%%%%%%%%%%%%%%%%%%%%%%%%%%%%%%%%%
-    properties
-        % Example: we adapt pDy1 in the lateral Pacejka model to reduce rollover risk
-        pDy1_nominal  = 1.0   % Nominal pDy1 (example)
-        pDy1_current  = 1.0   % Current adaptation value
-
-        % Example: we adapt Hitch yaw stiffness to reduce jackknife risk
-        K_hitchYaw_nominal = 1000.0 % Nominal yaw stiffness (N·m/rad)
-        K_hitchYaw_current = 1000.0 % Current adaptation value
-    end
-    
-    methods
-        % ================================================================
-        % Constructor
-        % ================================================================
-        function obj = StabilityChecker(dynamicsUpdater, forceCalc, kinematicsCalc, ...
-                                        m_trailer, L_trailer, mu, h_CoG)
-            debugLog('Initializing StabilityChecker (auto-threshold calculation)...\n');
-
-            obj.dynamicsUpdater      = dynamicsUpdater;
-            obj.forceCalculator      = forceCalc;
-            obj.kinematicsCalculator = kinematicsCalc;
-
-            obj.m_trailer = m_trailer;
-            obj.L_trailer = L_trailer;
-            obj.mu        = mu;
-            obj.h_CoG     = h_CoG;
-
-            obj.isWiggling  = false;
-            obj.isRollover  = false;
-            obj.isSkidding  = false;
-            obj.isJackknife = false;
-
-            obj.currentHitchAngle = 0;
-            obj.currentRollAngle  = 0;
-
-            obj.velocity        = [0; 0; 0];
-            obj.angularVelocity = [0; 0; 0];
-            obj.turnRadius      = Inf; 
-            obj.vehicleMass     = 0;  
-            obj.orientation     = 0;
-
-            % Compute thresholds
-            trackWidth = 1.8;
-            SSF_critical = 0.4;
-            obj.rollAngleThreshold = atan(SSF_critical);
-
-            g = 9.81;
-            obj.hitchInstabilityThreshold = obj.mu * (obj.m_trailer * g) * (obj.L_trailer / 2);
-            obj.maxArticulationAngle      = atan(obj.L_trailer / (2 * obj.h_CoG));
-            obj.yawMomentThreshold        = obj.mu * obj.m_trailer * g * (obj.L_trailer / 2);
-
-            debugLog('Auto-threshold => rollAngle=%.4f, hitch=%.2f N, maxArtic=%.4f, yawMoment=%.2f\n', ...
-                     obj.rollAngleThreshold, obj.hitchInstabilityThreshold, ...
-                     obj.maxArticulationAngle, obj.yawMomentThreshold);
-            
-            % Initialize trailer yaw circular buffer
-            obj.trailerYawBuffer = zeros(obj.wiggleWindowSize, 1);
-            obj.trailerYawIndex = 0;
-            obj.trailerYawCount = 0;
-        end
-
-        % ================================================================
-        % Update Dynamics
-        % ================================================================
-        function obj = updateDynamics(obj, newVelocity, newAngularVelocity, ...
-                                      newTurnRadius, newVehicleMass, orientation)
-            obj.velocity        = newVelocity;
-            obj.angularVelocity = newAngularVelocity;
-            obj.turnRadius      = newTurnRadius;
-            obj.vehicleMass     = newVehicleMass;
-            obj.orientation     = orientation;
-        end
-
-        % ================================================================
-        % DETECT WIGGLING via Sign-Change in Trailer Yaw Angle
-        % ================================================================
-        function obj = detectWiggling(obj)
-            % 1) Get trailer yaw angle from forceCalculator (or kinematicsCalculator)
-            forces = obj.forceCalculator.getCalculatedForces();
-            if isfield(forces, 'trailerPsi')
-                currentTrailerYaw = forces.trailerPsi;
-            else
-                currentTrailerYaw = 0; % fallback
-            end
-
-            % 2) Update circular buffer of trailer yaw angles
-            obj.trailerYawIndex = mod(obj.trailerYawIndex, obj.wiggleWindowSize) + 1;
-            obj.trailerYawBuffer(obj.trailerYawIndex) = currentTrailerYaw;
-            if obj.trailerYawCount < obj.wiggleWindowSize
-                obj.trailerYawCount = obj.trailerYawCount + 1;
-                return;  % wait until buffer is full
-            end
-            % 3) Extract buffer contents in chronological order
-            idx = mod((obj.trailerYawIndex + (1:obj.wiggleWindowSize)) - 1, obj.wiggleWindowSize) + 1;
-            data = obj.trailerYawBuffer(idx);
-            % 4) Compute discrete differences of yaw angles
-            diffs = diff(data);
-
-            % Optionally ignore small diffs < minYawAmplitude
-            diffs(abs(diffs) < obj.minYawAmplitude) = 0;
-
-            % 4) Count sign changes
-            signChanges = 0;
-            for i = 1:length(diffs)-1
-                if diffs(i)*diffs(i+1) < 0
-                    % That means sign(diffs(i)) != sign(diffs(i+1))
-                    signChanges = signChanges + 1;
-                end
-            end
-
-            % 5) Calculate "wiggleMeasure" = signChanges / (N-1)
-            % where N = length(diffs). Actually, diffs has length = wiggleWindowSize-1
-            N = length(diffs);
-            if N > 1
-                wiggleMeasure = signChanges / (N-1);
-            else
-                wiggleMeasure = 0;
-            end
-
-            % 6) Compare wiggleMeasure and amplitude to thresholds
-            amplitude = max(data) - min(data);
-            rawIsExceed = (wiggleMeasure > obj.wigglingThreshold) && ...
-                          (amplitude > obj.yawAmplitudeThreshold);
-
-            % 7) Convert to score update
-            if rawIsExceed
-                obj.wigglingScore = obj.wigglingScore + obj.wigglingIncrement;
-            else
-                obj.wigglingScore = max(0, obj.wigglingScore - obj.wigglingDecrement);
-            end
-
-            % 8) Apply hysteresis in the final flag
-            if obj.wigglingScore >= obj.wigglingScoreHigh
-                obj.isWiggling = true;
-            elseif obj.wigglingScore <= obj.wigglingScoreLow
-                obj.isWiggling = false;
-            end
-        end
-
-        % ================================================================
-        % DETECT ROLLOVER
-        % ================================================================
-        function obj = detectRollover(obj)
-            % 1) Get raw rollover risk index from ForceCalculator
-            forces = obj.forceCalculator.getCalculatedForces();
-            rolloverRiskRaw = 0;
-            if isfield(forces, 'rolloverRiskIndex')
-                rolloverRiskRaw = forces.rolloverRiskIndex;
-            end
-        
-            % 2) Increase threshold to avoid small spurious triggers
-            biggerThreshold = 1.2; % we might treat "risk>1.2" as exceed
-        
-            % 3) Filter the raw risk
-            alphaFilter = 0.9;
-            obj.filteredRolloverRisk = alphaFilter * obj.filteredRolloverRisk + ...
-                                       (1 - alphaFilter) * rolloverRiskRaw;
-        
-            % 4) Check if filtered risk is above bigger threshold
-            rawIsExceed = (obj.filteredRolloverRisk > biggerThreshold);
-        
-            % 5) Score + hysteresis
-            if rawIsExceed
-                obj.rolloverScore = obj.rolloverScore + obj.rolloverIncrement;
-            else
-                obj.rolloverScore = max(0, obj.rolloverScore - obj.rolloverDecrement);
-            end
-        
-            if obj.rolloverScore >= obj.rolloverScoreHigh
-                obj.isRollover = true;
-            elseif obj.rolloverScore <= obj.rolloverScoreLow
-                obj.isRollover = false;
-            end
-        end
-
-        % ================================================================
-        % DETECT SKIDDING
-        % ================================================================
-        function obj = detectSkidding(obj)
-            forces = obj.forceCalculator.getCalculatedForces();
-        
-            % 1) Check throttle or engine torque from your 'dynamicsUpdater' or 'forceCalculator'
-            %    Suppose we have obj.dynamicsUpdater.getThrottle() returning [0..1]
-            throttle = 0;
-            if ~isempty(obj.dynamicsUpdater) && ismethod(obj.dynamicsUpdater, 'getThrottle')
-                throttle = obj.dynamicsUpdater.getThrottle();
-            end
-        
-            % If throttle < small threshold (say 0.1), skip skidding detection
-            if throttle < 0.1
-                % treat as NOT skidding
-                obj.skiddingScore = max(0, obj.skiddingScore - obj.skiddingDecrement);
-                if obj.skiddingScore <= obj.skiddingScoreLow
-                    obj.isSkidding = false;
-                end
-                return;
-            end
-        
-            % 2) If we do want to check, then do your normal skidding logic:
-            Fc = 0;
-            if (obj.turnRadius > 0) && (obj.vehicleMass > 0)
-                Fc = obj.vehicleMass * (obj.velocity(1)^2) / obj.turnRadius;
-            end
-        
-            F_traction = 0;
-            if isfield(forces, 'traction')
-                F_traction_vec = forces.traction;
-                F_traction     = F_traction_vec(1);
-            end
-        
-            % Example: less sensitive => multiply Fc by 1.2 (or 0.3, etc.)
-            rawIsExceed = (F_traction < 1.3 * Fc);
-        
-            if rawIsExceed
-                obj.skiddingScore = obj.skiddingScore + obj.skiddingIncrement;
-            else
-                obj.skiddingScore = max(0, obj.skiddingScore - obj.skiddingDecrement);
-            end
-        
-            if obj.skiddingScore >= obj.skiddingScoreHigh
-                obj.isSkidding = true;
-            elseif obj.skiddingScore <= obj.skiddingScoreLow
-                obj.isSkidding = false;
-            end
-        end
-
-        % ================================================================
-        % DETECT JACKKNIFE (unchanged example)
-        % ================================================================
-        function obj = detectJackknife(obj)
-            forces = obj.forceCalculator.getCalculatedForces();
-            F_hitch_lateral = 0;
-            if isfield(forces, 'hitchLateralForce')
-                F_hitch_lateral = forces.hitchLateralForce;
-            end
-
-            % Suppose we store trailer yaw minus tractor yaw in currentHitchAngle
-            trailerYaw = obj.currentHitchAngle; 
-            tractorYaw = obj.orientation;      
-            hitchAngleRad = trailerYaw - tractorYaw;
-            obj.currentHitchAngle = hitchAngleRad;
-
-            angleDeg = abs(rad2deg(hitchAngleRad));
-            angleThrDeg = 1.01 * rad2deg(obj.maxArticulationAngle);
-            forceThr    = 1.01 * obj.hitchInstabilityThreshold;
-
-            rawIsExceed = (angleDeg > angleThrDeg) && (abs(F_hitch_lateral) > forceThr);
-
-            if rawIsExceed
-                obj.jackknifeScore = obj.jackknifeScore + obj.jackknifeIncrement;
-            else
-                obj.jackknifeScore = max(0, obj.jackknifeScore - obj.jackknifeDecrement);
-            end
-
-            if obj.jackknifeScore >= obj.jackknifeScoreHigh
-                obj.isJackknife = true;
-            elseif obj.jackknifeScore <= obj.jackknifeScoreLow
-                obj.isJackknife = false;
-            end
-        end
-
-        % ================================================================
-        % CHECK STABILITY
-        % ================================================================
-        function obj = checkStability(obj)
-            % ------------------------------------------
-            % 1) If speed is below a certain threshold,
-            %    reset all flags to false & scores to 0.
-            % ------------------------------------------
-            speedMag = norm(obj.velocity(1:2));  % only horizontal?
-            lowSpeedThreshold = 2.0;  % e.g., 2 m/s
-            if speedMag < lowSpeedThreshold
-                % Reset everything
-                obj.isWiggling  = false; obj.wigglingScore  = 0;
-                obj.isRollover  = false; obj.rolloverScore  = 0;
-                obj.isSkidding  = false; obj.skiddingScore  = 0;
-                obj.isJackknife = false; obj.jackknifeScore = 0;
-                return;
-            end
-
-            % If above threshold, do normal checks:
-            obj = obj.detectWiggling();
-            obj = obj.detectRollover();
-            obj = obj.detectSkidding();
-            obj = obj.detectJackknife();
-        end
-
-        % ================================================================
-        % GET STABILITY FLAGS
-        % ================================================================
-        function [isWiggling, isRollover, isSkidding, isJackknife] = getStabilityFlags(obj)
-            isWiggling  = obj.isWiggling;
-            isRollover  = obj.isRollover;
-            isSkidding  = obj.isSkidding;
-            isJackknife = obj.isJackknife;
-        end
-
-        % ================================================================
-        % GET UNSTABLE FLAG
-        % ================================================================
-        function isUnstable = getUnstableFlag(obj)
-            isUnstable = (obj.isWiggling || obj.isRollover || ...
-                          obj.isSkidding || obj.isJackknife);
-        end
-
-        %%%%%%%%%%%%%%%%%%%%%%%%%%%%%%%%%%%%%%%%%%%%%%%%%%%%%%%%%%%%%%%%%
-        %%% NEW METHODS: Recommend ODE-Based Adaptations (Pacejka/Hitch)
-        %%%%%%%%%%%%%%%%%%%%%%%%%%%%%%%%%%%%%%%%%%%%%%%%%%%%%%%%%%%%%%%%%
-
-        % ================================================================
-        % RECOMMEND PACEJKA UPDATES
-        % ================================================================
-        function [obj, pDy1_updated] = recommendPacejkaUpdates(obj, dt)
-            forces = obj.forceCalculator.getCalculatedForces();
-            rolloverRisk = 0;
-            if isfield(forces, 'rolloverRiskIndex')
-                rolloverRisk = forces.rolloverRiskIndex;
-            end
-
-            alpha_roll = 0.05;  
-            beta_relax = 0.02;  
-
-            reduceTerm = -alpha_roll * max(0, rolloverRisk - 1); 
-            relaxTerm  =  beta_relax * (obj.pDy1_nominal - obj.pDy1_current);
-
-            dpDy1_dt = reduceTerm + relaxTerm;
-            pDy1_next = obj.pDy1_current + dpDy1_dt * dt;
-            pDy1_next = max(min(pDy1_next, 2.0), 0.3);
-
-            obj.pDy1_current = pDy1_next;
-            pDy1_updated     = pDy1_next;
-        end
-
-        % ================================================================
-        % RECOMMEND HITCH UPDATES
-        % ================================================================
-        function [obj, K_hitch_updated] = recommendHitchUpdates(obj, dt)
-            forces = obj.forceCalculator.getCalculatedForces();
-            jackRisk = 0;
-            if isfield(forces, 'jackknifeRiskIndex')
-                jackRisk = forces.jackknifeRiskIndex;
-            end
-
-            gamma_jack  = 100.0;  
-            gamma_relax =  10.0;  
-
-            stiffenTerm =  gamma_jack * max(0, jackRisk - 1);
-            relaxTerm   = -gamma_relax * (obj.K_hitchYaw_current - obj.K_hitchYaw_nominal);
-
-            dK_dt = stiffenTerm + relaxTerm;
-            K_hitch_next = obj.K_hitchYaw_current + dK_dt * dt;
-            K_hitch_next = max(min(K_hitch_next, 5000), 500);
-
-            obj.K_hitchYaw_current = K_hitch_next;
-            K_hitch_updated        = K_hitch_next;
-        end
-    end
-end
+%{
+% @file StabilityChecker.m
+% @brief Monitors vehicle stability and detects rollover risk.
+% @author Miguel Marina
+%}
+%/**
+% * @class StabilityChecker
+% * @brief Monitors and detects various stability conditions in a vehicle-trailer system,
+% *        and recommends updates to Pacejka/hitch parameters to mitigate instabilities.
+% *
+% * This class includes additional ODE-based adaptation formulas in `recommendPacejkaUpdates(dt)`
+% * and `recommendHitchUpdates(dt)` that adjust selected Pacejka tire parameters and hitch stiffness
+% * to reduce rollover or jackknife risk, respectively.
+% *
+% * @version 3.4
+% * @date 2024-12-28
+ % */
+% ============================================================================
+% Module Interface
+% Methods:
+%   updateDynamics(newVelocity,newAngularVelocity,newTurnRadius,newVehicleMass,orientation)
+%   detectWiggling()
+%   detectRollover()
+%   detectSkidding()
+%   detectJackknife()
+%   recommendPacejkaUpdates(dt)
+%   recommendHitchUpdates(dt)
+%
+% Properties:
+%   Stability flags: isWiggling, isRollover, isSkidding, isJackknife
+%   Thresholds and scores for various instability modes
+%   Dynamic parameters: velocity, angularVelocity, turnRadius, vehicleMass, orientation
+%   Adaptation parameters: pDy1_current, K_hitchYaw_current
+%
+% Dependencies:
+%   DynamicsUpdater, ForceCalculator, KinematicsCalculator
+%
+% Bottlenecks:
+%   - Per-sample buffer operations for yaw history (wiggle detection)
+%   - ODE-based parameter adaptation loops in recommend* methods
+%   - Frequent threshold recalculations
+%
+% Proposed Optimizations:
+%   - Pre-allocate circular buffer for yaw angles to avoid dynamic array resizing
+%   - Vectorize wobble detection via convolution or sign-change on buffered array
+%   - Replace ODE adaptation with closed-form update or use fewer integration steps
+%   - Cache threshold computations and update only when parameters change
+% ============================================================================
+% Embedded Systems Best Practices:
+%   - Pre-allocate ring buffers (e.g., trailerYawBuffer) with fixed length
+%   - Replace array shifts with circular buffer index arithmetic
+%   - Vectorize detection logic using convolution or logical operations
+%   - Inline critical scoring operations to reduce runtime overhead
+%   - Guard debug/printf calls with a compile-time flag
+%   - Cache threshold and coefficient values to avoid repeated computations
+%   - Use lookup tables for nonlinear functions (e.g., risk-curves)
+%   - Minimize floating-point divisions and transcendentals in fast paths
+%   - Generate MEX functions for compute-intensive segments
+% ============================================================================
+classdef StabilityChecker
+    properties
+        % ----------------------------------------------------------------
+        %  Instances
+        % ----------------------------------------------------------------
+        dynamicsUpdater        % (Optional) Instance of DynamicsUpdater
+        forceCalculator        % Instance of ForceCalculator
+        kinematicsCalculator   % Instance of KinematicsCalculator
+        
+        % ----------------------------------------------------------------
+        %  Stability Flags
+        % ----------------------------------------------------------------
+        isWiggling
+        isRollover
+        isSkidding
+        isJackknife
+        
+        % ----------------------------------------------------------------
+        %  Physical / Trailer Parameters
+        % ----------------------------------------------------------------
+        m_trailer
+        L_trailer
+        mu
+        h_CoG
+        
+        % ----------------------------------------------------------------
+        %  Internally Calculated Thresholds
+        % ----------------------------------------------------------------
+        rollAngleThreshold
+        hitchInstabilityThreshold
+        maxArticulationAngle
+        currentRollAngle
+        currentHitchAngle
+        
+        % ----------------------------------------------------------------
+        %  Wiggling Detection
+        % ----------------------------------------------------------------
+        yawMomentThreshold
+        
+        % ----------------------------------------------------------------
+        %  Dynamic Parameters
+        % ----------------------------------------------------------------
+        velocity
+        angularVelocity
+        turnRadius
+        vehicleMass
+        orientation
+
+        % ----------------------------------------------------------------
+        %  Wiggling Detection
+        % ----------------------------------------------------------------
+
+        % A short-term circular buffer of trailer yaw angles for sign-change detection
+        trailerYawBuffer               % Trailer yaw angle circular buffer (preallocated)
+        trailerYawIndex = 0            % Current write index in trailerYawBuffer
+        trailerYawCount = 0            % Number of samples filled in trailerYawBuffer (<= wiggleWindowSize)
+        wiggleWindowSize = 20     % how many past samples to store
+        wigglingThreshold = 0.4   % if wiggleMeasure > 0.4 => we say "exceed"
+
+        % Use a minimal or minimal-larger threshold if you want to filter out small angles
+        minYawAmplitude = 0.005   % optional: ignore tiny differences if < 0.005 rad
+        yawAmplitudeThreshold = 0.01
+    end
+    
+    %%%%%%%%%%%%%%%%%%%%%%%%%%%%%%%%%%%%%%%%%%%%%%%%%%%%%%%%%%%%%%%%%%%%%%%
+    % Confidence Score Properties
+    %%%%%%%%%%%%%%%%%%%%%%%%%%%%%%%%%%%%%%%%%%%%%%%%%%%%%%%%%%%%%%%%%%%%%%%
+    properties
+        % Wiggling
+        wigglingScore = 0
+        wigglingScoreHigh = 10
+        wigglingScoreLow  = 9
+        wigglingIncrement = 1.2
+        wigglingDecrement = 0.8
+
+        % Rollover
+        rolloverScore = 0
+        rolloverScoreHigh = 5
+        rolloverScoreLow  = 2
+        rolloverIncrement = 1.2
+        rolloverDecrement = 0.8
+
+        % Skidding
+        skiddingScore = 0
+        skiddingScoreHigh = 5
+        skiddingScoreLow  = 2
+        skiddingIncrement = 1.2
+        skiddingDecrement = 0.8
+
+        % Jackknife
+        jackknifeScore = 0
+        jackknifeScoreHigh = 5
+        jackknifeScoreLow  = 2
+        jackknifeIncrement = 1.2
+        jackknifeDecrement = 0.8
+
+        % Keep track of filtered risk indices for wiggling, rollover, etc.
+        filteredWigglingRisk = 0
+        filteredRolloverRisk = 0
+        filteredSkiddingRisk = 0
+        filteredJackknifeRisk = 0
+    
+        % We can also store time of last detection if we want time-based latching
+        lastWigglingOn = 0
+        lastRolloverOn = 0
+        lastSkiddingOn = 0
+        lastJackknifeOn = 0
+    end
+
+    %%%%%%%%%%%%%%%%%%%%%%%%%%%%%%%%%%%%%%%%%%%%%%%%%%%%%%%%%%%%%%%%%%%%%%%
+    % NEW: Store Current & Nominal Values for Pacejka/Hitch
+    %%%%%%%%%%%%%%%%%%%%%%%%%%%%%%%%%%%%%%%%%%%%%%%%%%%%%%%%%%%%%%%%%%%%%%%
+    properties
+        % Example: we adapt pDy1 in the lateral Pacejka model to reduce rollover risk
+        pDy1_nominal  = 1.0   % Nominal pDy1 (example)
+        pDy1_current  = 1.0   % Current adaptation value
+
+        % Example: we adapt Hitch yaw stiffness to reduce jackknife risk
+        K_hitchYaw_nominal = 1000.0 % Nominal yaw stiffness (N·m/rad)
+        K_hitchYaw_current = 1000.0 % Current adaptation value
+    end
+    
+    methods
+        % ================================================================
+        % Constructor
+        % ================================================================
+        function obj = StabilityChecker(dynamicsUpdater, forceCalc, kinematicsCalc, ...
+                                        m_trailer, L_trailer, mu, h_CoG)
+            debugLog('Initializing StabilityChecker (auto-threshold calculation)...\n');
+
+            obj.dynamicsUpdater      = dynamicsUpdater;
+            obj.forceCalculator      = forceCalc;
+            obj.kinematicsCalculator = kinematicsCalc;
+
+            obj.m_trailer = m_trailer;
+            obj.L_trailer = L_trailer;
+            obj.mu        = mu;
+            obj.h_CoG     = h_CoG;
+
+            obj.isWiggling  = false;
+            obj.isRollover  = false;
+            obj.isSkidding  = false;
+            obj.isJackknife = false;
+
+            obj.currentHitchAngle = 0;
+            obj.currentRollAngle  = 0;
+
+            obj.velocity        = [0; 0; 0];
+            obj.angularVelocity = [0; 0; 0];
+            obj.turnRadius      = Inf; 
+            obj.vehicleMass     = 0;  
+            obj.orientation     = 0;
+
+            % Compute thresholds
+            trackWidth = 1.8;
+            SSF_critical = 0.4;
+            obj.rollAngleThreshold = atan(SSF_critical);
+
+            g = 9.81;
+            obj.hitchInstabilityThreshold = obj.mu * (obj.m_trailer * g) * (obj.L_trailer / 2);
+            obj.maxArticulationAngle      = atan(obj.L_trailer / (2 * obj.h_CoG));
+            obj.yawMomentThreshold        = obj.mu * obj.m_trailer * g * (obj.L_trailer / 2);
+
+            debugLog('Auto-threshold => rollAngle=%.4f, hitch=%.2f N, maxArtic=%.4f, yawMoment=%.2f\n', ...
+                     obj.rollAngleThreshold, obj.hitchInstabilityThreshold, ...
+                     obj.maxArticulationAngle, obj.yawMomentThreshold);
+            
+            % Initialize trailer yaw circular buffer
+            obj.trailerYawBuffer = zeros(obj.wiggleWindowSize, 1);
+            obj.trailerYawIndex = 0;
+            obj.trailerYawCount = 0;
+        end
+
+        % ================================================================
+        % Update Dynamics
+        % ================================================================
+        function obj = updateDynamics(obj, newVelocity, newAngularVelocity, ...
+                                      newTurnRadius, newVehicleMass, orientation)
+            obj.velocity        = newVelocity;
+            obj.angularVelocity = newAngularVelocity;
+            obj.turnRadius      = newTurnRadius;
+            obj.vehicleMass     = newVehicleMass;
+            obj.orientation     = orientation;
+        end
+
+        % ================================================================
+        % DETECT WIGGLING via Sign-Change in Trailer Yaw Angle
+        % ================================================================
+        function obj = detectWiggling(obj)
+            % 1) Get trailer yaw angle from forceCalculator (or kinematicsCalculator)
+            forces = obj.forceCalculator.getCalculatedForces();
+            if isfield(forces, 'trailerPsi')
+                currentTrailerYaw = forces.trailerPsi;
+            else
+                currentTrailerYaw = 0; % fallback
+            end
+
+            % 2) Update circular buffer of trailer yaw angles
+            obj.trailerYawIndex = mod(obj.trailerYawIndex, obj.wiggleWindowSize) + 1;
+            obj.trailerYawBuffer(obj.trailerYawIndex) = currentTrailerYaw;
+            if obj.trailerYawCount < obj.wiggleWindowSize
+                obj.trailerYawCount = obj.trailerYawCount + 1;
+                return;  % wait until buffer is full
+            end
+            % 3) Extract buffer contents in chronological order
+            idx = mod((obj.trailerYawIndex + (1:obj.wiggleWindowSize)) - 1, obj.wiggleWindowSize) + 1;
+            data = obj.trailerYawBuffer(idx);
+            % 4) Compute discrete differences of yaw angles
+            diffs = diff(data);
+
+            % Optionally ignore small diffs < minYawAmplitude
+            diffs(abs(diffs) < obj.minYawAmplitude) = 0;
+
+            % 4) Count sign changes
+            signChanges = 0;
+            for i = 1:length(diffs)-1
+                if diffs(i)*diffs(i+1) < 0
+                    % That means sign(diffs(i)) != sign(diffs(i+1))
+                    signChanges = signChanges + 1;
+                end
+            end
+
+            % 5) Calculate "wiggleMeasure" = signChanges / (N-1)
+            % where N = length(diffs). Actually, diffs has length = wiggleWindowSize-1
+            N = length(diffs);
+            if N > 1
+                wiggleMeasure = signChanges / (N-1);
+            else
+                wiggleMeasure = 0;
+            end
+
+            % 6) Compare wiggleMeasure and amplitude to thresholds
+            amplitude = max(data) - min(data);
+            rawIsExceed = (wiggleMeasure > obj.wigglingThreshold) && ...
+                          (amplitude > obj.yawAmplitudeThreshold);
+
+            % 7) Convert to score update
+            if rawIsExceed
+                obj.wigglingScore = obj.wigglingScore + obj.wigglingIncrement;
+            else
+                obj.wigglingScore = max(0, obj.wigglingScore - obj.wigglingDecrement);
+            end
+
+            % 8) Apply hysteresis in the final flag
+            if obj.wigglingScore >= obj.wigglingScoreHigh
+                obj.isWiggling = true;
+            elseif obj.wigglingScore <= obj.wigglingScoreLow
+                obj.isWiggling = false;
+            end
+        end
+
+        % ================================================================
+        % DETECT ROLLOVER
+        % ================================================================
+        function obj = detectRollover(obj)
+            % 1) Get raw rollover risk index from ForceCalculator
+            forces = obj.forceCalculator.getCalculatedForces();
+            rolloverRiskRaw = 0;
+            if isfield(forces, 'rolloverRiskIndex')
+                rolloverRiskRaw = forces.rolloverRiskIndex;
+            end
+        
+            % 2) Increase threshold to avoid small spurious triggers
+            biggerThreshold = 1.2; % we might treat "risk>1.2" as exceed
+        
+            % 3) Filter the raw risk
+            alphaFilter = 0.9;
+            obj.filteredRolloverRisk = alphaFilter * obj.filteredRolloverRisk + ...
+                                       (1 - alphaFilter) * rolloverRiskRaw;
+        
+            % 4) Check if filtered risk is above bigger threshold
+            rawIsExceed = (obj.filteredRolloverRisk > biggerThreshold);
+        
+            % 5) Score + hysteresis
+            if rawIsExceed
+                obj.rolloverScore = obj.rolloverScore + obj.rolloverIncrement;
+            else
+                obj.rolloverScore = max(0, obj.rolloverScore - obj.rolloverDecrement);
+            end
+        
+            if obj.rolloverScore >= obj.rolloverScoreHigh
+                obj.isRollover = true;
+            elseif obj.rolloverScore <= obj.rolloverScoreLow
+                obj.isRollover = false;
+            end
+        end
+
+        % ================================================================
+        % DETECT SKIDDING
+        % ================================================================
+        function obj = detectSkidding(obj)
+            forces = obj.forceCalculator.getCalculatedForces();
+        
+            % 1) Check throttle or engine torque from your 'dynamicsUpdater' or 'forceCalculator'
+            %    Suppose we have obj.dynamicsUpdater.getThrottle() returning [0..1]
+            throttle = 0;
+            if ~isempty(obj.dynamicsUpdater) && ismethod(obj.dynamicsUpdater, 'getThrottle')
+                throttle = obj.dynamicsUpdater.getThrottle();
+            end
+        
+            % If throttle < small threshold (say 0.1), skip skidding detection
+            if throttle < 0.1
+                % treat as NOT skidding
+                obj.skiddingScore = max(0, obj.skiddingScore - obj.skiddingDecrement);
+                if obj.skiddingScore <= obj.skiddingScoreLow
+                    obj.isSkidding = false;
+                end
+                return;
+            end
+        
+            % 2) If we do want to check, then do your normal skidding logic:
+            Fc = 0;
+            if (obj.turnRadius > 0) && (obj.vehicleMass > 0)
+                Fc = obj.vehicleMass * (obj.velocity(1)^2) / obj.turnRadius;
+            end
+        
+            F_traction = 0;
+            if isfield(forces, 'traction')
+                F_traction_vec = forces.traction;
+                F_traction     = F_traction_vec(1);
+            end
+        
+            % Example: less sensitive => multiply Fc by 1.2 (or 0.3, etc.)
+            rawIsExceed = (F_traction < 1.3 * Fc);
+        
+            if rawIsExceed
+                obj.skiddingScore = obj.skiddingScore + obj.skiddingIncrement;
+            else
+                obj.skiddingScore = max(0, obj.skiddingScore - obj.skiddingDecrement);
+            end
+        
+            if obj.skiddingScore >= obj.skiddingScoreHigh
+                obj.isSkidding = true;
+            elseif obj.skiddingScore <= obj.skiddingScoreLow
+                obj.isSkidding = false;
+            end
+        end
+
+        % ================================================================
+        % DETECT JACKKNIFE (unchanged example)
+        % ================================================================
+        function obj = detectJackknife(obj)
+            forces = obj.forceCalculator.getCalculatedForces();
+            F_hitch_lateral = 0;
+            if isfield(forces, 'hitchLateralForce')
+                F_hitch_lateral = forces.hitchLateralForce;
+            end
+
+            % Suppose we store trailer yaw minus tractor yaw in currentHitchAngle
+            trailerYaw = obj.currentHitchAngle; 
+            tractorYaw = obj.orientation;      
+            hitchAngleRad = trailerYaw - tractorYaw;
+            obj.currentHitchAngle = hitchAngleRad;
+
+            angleDeg = abs(rad2deg(hitchAngleRad));
+            angleThrDeg = 1.01 * rad2deg(obj.maxArticulationAngle);
+            forceThr    = 1.01 * obj.hitchInstabilityThreshold;
+
+            rawIsExceed = (angleDeg > angleThrDeg) && (abs(F_hitch_lateral) > forceThr);
+
+            if rawIsExceed
+                obj.jackknifeScore = obj.jackknifeScore + obj.jackknifeIncrement;
+            else
+                obj.jackknifeScore = max(0, obj.jackknifeScore - obj.jackknifeDecrement);
+            end
+
+            if obj.jackknifeScore >= obj.jackknifeScoreHigh
+                obj.isJackknife = true;
+            elseif obj.jackknifeScore <= obj.jackknifeScoreLow
+                obj.isJackknife = false;
+            end
+        end
+
+        % ================================================================
+        % CHECK STABILITY
+        % ================================================================
+        function obj = checkStability(obj)
+            % ------------------------------------------
+            % 1) If speed is below a certain threshold,
+            %    reset all flags to false & scores to 0.
+            % ------------------------------------------
+            speedMag = norm(obj.velocity(1:2));  % only horizontal?
+            lowSpeedThreshold = 2.0;  % e.g., 2 m/s
+            if speedMag < lowSpeedThreshold
+                % Reset everything
+                obj.isWiggling  = false; obj.wigglingScore  = 0;
+                obj.isRollover  = false; obj.rolloverScore  = 0;
+                obj.isSkidding  = false; obj.skiddingScore  = 0;
+                obj.isJackknife = false; obj.jackknifeScore = 0;
+                return;
+            end
+
+            % If above threshold, do normal checks:
+            obj = obj.detectWiggling();
+            obj = obj.detectRollover();
+            obj = obj.detectSkidding();
+            obj = obj.detectJackknife();
+        end
+
+        % ================================================================
+        % GET STABILITY FLAGS
+        % ================================================================
+        function [isWiggling, isRollover, isSkidding, isJackknife] = getStabilityFlags(obj)
+            isWiggling  = obj.isWiggling;
+            isRollover  = obj.isRollover;
+            isSkidding  = obj.isSkidding;
+            isJackknife = obj.isJackknife;
+        end
+
+        % ================================================================
+        % GET UNSTABLE FLAG
+        % ================================================================
+        function isUnstable = getUnstableFlag(obj)
+            isUnstable = (obj.isWiggling || obj.isRollover || ...
+                          obj.isSkidding || obj.isJackknife);
+        end
+
+        %%%%%%%%%%%%%%%%%%%%%%%%%%%%%%%%%%%%%%%%%%%%%%%%%%%%%%%%%%%%%%%%%
+        %%% NEW METHODS: Recommend ODE-Based Adaptations (Pacejka/Hitch)
+        %%%%%%%%%%%%%%%%%%%%%%%%%%%%%%%%%%%%%%%%%%%%%%%%%%%%%%%%%%%%%%%%%
+
+        % ================================================================
+        % RECOMMEND PACEJKA UPDATES
+        % ================================================================
+        function [obj, pDy1_updated] = recommendPacejkaUpdates(obj, dt)
+            forces = obj.forceCalculator.getCalculatedForces();
+            rolloverRisk = 0;
+            if isfield(forces, 'rolloverRiskIndex')
+                rolloverRisk = forces.rolloverRiskIndex;
+            end
+
+            alpha_roll = 0.05;  
+            beta_relax = 0.02;  
+
+            reduceTerm = -alpha_roll * max(0, rolloverRisk - 1); 
+            relaxTerm  =  beta_relax * (obj.pDy1_nominal - obj.pDy1_current);
+
+            dpDy1_dt = reduceTerm + relaxTerm;
+            pDy1_next = obj.pDy1_current + dpDy1_dt * dt;
+            pDy1_next = max(min(pDy1_next, 2.0), 0.3);
+
+            obj.pDy1_current = pDy1_next;
+            pDy1_updated     = pDy1_next;
+        end
+
+        % ================================================================
+        % RECOMMEND HITCH UPDATES
+        % ================================================================
+        function [obj, K_hitch_updated] = recommendHitchUpdates(obj, dt)
+            forces = obj.forceCalculator.getCalculatedForces();
+            jackRisk = 0;
+            if isfield(forces, 'jackknifeRiskIndex')
+                jackRisk = forces.jackknifeRiskIndex;
+            end
+
+            gamma_jack  = 100.0;  
+            gamma_relax =  10.0;  
+
+            stiffenTerm =  gamma_jack * max(0, jackRisk - 1);
+            relaxTerm   = -gamma_relax * (obj.K_hitchYaw_current - obj.K_hitchYaw_nominal);
+
+            dK_dt = stiffenTerm + relaxTerm;
+            K_hitch_next = obj.K_hitchYaw_current + dK_dt * dt;
+            K_hitch_next = max(min(K_hitch_next, 5000), 500);
+
+            obj.K_hitchYaw_current = K_hitch_next;
+            K_hitch_updated        = K_hitch_next;
+        end
+    end
+end