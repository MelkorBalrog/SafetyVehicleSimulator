%/**
% * @file VehicleParameters.m
% * @brief Defines the parameters for the Vehicle and Trailer Simulation.
% */
% * @author Miguel Marina
classdef VehicleParameters < handle
    % VehicleParameters Defines parameters for the tractor and trailer.
    %
    % This class encapsulates all the physical and dynamic parameters required
    % for simulating a vehicle and its trailer. It includes methods to
    % calculate contact areas for tires based on their dimensions and positions.
    
    properties
        % --- Physical Dimensions ---
        length          % Length of the vehicle (meters)
        width           % Width of the vehicle (meters)
        height          % Height of the vehicle (meters)
        mass            % Mass of the vehicle (kg)
        h_CoG           % Height of the center of gravity (meters)
        centerOfGravity % 3D Center of gravity [x; y; z] (meters)
        wheelbase       % Wheelbase of the vehicle (meters)
        trackWidth      % Track width of the vehicle (meters)
        
        % --- Tire Specifications ---
        tractorTireHeight % Height of the tractor tires (meters)
        tractorTireWidth  % Width of the tractor tires (meters)
        trailerTireHeight % Height of the trailer tires (meters)
        trailerTireWidth  % Width of the trailer tires (meters)
        
        % --- Axle and Wheel Details ---
        numAxles        % Number of axles
        axleSpacing     % Spacing between axles (meters)
        frontalArea     % Frontal area for aerodynamic calculations (square meters)
        lateralDragCoefficient % Coefficient for lateral drag force
        
        % --- Tire Contact Parameters (New) ---
        contactLength    % Contact length of the tire with the ground (meters)
        boxNumAxles      % Vector with number of axles per trailer box (trailers only)
<<<<<<< HEAD
        boxMasses        % Vector with mass of each trailer box (trailers only)
=======
>>>>>>> f233b7f7
    end
    
    methods
        %/**
        % * @brief Constructor to initialize the vehicle parameters.
        % *
        % * @param isTractor Boolean indicating if the instance is for the tractor (true) or trailer (false).
        % * @param length Length of the vehicle (meters).
        % * @param width Width of the vehicle (meters).
        % * @param height Height of the vehicle (meters).
        % * @param h_CoG Height of the center of gravity (meters).
        % * @param wheelbase Wheelbase of the vehicle (meters).
        % * @param trackWidth Track width of the vehicle (meters).
        % * @param numAxles Number of axles.
        % * @param axleSpacing Spacing between axles (meters).
        % * @param contactLength Contact length of the tire with the ground (meters, optional).
        % */
        function obj = VehicleParameters(isTractor, length, width, height, h_CoG, wheelbase, trackWidth, numAxles, axleSpacing, contactLength)
            % Constructor to initialize the parameters
            if nargin < 10
                contactLength = 0.2; % Default contact length (meters)
            end
            
            if nargin < 1 || isempty(isTractor)
                isTractor = true; % Default to tractor if not specified
            end
            
            if nargin < 2 || isempty(length)
                length = 6.5; % Default length (meters)
            end
            if nargin < 3 || isempty(width)
                width = 2.5; % Default width (meters)
            end
            if nargin < 4 || isempty(height)
                height = 3.8; % Default height (meters)
            end
            if nargin < 5 || isempty(h_CoG)
                h_CoG = 1.5; % Default center of gravity height (meters)
            end
            if nargin < 6 || isempty(wheelbase)
                wheelbase = 4.0; % Default wheelbase (meters)
            end
            if nargin < 7 || isempty(trackWidth)
                trackWidth = 2.1; % Default track width (meters)
            end
            if nargin < 8 || isempty(numAxles)
                numAxles = 3; % Default number of axles
            end
            if isempty(axleSpacing)
                axleSpacing = 1.310; % Default axle spacing (meters)
            end
            
            % Assign properties
            obj.length = length;
            obj.width = width;
            obj.height = height;
            obj.h_CoG = h_CoG;
            obj.wheelbase = wheelbase;
            obj.trackWidth = trackWidth;
            obj.numAxles = numAxles;
            obj.axleSpacing = axleSpacing;
            obj.contactLength = contactLength; % Assign contact length
            obj.boxNumAxles = []; % Default empty until set for trailers
<<<<<<< HEAD
            obj.boxMasses  = []; % Default empty until set for trailers
=======
>>>>>>> f233b7f7
            
            % Initialize center of gravity position (assuming geometric center in x and y)
            obj.centerOfGravity = [0; 0; obj.h_CoG];
            
            % Calculate frontal area (simple rectangular approximation)
            obj.frontalArea = obj.width * obj.height;
            
            % Initialize lateral drag coefficient
            obj.lateralDragCoefficient = 0.5; % Default value, can be adjusted as needed
            
            % Initialize tire dimensions to default values
            if isTractor
                obj.tractorTireHeight = 0.5; % Default tractor tire height
                obj.tractorTireWidth = 0.2;  % Default tractor tire width
            else
                obj.trailerTireHeight = 0.5; % Default trailer tire height
                obj.trailerTireWidth = 0.2;  % Default trailer tire width
            end
        end
        
        %/**
        % * @brief Calculates the contact area for tractor tires.
        % *
        % * @return Contact area for a single tractor tire (square meters).
        % */
        function contactArea = getTractorTireContactArea(obj)
            % Calculate contact area for tractor tires
            contactArea = obj.tractorTireWidth * obj.contactLength; % m²
        end
        
        %/**
        % * @brief Calculates the contact area for trailer tires.
        % *
        % * @param numTires (Optional) Number of trailer tires. If not provided, assumes single contact area.
        % * @return Contact area for each trailer tire (square meters).
        % */
        function contactAreas = getTrailerTireContactArea(obj, numTires)
            % Calculate contact area for trailer tires
            if nargin < 2 || isempty(numTires)
                % Return single contact area if number of tires is not specified
                contactAreas = obj.trailerTireWidth * obj.contactLength; % m²
            else
                % Return an array of contact areas for each tire
                singleContactArea = obj.trailerTireWidth * obj.contactLength; % m²
                contactAreas = singleContactArea * ones(numTires, 1); % Vector of contact areas
            end
        end
        
        %/**
        % * @brief Updates the tire dimensions.
        % *
        % * @param tireType String indicating the type of tire ('tractor' or 'trailer').
        % * @param height Height of the tire (meters).
        % * @param width Width of the tire (meters).
        % */
        function updateTireDimensions(obj, tireType, height, width)
            % Update tire dimensions based on tire type
            switch lower(tireType)
                case 'tractor'
                    obj.tractorTireHeight = height;
                    obj.tractorTireWidth = width;
                case 'trailer'
                    obj.trailerTireHeight = height;
                    obj.trailerTireWidth = width;
                otherwise
                    error('Unknown tire type. Use "tractor" or "trailer".');
            end
        end
        
        %/**
        % * @brief Calculates the total contact area for all tractor tires.
        % *
        % * @return Total contact area for all tractor tires (square meters).
        % */
        function totalContactArea = getTotalTractorContactArea(obj)
            % Calculate total contact area for all tractor tires
            totalContactArea = obj.getTractorTireContactArea() * obj.numAxles * 2; % Assuming 2 tires per axle
        end
        
        %/**
        % * @brief Calculates the total contact area for all trailer tires.
        % *
        % * @param numTiresPerAxle Number of tires per axle on the trailer.
        % * @return Total contact area for all trailer tires (square meters).
        % */
        function totalContactArea = getTotalTrailerContactArea(obj, numTiresPerAxle)
            % Calculate total contact area for all trailer tires
            if nargin < 2
                numTiresPerAxle = 2; % Default to 2 tires per axle
            end
            totalContactArea = obj.getTrailerTireContactArea(obj.numAxles * numTiresPerAxle);
        end
        
        %/**
        % * @brief Calculates the center of gravity based on load distribution.
        % *
        % * @param loads Vector of loads (N) on each tire.
        % * @param positions Matrix of positions [x; y; z] for each tire (meters).
        % * @return Center of gravity position [x; y; z] (meters).
        % */
        function centerOfGravity = calculateCenterOfGravity(obj, loads, positions)
            % calculateCenterOfGravity Computes the center of gravity based on loads and positions
            totalLoad = sum(loads);
            if totalLoad == 0
                centerOfGravity = [0; 0; obj.h_CoG];
                return;
            end
            x_CoG = sum(loads .* positions(:,1)) / totalLoad;
            y_CoG = sum(loads .* positions(:,2)) / totalLoad;
            z_CoG = obj.h_CoG; % Assuming uniform height for simplicity
            centerOfGravity = [x_CoG; y_CoG; z_CoG];
        end
    end
end
<|MERGE_RESOLUTION|>--- conflicted
+++ resolved
@@ -1,223 +1,217 @@
-%/**
-% * @file VehicleParameters.m
-% * @brief Defines the parameters for the Vehicle and Trailer Simulation.
-% */
-% * @author Miguel Marina
-classdef VehicleParameters < handle
-    % VehicleParameters Defines parameters for the tractor and trailer.
-    %
-    % This class encapsulates all the physical and dynamic parameters required
-    % for simulating a vehicle and its trailer. It includes methods to
-    % calculate contact areas for tires based on their dimensions and positions.
-    
-    properties
-        % --- Physical Dimensions ---
-        length          % Length of the vehicle (meters)
-        width           % Width of the vehicle (meters)
-        height          % Height of the vehicle (meters)
-        mass            % Mass of the vehicle (kg)
-        h_CoG           % Height of the center of gravity (meters)
-        centerOfGravity % 3D Center of gravity [x; y; z] (meters)
-        wheelbase       % Wheelbase of the vehicle (meters)
-        trackWidth      % Track width of the vehicle (meters)
-        
-        % --- Tire Specifications ---
-        tractorTireHeight % Height of the tractor tires (meters)
-        tractorTireWidth  % Width of the tractor tires (meters)
-        trailerTireHeight % Height of the trailer tires (meters)
-        trailerTireWidth  % Width of the trailer tires (meters)
-        
-        % --- Axle and Wheel Details ---
-        numAxles        % Number of axles
-        axleSpacing     % Spacing between axles (meters)
-        frontalArea     % Frontal area for aerodynamic calculations (square meters)
-        lateralDragCoefficient % Coefficient for lateral drag force
-        
-        % --- Tire Contact Parameters (New) ---
-        contactLength    % Contact length of the tire with the ground (meters)
-        boxNumAxles      % Vector with number of axles per trailer box (trailers only)
-<<<<<<< HEAD
-        boxMasses        % Vector with mass of each trailer box (trailers only)
-=======
->>>>>>> f233b7f7
-    end
-    
-    methods
-        %/**
-        % * @brief Constructor to initialize the vehicle parameters.
-        % *
-        % * @param isTractor Boolean indicating if the instance is for the tractor (true) or trailer (false).
-        % * @param length Length of the vehicle (meters).
-        % * @param width Width of the vehicle (meters).
-        % * @param height Height of the vehicle (meters).
-        % * @param h_CoG Height of the center of gravity (meters).
-        % * @param wheelbase Wheelbase of the vehicle (meters).
-        % * @param trackWidth Track width of the vehicle (meters).
-        % * @param numAxles Number of axles.
-        % * @param axleSpacing Spacing between axles (meters).
-        % * @param contactLength Contact length of the tire with the ground (meters, optional).
-        % */
-        function obj = VehicleParameters(isTractor, length, width, height, h_CoG, wheelbase, trackWidth, numAxles, axleSpacing, contactLength)
-            % Constructor to initialize the parameters
-            if nargin < 10
-                contactLength = 0.2; % Default contact length (meters)
-            end
-            
-            if nargin < 1 || isempty(isTractor)
-                isTractor = true; % Default to tractor if not specified
-            end
-            
-            if nargin < 2 || isempty(length)
-                length = 6.5; % Default length (meters)
-            end
-            if nargin < 3 || isempty(width)
-                width = 2.5; % Default width (meters)
-            end
-            if nargin < 4 || isempty(height)
-                height = 3.8; % Default height (meters)
-            end
-            if nargin < 5 || isempty(h_CoG)
-                h_CoG = 1.5; % Default center of gravity height (meters)
-            end
-            if nargin < 6 || isempty(wheelbase)
-                wheelbase = 4.0; % Default wheelbase (meters)
-            end
-            if nargin < 7 || isempty(trackWidth)
-                trackWidth = 2.1; % Default track width (meters)
-            end
-            if nargin < 8 || isempty(numAxles)
-                numAxles = 3; % Default number of axles
-            end
-            if isempty(axleSpacing)
-                axleSpacing = 1.310; % Default axle spacing (meters)
-            end
-            
-            % Assign properties
-            obj.length = length;
-            obj.width = width;
-            obj.height = height;
-            obj.h_CoG = h_CoG;
-            obj.wheelbase = wheelbase;
-            obj.trackWidth = trackWidth;
-            obj.numAxles = numAxles;
-            obj.axleSpacing = axleSpacing;
-            obj.contactLength = contactLength; % Assign contact length
-            obj.boxNumAxles = []; % Default empty until set for trailers
-<<<<<<< HEAD
-            obj.boxMasses  = []; % Default empty until set for trailers
-=======
->>>>>>> f233b7f7
-            
-            % Initialize center of gravity position (assuming geometric center in x and y)
-            obj.centerOfGravity = [0; 0; obj.h_CoG];
-            
-            % Calculate frontal area (simple rectangular approximation)
-            obj.frontalArea = obj.width * obj.height;
-            
-            % Initialize lateral drag coefficient
-            obj.lateralDragCoefficient = 0.5; % Default value, can be adjusted as needed
-            
-            % Initialize tire dimensions to default values
-            if isTractor
-                obj.tractorTireHeight = 0.5; % Default tractor tire height
-                obj.tractorTireWidth = 0.2;  % Default tractor tire width
-            else
-                obj.trailerTireHeight = 0.5; % Default trailer tire height
-                obj.trailerTireWidth = 0.2;  % Default trailer tire width
-            end
-        end
-        
-        %/**
-        % * @brief Calculates the contact area for tractor tires.
-        % *
-        % * @return Contact area for a single tractor tire (square meters).
-        % */
-        function contactArea = getTractorTireContactArea(obj)
-            % Calculate contact area for tractor tires
-            contactArea = obj.tractorTireWidth * obj.contactLength; % m²
-        end
-        
-        %/**
-        % * @brief Calculates the contact area for trailer tires.
-        % *
-        % * @param numTires (Optional) Number of trailer tires. If not provided, assumes single contact area.
-        % * @return Contact area for each trailer tire (square meters).
-        % */
-        function contactAreas = getTrailerTireContactArea(obj, numTires)
-            % Calculate contact area for trailer tires
-            if nargin < 2 || isempty(numTires)
-                % Return single contact area if number of tires is not specified
-                contactAreas = obj.trailerTireWidth * obj.contactLength; % m²
-            else
-                % Return an array of contact areas for each tire
-                singleContactArea = obj.trailerTireWidth * obj.contactLength; % m²
-                contactAreas = singleContactArea * ones(numTires, 1); % Vector of contact areas
-            end
-        end
-        
-        %/**
-        % * @brief Updates the tire dimensions.
-        % *
-        % * @param tireType String indicating the type of tire ('tractor' or 'trailer').
-        % * @param height Height of the tire (meters).
-        % * @param width Width of the tire (meters).
-        % */
-        function updateTireDimensions(obj, tireType, height, width)
-            % Update tire dimensions based on tire type
-            switch lower(tireType)
-                case 'tractor'
-                    obj.tractorTireHeight = height;
-                    obj.tractorTireWidth = width;
-                case 'trailer'
-                    obj.trailerTireHeight = height;
-                    obj.trailerTireWidth = width;
-                otherwise
-                    error('Unknown tire type. Use "tractor" or "trailer".');
-            end
-        end
-        
-        %/**
-        % * @brief Calculates the total contact area for all tractor tires.
-        % *
-        % * @return Total contact area for all tractor tires (square meters).
-        % */
-        function totalContactArea = getTotalTractorContactArea(obj)
-            % Calculate total contact area for all tractor tires
-            totalContactArea = obj.getTractorTireContactArea() * obj.numAxles * 2; % Assuming 2 tires per axle
-        end
-        
-        %/**
-        % * @brief Calculates the total contact area for all trailer tires.
-        % *
-        % * @param numTiresPerAxle Number of tires per axle on the trailer.
-        % * @return Total contact area for all trailer tires (square meters).
-        % */
-        function totalContactArea = getTotalTrailerContactArea(obj, numTiresPerAxle)
-            % Calculate total contact area for all trailer tires
-            if nargin < 2
-                numTiresPerAxle = 2; % Default to 2 tires per axle
-            end
-            totalContactArea = obj.getTrailerTireContactArea(obj.numAxles * numTiresPerAxle);
-        end
-        
-        %/**
-        % * @brief Calculates the center of gravity based on load distribution.
-        % *
-        % * @param loads Vector of loads (N) on each tire.
-        % * @param positions Matrix of positions [x; y; z] for each tire (meters).
-        % * @return Center of gravity position [x; y; z] (meters).
-        % */
-        function centerOfGravity = calculateCenterOfGravity(obj, loads, positions)
-            % calculateCenterOfGravity Computes the center of gravity based on loads and positions
-            totalLoad = sum(loads);
-            if totalLoad == 0
-                centerOfGravity = [0; 0; obj.h_CoG];
-                return;
-            end
-            x_CoG = sum(loads .* positions(:,1)) / totalLoad;
-            y_CoG = sum(loads .* positions(:,2)) / totalLoad;
-            z_CoG = obj.h_CoG; % Assuming uniform height for simplicity
-            centerOfGravity = [x_CoG; y_CoG; z_CoG];
-        end
-    end
-end
+%/**
+% * @file VehicleParameters.m
+% * @brief Defines the parameters for the Vehicle and Trailer Simulation.
+% */
+% * @author Miguel Marina
+classdef VehicleParameters < handle
+    % VehicleParameters Defines parameters for the tractor and trailer.
+    %
+    % This class encapsulates all the physical and dynamic parameters required
+    % for simulating a vehicle and its trailer. It includes methods to
+    % calculate contact areas for tires based on their dimensions and positions.
+    
+    properties
+        % --- Physical Dimensions ---
+        length          % Length of the vehicle (meters)
+        width           % Width of the vehicle (meters)
+        height          % Height of the vehicle (meters)
+        mass            % Mass of the vehicle (kg)
+        h_CoG           % Height of the center of gravity (meters)
+        centerOfGravity % 3D Center of gravity [x; y; z] (meters)
+        wheelbase       % Wheelbase of the vehicle (meters)
+        trackWidth      % Track width of the vehicle (meters)
+        
+        % --- Tire Specifications ---
+        tractorTireHeight % Height of the tractor tires (meters)
+        tractorTireWidth  % Width of the tractor tires (meters)
+        trailerTireHeight % Height of the trailer tires (meters)
+        trailerTireWidth  % Width of the trailer tires (meters)
+        
+        % --- Axle and Wheel Details ---
+        numAxles        % Number of axles
+        axleSpacing     % Spacing between axles (meters)
+        frontalArea     % Frontal area for aerodynamic calculations (square meters)
+        lateralDragCoefficient % Coefficient for lateral drag force
+        
+        % --- Tire Contact Parameters (New) ---
+        contactLength    % Contact length of the tire with the ground (meters)
+        boxNumAxles      % Vector with number of axles per trailer box (trailers only)
+        boxMasses        % Vector with mass of each trailer box (trailers only)
+    end
+    
+    methods
+        %/**
+        % * @brief Constructor to initialize the vehicle parameters.
+        % *
+        % * @param isTractor Boolean indicating if the instance is for the tractor (true) or trailer (false).
+        % * @param length Length of the vehicle (meters).
+        % * @param width Width of the vehicle (meters).
+        % * @param height Height of the vehicle (meters).
+        % * @param h_CoG Height of the center of gravity (meters).
+        % * @param wheelbase Wheelbase of the vehicle (meters).
+        % * @param trackWidth Track width of the vehicle (meters).
+        % * @param numAxles Number of axles.
+        % * @param axleSpacing Spacing between axles (meters).
+        % * @param contactLength Contact length of the tire with the ground (meters, optional).
+        % */
+        function obj = VehicleParameters(isTractor, length, width, height, h_CoG, wheelbase, trackWidth, numAxles, axleSpacing, contactLength)
+            % Constructor to initialize the parameters
+            if nargin < 10
+                contactLength = 0.2; % Default contact length (meters)
+            end
+            
+            if nargin < 1 || isempty(isTractor)
+                isTractor = true; % Default to tractor if not specified
+            end
+            
+            if nargin < 2 || isempty(length)
+                length = 6.5; % Default length (meters)
+            end
+            if nargin < 3 || isempty(width)
+                width = 2.5; % Default width (meters)
+            end
+            if nargin < 4 || isempty(height)
+                height = 3.8; % Default height (meters)
+            end
+            if nargin < 5 || isempty(h_CoG)
+                h_CoG = 1.5; % Default center of gravity height (meters)
+            end
+            if nargin < 6 || isempty(wheelbase)
+                wheelbase = 4.0; % Default wheelbase (meters)
+            end
+            if nargin < 7 || isempty(trackWidth)
+                trackWidth = 2.1; % Default track width (meters)
+            end
+            if nargin < 8 || isempty(numAxles)
+                numAxles = 3; % Default number of axles
+            end
+            if isempty(axleSpacing)
+                axleSpacing = 1.310; % Default axle spacing (meters)
+            end
+            
+            % Assign properties
+            obj.length = length;
+            obj.width = width;
+            obj.height = height;
+            obj.h_CoG = h_CoG;
+            obj.wheelbase = wheelbase;
+            obj.trackWidth = trackWidth;
+            obj.numAxles = numAxles;
+            obj.axleSpacing = axleSpacing;
+            obj.contactLength = contactLength; % Assign contact length
+            obj.boxNumAxles = []; % Default empty until set for trailers
+            obj.boxMasses  = []; % Default empty until set for trailers
+            
+            % Initialize center of gravity position (assuming geometric center in x and y)
+            obj.centerOfGravity = [0; 0; obj.h_CoG];
+            
+            % Calculate frontal area (simple rectangular approximation)
+            obj.frontalArea = obj.width * obj.height;
+            
+            % Initialize lateral drag coefficient
+            obj.lateralDragCoefficient = 0.5; % Default value, can be adjusted as needed
+            
+            % Initialize tire dimensions to default values
+            if isTractor
+                obj.tractorTireHeight = 0.5; % Default tractor tire height
+                obj.tractorTireWidth = 0.2;  % Default tractor tire width
+            else
+                obj.trailerTireHeight = 0.5; % Default trailer tire height
+                obj.trailerTireWidth = 0.2;  % Default trailer tire width
+            end
+        end
+        
+        %/**
+        % * @brief Calculates the contact area for tractor tires.
+        % *
+        % * @return Contact area for a single tractor tire (square meters).
+        % */
+        function contactArea = getTractorTireContactArea(obj)
+            % Calculate contact area for tractor tires
+            contactArea = obj.tractorTireWidth * obj.contactLength; % m²
+        end
+        
+        %/**
+        % * @brief Calculates the contact area for trailer tires.
+        % *
+        % * @param numTires (Optional) Number of trailer tires. If not provided, assumes single contact area.
+        % * @return Contact area for each trailer tire (square meters).
+        % */
+        function contactAreas = getTrailerTireContactArea(obj, numTires)
+            % Calculate contact area for trailer tires
+            if nargin < 2 || isempty(numTires)
+                % Return single contact area if number of tires is not specified
+                contactAreas = obj.trailerTireWidth * obj.contactLength; % m²
+            else
+                % Return an array of contact areas for each tire
+                singleContactArea = obj.trailerTireWidth * obj.contactLength; % m²
+                contactAreas = singleContactArea * ones(numTires, 1); % Vector of contact areas
+            end
+        end
+        
+        %/**
+        % * @brief Updates the tire dimensions.
+        % *
+        % * @param tireType String indicating the type of tire ('tractor' or 'trailer').
+        % * @param height Height of the tire (meters).
+        % * @param width Width of the tire (meters).
+        % */
+        function updateTireDimensions(obj, tireType, height, width)
+            % Update tire dimensions based on tire type
+            switch lower(tireType)
+                case 'tractor'
+                    obj.tractorTireHeight = height;
+                    obj.tractorTireWidth = width;
+                case 'trailer'
+                    obj.trailerTireHeight = height;
+                    obj.trailerTireWidth = width;
+                otherwise
+                    error('Unknown tire type. Use "tractor" or "trailer".');
+            end
+        end
+        
+        %/**
+        % * @brief Calculates the total contact area for all tractor tires.
+        % *
+        % * @return Total contact area for all tractor tires (square meters).
+        % */
+        function totalContactArea = getTotalTractorContactArea(obj)
+            % Calculate total contact area for all tractor tires
+            totalContactArea = obj.getTractorTireContactArea() * obj.numAxles * 2; % Assuming 2 tires per axle
+        end
+        
+        %/**
+        % * @brief Calculates the total contact area for all trailer tires.
+        % *
+        % * @param numTiresPerAxle Number of tires per axle on the trailer.
+        % * @return Total contact area for all trailer tires (square meters).
+        % */
+        function totalContactArea = getTotalTrailerContactArea(obj, numTiresPerAxle)
+            % Calculate total contact area for all trailer tires
+            if nargin < 2
+                numTiresPerAxle = 2; % Default to 2 tires per axle
+            end
+            totalContactArea = obj.getTrailerTireContactArea(obj.numAxles * numTiresPerAxle);
+        end
+        
+        %/**
+        % * @brief Calculates the center of gravity based on load distribution.
+        % *
+        % * @param loads Vector of loads (N) on each tire.
+        % * @param positions Matrix of positions [x; y; z] for each tire (meters).
+        % * @return Center of gravity position [x; y; z] (meters).
+        % */
+        function centerOfGravity = calculateCenterOfGravity(obj, loads, positions)
+            % calculateCenterOfGravity Computes the center of gravity based on loads and positions
+            totalLoad = sum(loads);
+            if totalLoad == 0
+                centerOfGravity = [0; 0; obj.h_CoG];
+                return;
+            end
+            x_CoG = sum(loads .* positions(:,1)) / totalLoad;
+            y_CoG = sum(loads .* positions(:,2)) / totalLoad;
+            z_CoG = obj.h_CoG; % Assuming uniform height for simplicity
+            centerOfGravity = [x_CoG; y_CoG; z_CoG];
+        end
+    end
+end