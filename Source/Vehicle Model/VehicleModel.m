--- conflicted
+++ resolved
@@ -1,4015 +1,4000 @@
-%--------------------------------------------------------------------------
-% This file is part of VDSS - Vehicle Dynamics Safety Simulator.
-%
-% VDSS is free software: you can redistribute it and/or modify
-% it under the terms of the GNU General Public License as published by
-% the Free Software Foundation, either version 3 of the License, or
-% (at your option) any later version.
-%
-% VDSS is distributed in the hope that it will be useful,
-% but WITHOUT ANY WARRANTY; without even the implied warranty of
-% MERCHANTABILITY or FITNESS FOR A PARTICULAR PURPOSE.  See the
-% GNU General Public License for more details.
-%
-% You should have received a copy of the GNU General Public License
-% along with this program. If not, see <https://www.gnu.org/licenses/>.
-%--------------------------------------------------------------------------
-%/**
-% * @file VehicleModel.m
-% * @brief Simulates a Vehicle Model with integrated road conditions such as slope and friction.
-% */
-% * @author Miguel Marina
-classdef VehicleModel < handle
-    % VehicleModel Simulates a Vehicle Model with integrated road conditions.
-    %
-    % This class includes functionality to load simulation parameters from a
-    % GUI or an Excel file, run the simulation, and manage various controllers
-    % and models associated with the vehicle's dynamics.
-
-    properties
-        hasUI
-        guiManager
-        filename
-        simParams
-        pid_SpeedController      % Instance of pid_SpeedController
-        limiter_LateralControl   % Instance of limiter_LateralControl
-        limiter_LongitudinalControl  % Instance of limiter_LongitudinalControl
-        jerkController              % Instance of jerk_Controller for jerk limiting
-        accController               % Instance of acc_Controller for ACC
-        localizer                  % Instance of VehicleLocalizer for map-based localization
-        curveSpeedLimiter           % Instance of curveSpeed_Limiter
-        simulationName
-        uiManager
-    end
-
-    methods (Access = public)
-        %% Constructor
-        function obj = VehicleModel(parent, ~, createUI, simulationName, uiManager)
-            % VehicleModel Constructor for VehicleModel class
-            %
-            % Parameters:
-            %   parent    - Parent UI component
-            %   ~         - Placeholder for future parameters
-            %   createUI  - Boolean flag to create UI (default: true)
-
-            if nargin < 3
-                createUI = true;
-            end
-
-            obj.hasUI = createUI;
-            obj.simParams = struct();
-            obj.simParams.excelData = []; % Initialize excelData field
-            obj.simulationName = simulationName;
-
-            if nargin == 5
-                obj.uiManager = uiManager;
-            end
-
-            if createUI
-                obj.guiManager = VehicleGUIManager(parent, obj);
-            else
-                obj.initializeDefaultParameters();
-            end
-        end
-        
-        %% Initialize Default Parameters
-        function obj = initializeDefaultParameters(obj)
-            % initializeDefaultParameters Initializes default simulation parameters
-            
-            % --- Basic Configuration ---
-            obj.simParams.includeTrailer = true; % Include trailer by default
-            obj.simParams.tractorMass = 8000; % kg (empty tractor mass)
-            obj.simParams.trailerMass = 7000; % kg
-            obj.simParams.initialVelocity = 10; % m/s
-            obj.simParams.I_trailerMultiplier = 1; % Multiplier for inertia
-            obj.simParams.maxDeltaDeg = 70; % degrees
-            obj.simParams.dtMultiplier = 0.5; % Time step multiplier
-            obj.simParams.windowSize = 10; % For moving average
-            
-            % --- Tractor Parameters ---
-            obj.simParams.tractorLength = 6.5; % meters
-            obj.simParams.tractorWidth = 2.5; % meters
-            obj.simParams.tractorHeight = 3.8; % meters
-            obj.simParams.tractorCoGHeight = 1.5; % meters
-            obj.simParams.tractorWheelbase = 4.0; % meters
-            obj.simParams.tractorTrackWidth = 2.1; % meters
-            obj.simParams.tractorNumAxles = 3;
-            obj.simParams.tractorAxleSpacing = 1.310; % meters
-            
-            % **New Parameter for Tractor**
-            obj.simParams.numTiresPerAxleTractor = 2; % Default to 2 tires per axle for tractor
-            
-            % --- Trailer Parameters ---
-            obj.simParams.trailerLength = 12.0; % meters
-            obj.simParams.trailerWidth = 2.5; % meters
-            obj.simParams.trailerHeight = 4.0; % meters
-            obj.simParams.trailerCoGHeight = 1.5; % meters
-            obj.simParams.trailerWheelbase = 8.0; % meters
-            obj.simParams.trailerTrackWidth = 2.1; % meters
-            obj.simParams.trailerAxlesPerBox = [2];
-            obj.simParams.trailerNumAxles = sum(obj.simParams.trailerAxlesPerBox);
-            obj.simParams.trailerNumBoxes = numel(obj.simParams.trailerAxlesPerBox);
-            obj.simParams.trailerAxleSpacing = 1.310; % meters
-            obj.simParams.trailerHitchDistance = 1.310; % meters
-            obj.simParams.tractorHitchDistance = 4.5; % meters
-            obj.simParams.numTiresPerAxleTrailer = 4;
-            
-            % --- Control Limits Parameters ---
-            obj.simParams.maxSteeringAngleAtZeroSpeed = 30; % degrees
-            % obj.simParams.minSteeringAngleAtMaxSpeed = 10;  % degrees
-            obj.simParams.steeringCurveFilePath = "SteeringCurve.xlsx";
-            obj.simParams.maxSteeringSpeed = 30;            % m/s
-            
-            % --- Acceleration Limiter Parameters ---
-            % obj.simParams.maxAccelAtZeroSpeed = 3.0;   % m/s^2
-            obj.simParams.minAccelAtMaxSpeed = 1.0;    % m/s^2
-            % obj.simParams.maxDecelAtZeroSpeed = -3.0;  % m/s^2
-            obj.simParams.minDecelAtMaxSpeed = -1.0;   % m/s^2
-            obj.simParams.accelCurveFilePath = "AccelCurve.xlsx";
-            obj.simParams.decelCurveFilePath = "DecelCurve.xlsx";
-            obj.simParams.maxSpeedForAccelLimiting = 30.0; % m/s
-            % --- End of Acceleration Limiter Parameters ---
-            
-            % --- PID Speed Controller Parameters ---
-            obj.simParams.Kp = 1.0;  % Proportional gain
-            obj.simParams.Ki = 0.5;  % Integral gain
-            obj.simParams.Kd = 0.1;  % Derivative gain
-            obj.simParams.lambda1 = 1.0; % Levant differentiator lambda1
-            obj.simParams.lambda2 = 1.0; % Levant differentiator lambda2
-<<<<<<< HEAD
-            obj.simParams.lambda1Vel = 1.0; % Levant differentiator lambda1 for velocity
-            obj.simParams.lambda2Vel = 1.0; % Levant differentiator lambda2 for velocity
-=======
->>>>>>> a1a3afae
-            obj.simParams.lambda1Jerk = 1.0; % Levant differentiator lambda1 for jerk
-            obj.simParams.lambda2Jerk = 1.0; % Levant differentiator lambda2 for jerk
-            obj.simParams.enableSpeedController = true;
-            % --- End of PID Speed Controller Parameters ---
-            
-            % --- Speed Limiting Parameter ---
-            obj.simParams.maxSpeed = 25.0; % m/s (Average speed limit for vehicles)
-            % --- End of Speed Limiting Parameter ---
-            
-            % --- Tires Configuration Parameters ---
-            obj.simParams.tractorTireHeight = 0.5; % meters
-            obj.simParams.tractorTireWidth = 0.2;  % meters
-            obj.simParams.trailerTireHeight = 0.5; % meters
-            obj.simParams.trailerTireWidth = 0.2;  % meters
-            % --- End of Tires Configuration Parameters ---
-            
-            % --- Aerodynamics Parameters ---
-            obj.simParams.airDensity = 1.225;     % kg/m³; standard air density at sea level
-            obj.simParams.dragCoeff = 0.8;        % Example drag coefficient; adjust based on vehicle's aerodynamics
-            % --- End of Aerodynamics Parameters ---
-            
-            % --- Road Conditions Parameters ---
-            obj.simParams.slopeAngle = 0;             % degrees
-            obj.simParams.roadFrictionCoefficient = 0.9;  % μ (default value)
-            obj.simParams.roadSurfaceType = 'Dry Asphalt';
-            obj.simParams.roadRoughness = 0;          % 0 (smooth) to 1 (very rough)
-            % --- End of Road Conditions Parameters ---
-            
-            % --- Pressure Matrices Initialization ---
-            obj.initializePressureMatrices();
-            % --- End of Pressure Matrices Initialization ---
-            
-            % --- Suspension Model Parameters ---
-            obj.simParams.K_spring = 300000;   % Spring stiffness (N/m)
-            obj.simParams.C_damping = 15000;   % Damping coefficient (N·s/m)
-            obj.simParams.restLength = 0.5;    % Rest length (m)
-            % --- End of Suspension Model Parameters ---
-            
-            % --- Wind Parameters ---
-            obj.simParams.windSpeed = 5;         % m/s
-            obj.simParams.windAngleDeg = 45;     % degrees
-            % --- End of Wind Parameters ---
-            
-            % --- Brake Configuration Parameters (Updated) ---
-            obj.simParams.brakingForce = 50000;    % N
-            obj.simParams.brakeEfficiency = 85;     % %
-            obj.simParams.brakeBias = 50;           % % (Front/Rear)
-            obj.simParams.brakeType = 'Disk';       % ** New Parameter: Default Brake Type **
-            obj.simParams.maxBrakingForce = 60000;
-            % --- End of Brake Configuration Parameters ---
-            
-            % --- Transmission Parameters ---
-            obj.simParams.maxGear = 12; % Number of gears
-            obj.simParams.gearRatios = [14.94, 11.21, 8.31, 6.26, 4.63, 3.47, 2.54, 1.84, 1.34, 1.00, 0.78, 0.64]; % Gear ratios
-            obj.simParams.finalDriveRatio = 3.42; % Final drive ratio
-            obj.simParams.shiftUpSpeed = [5, 8, 11, 15, 20, 25, 30, 35, 40, 45, 50, 55]; % Upshift speeds
-            obj.simParams.shiftDownSpeed = [3, 6, 9, 13, 18, 23, 28, 33, 38, 43, 48, 53]; % Downshift speeds
-            obj.simParams.engineBrakeTorque = 1500; % Engine braking torque in Nm
-            obj.simParams.shiftDelay = 0.75; % Shift delay in seconds
-            % --- End of Transmission Parameters ---
-            
-            % --- Flat Tire Indices ---
-            obj.simParams.flatTireIndices = []; % e.g., [1, 3] to indicate tires 1 and 3 are flat
-            % --- End of Flat Tire Indices ---
-            
-            % --- Vehicle Type Parameter (New) ---
-            obj.simParams.vehicleType = 'Passenger Vehicle'; % ** New Parameter: Default Vehicle Type **
-            % --- End of Vehicle Type Parameter ---
-            % --- *** New Command Parameters *** ---
-            % Steering Commands
-            obj.simParams.steeringCommands = '';         % Steering commands (default empty)
-            
-            % Acceleration Commands
-            obj.simParams.accelerationCommands = '';     % Acceleration commands (default empty)
-
-            obj.simParams.tirePressureCommands = '';
-            % --- *** End of New Command Parameters *** ---
-            obj.simParams.torqueFileName = "torque_curve.xlsx"; % default configuration file
-
-            obj.simParams.maxClutchTorque = 3500;           % Maximum torque the clutch can handle (Nm), typical for heavy-duty trucks
-            obj.simParams.engagementSpeed = 1.0;            % Time to engage the clutch (seconds), assuming gradual engagement
-            obj.simParams.disengagementSpeed = 0.5;         % Time to disengage the clutch (seconds), assuming faster disengagement
-            
-            obj.simParams.mapCommands = 'straight(100,200,300,200)|curve(300,250,50,270,90,ccw)|straight(300,300,100,300)|curve(100,250,50,90,270,ccw)';
-            obj.simParams.waypoints = [
-                100, 200; 
-                118, 200; 
-                144, 200; 
-                166, 200; 
-                188, 200; 
-                211, 200; 
-                233, 200; 
-                255, 200; 
-                277, 200; 
-                300, 200; 
-                325, 206; 
-                343, 225; 
-                350, 250; 
-                343, 275; 
-                325, 293; 
-                300, 300; 
-                277, 300; 
-                255, 300; 
-                233, 300; 
-                211, 300; 
-                188, 300; 
-                166, 300; 
-                144, 300; 
-                122, 300; 
-                100, 300; 
-                100, 200; 
-                75, 206; 
-                56, 225; 
-                50, 250; 
-                56, 275; 
-                75, 293; 
-                100, 300
-            ];
-
-            obj.simParams.waypointsX = 0;
-            obj.simParams.waypointsY = 0;
-        end
-
-
-        % %% Load Excel File
-        % function loadExcelFile(obj)
-        %     % loadExcelFile Loads simulation data from an Excel file
-        % 
-        %     if ~obj.hasUI
-        %         error('GUI is disabled. Cannot load Excel file.');
-        %     end
-        %     [file, path] = uigetfile('*.xlsx', 'Select Excel File');
-        %     if isequal(file, 0)
-        %         disp('User selected Cancel');
-        %     else
-        %         obj.filename = fullfile(path, file);
-        %         disp(['User selected ', obj.filename]);
-        %         try
-        %             data = readtable(obj.filename, 'VariableNamingRule', 'preserve');
-        %         catch ME
-        %             uialert(obj.guiManager.tablePanel.Parent, ['Error reading Excel file: ' ME.message], 'Read Error');
-        %             return;
-        %         end
-        %         cellData = table2cell(data);
-        %         columnNames = data.Properties.VariableNames;
-        %         set(obj.guiManager.excelTable, 'Data', cellData, 'ColumnName', columnNames);
-        %         obj.simParams.excelData = data;
-        %     end
-        % end
-                
-        %% Set Simulation Parameters
-        function setSimulationParameters(obj, simParams)
-            % setSimulationParameters Sets the simulation parameters for the vehicle model
-            %
-            % Parameters:
-            %   simParams - Structure containing simulation parameters to set
-            %
-            % This method updates the 'simParams' property of the VehicleModel instance with the provided parameters.
-            % If the GUI is enabled, it also updates the GUI fields to reflect the new parameters.
-        
-            % Preserve existing excelData if it's not part of the new simParams
-            if isfield(obj.simParams, 'excelData') && ~isfield(simParams, 'excelData')
-                simParams.excelData = obj.simParams.excelData;
-            end
-        
-            obj.simParams = simParams;
-        
-            % If GUI is enabled, update the GUI fields with the new parameters
-            if obj.hasUI && ~isempty(obj.guiManager)
-                %% --- Basic Configuration ---
-                obj.guiManager.includeTrailerCheckbox.Value = simParams.includeTrailer;
-                obj.guiManager.tractorMassField.Value = simParams.tractorMass;
-                obj.guiManager.velocityField.Value = simParams.initialVelocity;
-
-                % If simParams contains Nx2 numeric waypoints, populate UITABLE using a loop
-                if isfield(simParams, 'waypoints') && ~isempty(simParams.waypoints)
-                    W = simParams.waypoints; % Nx2 numeric array
-                    [numRows, numCols] = size(W);
-                    cellData = cell(numRows, numCols);
-                
-                    % Populate cellData using a loop
-                    for r = 1:numRows
-                        for c = 1:numCols
-                            cellData{r, c} = W(r, c);
-                        end
-                    end
-                
-                    obj.guiManager.waypointsTable.Data = cellData;
-                end
-        
-                %% --- Advanced Configuration ---
-                obj.guiManager.I_trailerMultiplierField.Value = simParams.I_trailerMultiplier;
-                obj.guiManager.maxDeltaField.Value = simParams.maxDeltaDeg;
-                obj.guiManager.dtMultiplierField.Value = simParams.dtMultiplier;
-                obj.guiManager.windowSizeField.Value = simParams.windowSize;
-        
-                %% --- Tractor Parameters ---
-                obj.guiManager.tractorLengthField.Value = simParams.tractorLength;
-                obj.guiManager.tractorWidthField.Value = simParams.tractorWidth;
-                obj.guiManager.tractorHeightField.Value = simParams.tractorHeight;
-                obj.guiManager.tractorCoGHeightField.Value = simParams.tractorCoGHeight;
-                obj.guiManager.tractorWheelbaseField.Value = simParams.tractorWheelbase;
-                obj.guiManager.tractorTrackWidthField.Value = simParams.tractorTrackWidth;
-                obj.guiManager.tractorNumAxlesDropdown.Value = num2str(simParams.tractorNumAxles);
-                obj.guiManager.tractorAxleSpacingField.Value = simParams.tractorAxleSpacing;
-                obj.guiManager.numTiresPerAxleTractorDropDown.Value = num2str(simParams.numTiresPerAxleTractor);
-        
-                %% --- Trailer Parameters ---
-                obj.guiManager.trailerLengthField.Value = simParams.trailerLength;
-                obj.guiManager.trailerWidthField.Value = simParams.trailerWidth;
-                obj.guiManager.trailerHeightField.Value = simParams.trailerHeight;
-                obj.guiManager.trailerCoGHeightField.Value = simParams.trailerCoGHeight;
-                obj.guiManager.trailerWheelbaseField.Value = simParams.trailerWheelbase;
-                obj.guiManager.trailerTrackWidthField.Value = simParams.trailerTrackWidth;
-                if isprop(obj.guiManager, 'trailerNumAxlesDropdown')
-                    obj.guiManager.trailerNumAxlesDropdown.Value = num2str(simParams.trailerNumAxles);
-                end
-                obj.guiManager.trailerAxleSpacingField.Value = simParams.trailerAxleSpacing;
-                obj.guiManager.trailerHitchDistanceField.Value = simParams.trailerHitchDistance;
-                obj.guiManager.tractorHitchDistanceField.Value = simParams.tractorHitchDistance;
-                obj.guiManager.numTiresPerAxleTrailerDropDown.Value = num2str(simParams.numTiresPerAxleTrailer);
-
-                obj.guiManager.maxClutchTorqueField.Value = simParams.maxClutchTorque;
-                obj.guiManager.engagementSpeedField.Value = simParams.engagementSpeed;
-                obj.guiManager.disengagementSpeedField.Value = simParams.disengagementSpeed;
-
-                obj.guiManager.torqueFileNameField.Value = simParams.torqueFileName;
-        
-                %% --- Control Limits Parameters ---
-                if isprop(obj.guiManager, 'steeringCurveFilePathField') && ...
-                   isprop(obj.guiManager, 'maxSteeringSpeedField')
-                    obj.guiManager.maxSteeringAngleAtZeroSpeedField.Value = simParams.maxSteeringAngleAtZeroSpeed;
-                    % obj.guiManager.minSteeringAngleAtMaxSpeedField.Value = simParams.minSteeringAngleAtMaxSpeed;
-                    obj.guiManager.steeringCurveFilePathField.Value = simParams.steeringCurveFilePath;
-                    obj.guiManager.maxSteeringSpeedField.Value = simParams.maxSteeringSpeed;
-                end
-        
-                % obj.guiManager.maxAccelAtZeroSpeedField.Value = simParams.maxAccelAtZeroSpeed;
-                obj.guiManager.minAccelAtMaxSpeedField.Value = simParams.minAccelAtMaxSpeed;
-                % obj.guiManager.maxDecelAtZeroSpeedField.Value = simParams.maxDecelAtZeroSpeed;
-                obj.guiManager.minDecelAtMaxSpeedField.Value = simParams.minDecelAtMaxSpeed;
-                obj.guiManager.accelCurveFilePathField.Value = simParams.accelCurveFilePath;
-                obj.guiManager.decelCurveFilePathField.Value = simParams.decelCurveFilePath;
-                obj.guiManager.maxSpeedForAccelLimitingField.Value = simParams.maxSpeedForAccelLimiting;
-        
-                %% --- Maximum Speed Parameter ---
-                if isprop(obj.guiManager, 'maxSpeedField')
-                    obj.guiManager.maxSpeedField.Value = simParams.maxSpeed;
-                end
-        
-                %% --- PID Speed Controller Parameters ---
-                if isprop(obj.guiManager, 'KpField') && isprop(obj.guiManager, 'KiField') && isprop(obj.guiManager, 'KdField') && isprop(obj.guiManager, 'enableSpeedControllerCheckbox')
-                    obj.guiManager.KpField.Value = simParams.Kp;
-                    obj.guiManager.KiField.Value = simParams.Ki;
-                    obj.guiManager.KdField.Value = simParams.Kd;
-                    if isprop(obj.guiManager, 'lambda1Field') && isprop(obj.guiManager, 'lambda2Field')
-                        obj.guiManager.lambda1Field.Value = simParams.lambda1;
-                        obj.guiManager.lambda2Field.Value = simParams.lambda2;
-                    end
-<<<<<<< HEAD
-                    if isprop(obj.guiManager, 'lambda1VelField') && isprop(obj.guiManager, 'lambda2VelField')
-                        obj.guiManager.lambda1VelField.Value = simParams.lambda1Vel;
-                        obj.guiManager.lambda2VelField.Value = simParams.lambda2Vel;
-                    end
-=======
->>>>>>> a1a3afae
-                    if isprop(obj.guiManager, 'lambda1JerkField') && isprop(obj.guiManager, 'lambda2JerkField')
-                        obj.guiManager.lambda1JerkField.Value = simParams.lambda1Jerk;
-                        obj.guiManager.lambda2JerkField.Value = simParams.lambda2Jerk;
-                    end
-                    obj.guiManager.enableSpeedControllerCheckbox.Value = simParams.enableSpeedController;
-                end
-        
-                %% --- Tires Configuration Parameters ---
-                if isprop(obj.guiManager, 'tractorTireHeightField') && ...
-                   isprop(obj.guiManager, 'tractorTireWidthField') && ...
-                   isprop(obj.guiManager, 'trailerTireHeightField') && ...
-                   isprop(obj.guiManager, 'trailerTireWidthField')
-                    obj.guiManager.tractorTireHeightField.Value = simParams.tractorTireHeight;
-                    obj.guiManager.tractorTireWidthField.Value = simParams.tractorTireWidth;
-                    obj.guiManager.trailerTireHeightField.Value = simParams.trailerTireHeight;
-                    obj.guiManager.trailerTireWidthField.Value = simParams.trailerTireWidth;
-                end
-
-                %% --- Commands Parameters ---  % *** New Section ***
-                if isprop(obj.guiManager, 'steeringCommandsBox') && ...
-                   isprop(obj.guiManager, 'accelerationCommandsBox')&& ...
-                   isprop(obj.guiManager, 'tirePressureCommandsBox')
-                    obj.guiManager.steeringCommandsBox.Value = simParams.steeringCommands;
-                    obj.guiManager.accelerationCommandsBox.Value = simParams.accelerationCommands;
-                    obj.guiManager.tirePressureCommandsBox.Value = simParams.tirePressureCommands;
-                end
-                % *** End of Commands Parameters ***
-        
-                %% --- Stiffness & Damping Parameters ---
-                if isprop(obj.guiManager, 'stiffnessXField') && ...
-                   isprop(obj.guiManager, 'stiffnessYField') && ...
-                   isprop(obj.guiManager, 'stiffnessZField') && ...
-                   isprop(obj.guiManager, 'stiffnessRollField') && ...
-                   isprop(obj.guiManager, 'stiffnessPitchField') && ...
-                   isprop(obj.guiManager, 'stiffnessYawField') && ...
-                   isprop(obj.guiManager, 'dampingXField') && ...
-                   isprop(obj.guiManager, 'dampingYField') && ...
-                   isprop(obj.guiManager, 'dampingZField') && ...
-                   isprop(obj.guiManager, 'dampingRollField') && ...
-                   isprop(obj.guiManager, 'dampingPitchField') && ...
-                   isprop(obj.guiManager, 'dampingYawField')
-                    obj.guiManager.stiffnessXField.Value = simParams.stiffnessX;
-                    obj.guiManager.stiffnessYField.Value = simParams.stiffnessY;
-                    obj.guiManager.stiffnessZField.Value = simParams.stiffnessZ;
-                    obj.guiManager.stiffnessRollField.Value = simParams.stiffnessRoll;
-                    obj.guiManager.stiffnessPitchField.Value = simParams.stiffnessPitch;
-                    obj.guiManager.stiffnessYawField.Value = simParams.stiffnessYaw;
-        
-                    obj.guiManager.dampingXField.Value = simParams.dampingX;
-                    obj.guiManager.dampingYField.Value = simParams.dampingY;
-                    obj.guiManager.dampingZField.Value = simParams.dampingZ;
-                    obj.guiManager.dampingRollField.Value = simParams.dampingRoll;
-                    obj.guiManager.dampingPitchField.Value = simParams.dampingPitch;
-                    obj.guiManager.dampingYawField.Value = simParams.dampingYaw;
-                end
-        
-                %% --- Aerodynamics Parameters ---
-                if isprop(obj.guiManager, 'airDensityField') && isprop(obj.guiManager, 'dragCoeffField') && ...
-                   isprop(obj.guiManager, 'windSpeedField') && isprop(obj.guiManager, 'windAngleDegField')
-                    obj.guiManager.airDensityField.Value = simParams.airDensity;
-                    obj.guiManager.dragCoeffField.Value = simParams.dragCoeff;
-                    obj.guiManager.windSpeedField.Value = simParams.windSpeed;
-                    obj.guiManager.windAngleDegField.Value = simParams.windAngleDeg;
-                    obj.guiManager.windAngleRad = deg2rad(simParams.windAngleDeg);  % *** New: Wind Angle in Radians ***
-                end
-        
-                %% --- Road Conditions Parameters ---
-                if isprop(obj.guiManager, 'slopeAngleField') && ...
-                   isprop(obj.guiManager, 'roadFrictionCoefficientField') && ...
-                   isprop(obj.guiManager, 'roadSurfaceTypeDropdown') && ...
-                   isprop(obj.guiManager, 'roadRoughnessField')
-                    obj.guiManager.slopeAngleField.Value = simParams.slopeAngle;
-                    obj.guiManager.roadFrictionCoefficientField.Value = simParams.roadFrictionCoefficient;
-                    obj.guiManager.roadSurfaceTypeDropdown.Value = simParams.roadSurfaceType;
-                    obj.guiManager.roadRoughnessField.Value = simParams.roadRoughness;
-                end
-        
-                %% --- Suspension Model Parameters ---
-                if isprop(obj.guiManager, 'K_springField') && ...
-                   isprop(obj.guiManager, 'C_dampingField') && ...
-                   isprop(obj.guiManager, 'restLengthField')
-                    obj.guiManager.K_springField.Value = simParams.K_spring;
-                    obj.guiManager.C_dampingField.Value = simParams.C_damping;
-                    obj.guiManager.restLengthField.Value = simParams.restLength;
-                end
-        
-                %% --- Brake Configuration Parameters ---  % *** New Section ***
-                if isprop(obj.guiManager, 'brakingForceField') && ...
-                   isprop(obj.guiManager, 'brakeEfficiencyField') && ...
-                   isprop(obj.guiManager, 'brakeBiasField') && ...
-                   isprop(obj.guiManager, 'brakeTypeDropdown') && ...
-                   isprop(obj.guiManager, 'maxBrakingForceField')
-                    obj.guiManager.brakingForceField.Value = simParams.brakingForce;
-                    obj.guiManager.brakeEfficiencyField.Value = simParams.brakeEfficiency;
-                    obj.guiManager.brakeBiasField.Value = simParams.brakeBias;
-                    obj.guiManager.brakeTypeDropdown.Value = simParams.brakeType;
-                    obj.guiManager.maxBrakingForceField.Value = simParams.maxBrakingForce;
-                    %% --- End of Consistency Check ---
-                end
-                % *** End of Brake Configuration Parameters ***
-        
-                %% --- Transmission Configuration Parameters ---  % *** New Section ***
-                if isprop(obj.guiManager, 'maxGearField') && ...
-                   isprop(obj.guiManager, 'gearRatiosTable') && ...
-                   isprop(obj.guiManager, 'finalDriveRatioField') && ...
-                   isprop(obj.guiManager, 'shiftUpSpeedField') && ...
-                   isprop(obj.guiManager, 'shiftDownSpeedField') && ...
-                   isprop(obj.guiManager, 'engineBrakeTorqueField') && ...
-                   isprop(obj.guiManager, 'shiftDelayField')
-                    obj.guiManager.maxGearField.Value = simParams.maxGear;
-                    obj.guiManager.gearRatiosTable.Data = simParams.gearRatios;
-                    obj.guiManager.gearRatiosTable.RowName = arrayfun(@(x) sprintf('Gear %d', x), 1:length(simParams.gearRatios.Gear), 'UniformOutput', false);
-                    obj.guiManager.finalDriveRatioField.Value = simParams.finalDriveRatio;
-                    obj.guiManager.shiftUpSpeedField.Value = mat2str(simParams.shiftUpSpeed);
-                    obj.guiManager.shiftDownSpeedField.Value = mat2str(simParams.shiftDownSpeed);
-                    obj.guiManager.engineBrakeTorqueField.Value = simParams.engineBrakeTorque;
-                    obj.guiManager.shiftDelayField.Value = simParams.shiftDelay;
-        
-                    %% --- Engine Gear Mapping ---
-                    if isfield(simParams, 'engineGearMapping') && ~isempty(simParams.engineGearMapping)
-                        obj.guiManager.engineGearMappingTable.Data = simParams.engineGearMapping;
-                    end
-                end
-                % *** End of Transmission Configuration Parameters ***
-        
-                %% --- Engine Configuration Parameters ---
-                if isprop(obj.guiManager, 'maxEngineTorqueField') && ...
-                   isprop(obj.guiManager, 'maxPowerField') && ...
-                   isprop(obj.guiManager, 'idleRPMField') && ...
-                   isprop(obj.guiManager, 'redlineRPMField') && ...
-                   isprop(obj.guiManager, 'fuelConsumptionRateField')
-                    obj.guiManager.maxEngineTorqueField.Value = simParams.maxEngineTorque;
-                    obj.guiManager.maxPowerField.Value = simParams.maxPower;
-                    obj.guiManager.idleRPMField.Value = simParams.idleRPM;
-                    obj.guiManager.redlineRPMField.Value = simParams.redlineRPM;
-                    obj.guiManager.fuelConsumptionRateField.Value = simParams.fuelConsumptionRate;
-                end
-        
-                %% --- Pressure Matrices Parameters ---
-                if isprop(obj.guiManager, 'pressureMatricesTab') && isprop(obj.guiManager, 'pressureMatrixPanels')
-                    obj.guiManager.setPressureMatrices(simParams.pressureMatrices);
-                end
-        
-                %% --- Trailer Parameters Handling ---
-                % **This is the critical section to handle the numTiresPerAxleTrailerDropDown**
-                if isprop(obj.guiManager, 'includeTrailerCheckbox') && ...
-                   isprop(obj.guiManager, 'numTiresPerAxleTrailerDropDown')
-                    if simParams.includeTrailer
-                        % **Include Trailer: Enable Dropdown and Set Items to '2', '4'**
-                        obj.guiManager.numTiresPerAxleTrailerDropDown.Items = {'2', '4'};
-                        trailerTiresStr = num2str(simParams.numTiresPerAxleTrailer);
-                        if ismember(trailerTiresStr, obj.guiManager.numTiresPerAxleTrailerDropDown.Items)
-                            obj.guiManager.numTiresPerAxleTrailerDropDown.Value = trailerTiresStr;
-                        else
-                            warning('numTiresPerAxleTrailer (%s) is not an allowed item. Setting to default ("2").', trailerTiresStr);
-                            obj.guiManager.numTiresPerAxleTrailerDropDown.Value = '2';
-                            simParams.numTiresPerAxleTrailer = 2; % Optionally update simParams
-                        end
-                        obj.guiManager.numTiresPerAxleTrailerDropDown.Enable = 'on';
-                    else
-                        % **Exclude Trailer: Set Dropdown to '0' and Disable It**
-                        obj.guiManager.numTiresPerAxleTrailerDropDown.Items = {'0'};
-                        obj.guiManager.numTiresPerAxleTrailerDropDown.Value = '0';
-                        obj.guiManager.numTiresPerAxleTrailerDropDown.Enable = 'off';
-                    end
-                end
-        
-                %% --- Trailer Tab Visibility ---
-                % Optionally, update the visibility of trailer-related tabs or panels based on includeTrailer
-                if isprop(obj.guiManager, 'trailerParamsTab')
-                    obj.guiManager.setTrailerTabVisibility(simParams.includeTrailer);
-                end
-
-                obj.guiManager.mapCommandsBox.Value = simParams.mapCommands;
-                obj.guiManager.generateWaypoints();
-        
-                %% --- Transmission Tab Visibility (Optional) ---
-                % If there are conditions to show/hide Transmission Configuration Tab
-                % Implement similar visibility handling if needed
-            end
-        end
-
-        %% Get Simulation Parameters from UI
-        function simParams = getSimulationParameters(obj)
-            % getSimulationParameters Retrieves simulation parameters from the UI
-        
-            simParams = struct();
-
-            simParams.guiManager = obj.guiManager;
-            obj.guiManager.generateWaypoints();
-            simParams.mapCommands = obj.guiManager.mapCommandsBox.Value;
-        
-            % --- Basic Configuration ---
-            simParams.includeTrailer = obj.guiManager.includeTrailerCheckbox.Value;
-            if isprop(simParams,'trailerNumBoxes')
-                if simParams.trailerNumBoxes <= 0
-                    simParams.includeTrailer = false;
-                end
-            end
-            simParams.tractorMass = obj.guiManager.tractorMassField.Value;
-            simParams.initialVelocity = obj.guiManager.velocityField.Value;
-            
-            % Update simParams.waypoints to the final Nx2 numeric array
-            simParams.waypoints = obj.guiManager.waypointsTable.Data;
-
-            simParams.maxClutchTorque = obj.guiManager.maxClutchTorqueField.Value;
-            simParams.engagementSpeed = obj.guiManager.engagementSpeedField.Value;
-            simParams.disengagementSpeed = obj.guiManager.disengagementSpeedField.Value;
-            
-            simParams.torqueFileName = obj.guiManager.torqueFileNameField.Value;
-        
-            % --- Advanced Configuration ---
-            simParams.I_trailerMultiplier = obj.guiManager.I_trailerMultiplierField.Value;
-            simParams.maxDeltaDeg = obj.guiManager.maxDeltaField.Value;
-            simParams.dtMultiplier = obj.guiManager.dtMultiplierField.Value;
-            simParams.windowSize = obj.guiManager.windowSizeField.Value;
-        
-            % --- Tractor Parameters ---
-            simParams.tractorLength = obj.guiManager.tractorLengthField.Value;
-            simParams.tractorWidth = obj.guiManager.tractorWidthField.Value;
-            simParams.tractorHeight = obj.guiManager.tractorHeightField.Value;
-            simParams.tractorCoGHeight = obj.guiManager.tractorCoGHeightField.Value;
-            simParams.tractorWheelbase = obj.guiManager.tractorWheelbaseField.Value;
-            simParams.tractorTrackWidth = obj.guiManager.tractorTrackWidthField.Value;
-            simParams.tractorNumAxles = str2double(obj.guiManager.tractorNumAxlesDropdown.Value);
-            simParams.tractorAxleSpacing = obj.guiManager.tractorAxleSpacingField.Value;
-            simParams.numTiresPerAxleTrailer = str2double(obj.guiManager.numTiresPerAxleTrailerDropDown.Value);
-            simParams.numTiresPerAxleTractor = str2double(obj.guiManager.numTiresPerAxleTractorDropDown.Value);
-        
-            % --- Trailer Parameters ---
-            simParams.trailerLength = obj.guiManager.trailerLengthField.Value;
-            simParams.trailerWidth = obj.guiManager.trailerWidthField.Value;
-            simParams.trailerHeight = obj.guiManager.trailerHeightField.Value;
-            simParams.trailerCoGHeight = obj.guiManager.trailerCoGHeightField.Value;
-            simParams.trailerWheelbase = obj.guiManager.trailerWheelbaseField.Value;
-            simParams.trailerTrackWidth = obj.guiManager.trailerTrackWidthField.Value;
-            if isprop(obj.guiManager, 'trailerNumAxlesDropdown')
-                simParams.trailerNumAxles = str2double(obj.guiManager.trailerNumAxlesDropdown.Value);
-            else
-                simParams.trailerNumAxles = 0;
-            end
-            simParams.trailerAxleSpacing = obj.guiManager.trailerAxleSpacingField.Value;
-            simParams.trailerHitchDistance = obj.guiManager.trailerHitchDistanceField.Value;
-            simParams.tractorHitchDistance = obj.guiManager.tractorHitchDistanceField.Value;
-            % --- Multi-Trailer Configuration ---
-            simParams.trailerNumBoxes = obj.guiManager.trailerNumBoxesField.Value;
-            simParams.trailerAxlesPerBox = str2num(obj.guiManager.trailerAxlesPerBoxField.Value);
-            simParams.trailerBoxSpacing = obj.guiManager.trailerBoxSpacingField.Value;
-
-            % If no trailer boxes are configured, disable the trailer entirely
-            if simParams.trailerNumBoxes <= 0
-                simParams.includeTrailer = false;
-                simParams.trailerMass = 0;
-                simParams.trailerAxlesPerBox = [];
-                simParams.trailerNumAxles = 0;
-            end
-            % If multiple trailer boxes are configured, compute the total number of
-            % axles as the sum across boxes. This ensures tire pressure and load
-            % calculations account for every box.
-            if ~isempty(simParams.trailerAxlesPerBox)
-                simParams.trailerNumAxles = sum(simParams.trailerAxlesPerBox);
-            end
-            % Gather per-box weight distributions only when boxes are present
-            if simParams.trailerNumBoxes > 0 && ...
-               isprop(obj.guiManager, 'trailerBoxWeightFields') && ...
-               ~isempty(obj.guiManager.trailerBoxWeightFields) && ...
-                simParams.includeTrailer
-                nBoxes = size(obj.guiManager.trailerBoxWeightFields,1);
-                simParams.trailerBoxWeightDistributions = cell(1,nBoxes);
-                track = simParams.trailerTrackWidth;
-                wheelbase = simParams.trailerWheelbase;
-                for b = 1:nBoxes
-                    weightsKg = zeros(4,1);
-                    for j = 1:4
-                        weightsKg(j) = obj.guiManager.trailerBoxWeightFields{b,j}.Value;
-                    end
-                    extraKgPerCorner = 6000/4;
-                    weightsKgWithExtra = weightsKg + extraKgPerCorner;
-                    positions = [ ...
-                        -wheelbase/2, -track/2, simParams.trailerCoGHeight; ...
-                        -wheelbase/2,  track/2, simParams.trailerCoGHeight; ...
-                         wheelbase/2, -track/2, simParams.trailerCoGHeight; ...
-                         wheelbase/2,  track/2, simParams.trailerCoGHeight];
-                    simParams.trailerBoxWeightDistributions{b} = [positions, weightsKgWithExtra*9.81];
-                    if b == 1
-                        totalMass = 0;
-                    end
-                    boxMass = sum(weightsKgWithExtra);
-                    totalMass = totalMass + boxMass;
-                end
-                simParams.trailerMass = totalMass;
-                fprintf('Total vehicle mass updated: %.2f kg\n', simParams.tractorMass + totalMass);
-            end
-            % --- Spinner Configuration Parameters ---
-            nSpinners = max(simParams.trailerNumBoxes - 1, 0);
-            simParams.spinnerConfigs = cell(1, nSpinners);
-            if isprop(obj.guiManager, 'spinnerConfig') && nSpinners > 0
-                for iSpinner = 1:nSpinners
-                    stiffCfg = struct(...
-                        'x', obj.guiManager.spinnerConfig(iSpinner).stiffnessXField.Value, ...
-                        'y', obj.guiManager.spinnerConfig(iSpinner).stiffnessYField.Value, ...
-                        'z', obj.guiManager.spinnerConfig(iSpinner).stiffnessZField.Value, ...
-                        'roll', obj.guiManager.spinnerConfig(iSpinner).stiffnessRollField.Value, ...
-                        'pitch', obj.guiManager.spinnerConfig(iSpinner).stiffnessPitchField.Value, ...
-                        'yaw', obj.guiManager.spinnerConfig(iSpinner).stiffnessYawField.Value ...
-                    );
-                    dampCfg = struct(...
-                        'x', obj.guiManager.spinnerConfig(iSpinner).dampingXField.Value, ...
-                        'y', obj.guiManager.spinnerConfig(iSpinner).dampingYField.Value, ...
-                        'z', obj.guiManager.spinnerConfig(iSpinner).dampingZField.Value, ...
-                        'roll', obj.guiManager.spinnerConfig(iSpinner).dampingRollField.Value, ...
-                        'pitch', obj.guiManager.spinnerConfig(iSpinner).dampingPitchField.Value, ...
-                        'yaw', obj.guiManager.spinnerConfig(iSpinner).dampingYawField.Value ...
-                    );
-                    simParams.spinnerConfigs{iSpinner} = struct('stiffness', stiffCfg, 'damping', dampCfg);
-                end
-            end
-
-            % --- Commands Parameters ---  % *** New Section ***
-            if isprop(obj.guiManager, 'steeringCommandsBox') && ...
-               isprop(obj.guiManager, 'accelerationCommandsBox') && ...
-               isprop(obj.guiManager, 'tirePressureCommandsBox')
-                simParams.steeringCommands = obj.guiManager.steeringCommandsBox.Value;
-                simParams.accelerationCommands = obj.guiManager.accelerationCommandsBox.Value;
-                simParams.tirePressureCommands = obj.guiManager.tirePressureCommandsBox.Value;
-            else
-                % Use default command parameters
-                simParams.steeringCommands = obj.simParams.steeringCommands;
-                simParams.accelerationCommands = obj.simParams.accelerationCommands;
-                simParams.tirePressureCommands = obj.simParams.tirePressureCommands;
-                warning('Commands GUI fields not found. Using default command parameters.');
-            end
-            % --- End of Commands Parameters ---
-
-            % --- Engine Configuration Parameters ---  % *** Added Engine Configuration ***
-            if isprop(obj.guiManager, 'maxEngineTorqueField') && ...
-               isprop(obj.guiManager, 'maxPowerField') && ...
-               isprop(obj.guiManager, 'idleRPMField') && ...
-               isprop(obj.guiManager, 'redlineRPMField') && ...
-               isprop(obj.guiManager, 'engineBrakeTorqueField') && ...
-               isprop(obj.guiManager, 'fuelConsumptionRateField')
-                simParams.maxEngineTorque = obj.guiManager.maxEngineTorqueField.Value;
-                simParams.maxPower = obj.guiManager.maxPowerField.Value;
-                simParams.idleRPM = obj.guiManager.idleRPMField.Value;
-                simParams.redlineRPM = obj.guiManager.redlineRPMField.Value;
-                simParams.engineBrakeTorque = obj.guiManager.engineBrakeTorqueField.Value;
-                simParams.fuelConsumptionRate = obj.guiManager.fuelConsumptionRateField.Value;
-            else
-                % Use default engine configuration parameters
-                simParams.maxEngineTorque = obj.simParams.maxEngineTorque;
-                simParams.maxPower = obj.simParams.maxPower;
-                simParams.idleRPM = obj.simParams.idleRPM;
-                simParams.redlineRPM = obj.simParams.redlineRPM;
-                simParams.engineBrakeTorque = obj.simParams.engineBrakeTorque;
-                simParams.fuelConsumptionRate = obj.simParams.fuelConsumptionRate;
-                warning('Engine Configuration GUI fields not found. Using default engine configuration parameters.');
-            end
-        
-            % --- Control Limits Parameters ---
-            if isprop(obj.guiManager, 'steeringCurveFilePathField') && ...
-               isprop(obj.guiManager, 'maxSteeringSpeedField') && ...
-               isprop(obj.guiManager, 'maxSteeringAngleAtZeroSpeedField')
-                if isa(obj.guiManager.maxSteeringAngleAtZeroSpeedField, 'matlab.ui.control.NumericEditField')
-                    simParams.maxSteeringAngleAtZeroSpeed = obj.guiManager.maxSteeringAngleAtZeroSpeedField.Value;
-                else
-                    simParams.maxSteeringAngleAtZeroSpeed = obj.guiManager.maxSteeringAngleAtZeroSpeedField;
-                end
-                % simParams.minSteeringAngleAtMaxSpeed = obj.guiManager.minSteeringAngleAtMaxSpeedField.Value;
-                simParams.steeringCurveFilePath = obj.guiManager.steeringCurveFilePathField.Value;
-                simParams.maxSteeringSpeed = obj.guiManager.maxSteeringSpeedField.Value;
-            else
-                % Use default steering controller parameters
-                simParams.maxSteeringAngleAtZeroSpeed = obj.simParams.maxSteeringAngleAtZeroSpeed;
-                % simParams.minSteeringAngleAtMaxSpeed = obj.simParams.minSteeringAngleAtMaxSpeed;
-                simParams.steeringCurveFilePath = obj.simParams.steeringCurveFilePath;
-                simParams.maxSteeringSpeed = obj.simParams.maxSteeringSpeed;
-                warning('Steering Controller GUI fields not found. Using default steering parameters.');
-            end
-        
-            % --- Brake Configuration Parameters ---
-            if isprop(obj.guiManager, 'brakingForceField') && ...
-               isprop(obj.guiManager, 'brakeEfficiencyField') && ...
-               isprop(obj.guiManager, 'brakeBiasField') && ...
-               isprop(obj.guiManager, 'brakeTypeDropdown') && ...
-               isprop(obj.guiManager, 'maxBrakingForceField') % Added check for brakeTypeDropdown
-                simParams.brakingForce = obj.guiManager.brakingForceField.Value;
-                simParams.brakeEfficiency = obj.guiManager.brakeEfficiencyField.Value;
-                simParams.brakeBias = obj.guiManager.brakeBiasField.Value;
-                simParams.brakeType = obj.guiManager.brakeTypeDropdown.Value;  % ** New Parameter **
-                simParams.maxBrakingForce = obj.guiManager.maxBrakingForceField.Value;
-            else
-                % Use default brake system parameters
-                simParams.brakingForce = obj.simParams.brakingForce;
-                simParams.brakeEfficiency = obj.simParams.brakeEfficiency;
-                simParams.brakeBias = obj.simParams.brakeBias;
-                simParams.brakeType = obj.simParams.brakeType;  % ** New Parameter **
-                warning('Brake Configuration GUI fields not found. Using default brake configuration parameters.');
-            end
-            % --- End of Brake Configuration Parameters ---
-        
-            % --- Transmission Parameters ---
-            if isprop(obj.guiManager, 'maxGearField') && ...
-               isprop(obj.guiManager, 'gearRatiosTable') && ...
-               isprop(obj.guiManager, 'finalDriveRatioField') && ...
-               isprop(obj.guiManager, 'shiftUpSpeedField') && ...
-               isprop(obj.guiManager, 'shiftDownSpeedField') && ...
-               isprop(obj.guiManager, 'engineBrakeTorqueField') && ...
-               isprop(obj.guiManager, 'shiftDelayField')
-                
-                simParams.maxGear = obj.guiManager.maxGearField.Value;
-                
-                % Retrieve gear ratios from the table
-                if iscell(obj.guiManager.gearRatiosTable.Data)
-                    gearData = obj.guiManager.gearRatiosTable.Data;
-                    simParams.gearRatios = cell2mat(gearData(:,2)); % Assuming second column contains ratios
-                else
-                    gearData = obj.guiManager.gearRatiosTable.Data;
-                    simParams.gearRatios = gearData.Ratio; % Assuming second column contains ratios
-                end
-                
-                simParams.finalDriveRatio = obj.guiManager.finalDriveRatioField.Value;
-                
-                % Retrieve shift up speeds from the text field
-                shiftUpStr = obj.guiManager.shiftUpSpeedField.Value;
-                simParams.shiftUpSpeed = str2num(shiftUpStr); %#ok<ST2NM>
-                
-                % Retrieve shift down speeds from the text field
-                shiftDownStr = obj.guiManager.shiftDownSpeedField.Value;
-                simParams.shiftDownSpeed = str2num(shiftDownStr); %#ok<ST2NM>
-                
-                simParams.engineBrakeTorque = obj.guiManager.engineBrakeTorqueField.Value;
-                simParams.shiftDelay = obj.guiManager.shiftDelayField.Value;
-            else
-                % Use default transmission parameters
-                simParams.maxGear = obj.simParams.maxGear;
-                simParams.gearRatios = obj.simParams.gearRatios;
-                simParams.finalDriveRatio = obj.simParams.finalDriveRatio;
-                simParams.shiftUpSpeed = obj.simParams.shiftUpSpeed;
-                simParams.shiftDownSpeed = obj.simParams.shiftDownSpeed;
-                simParams.engineBrakeTorque = obj.simParams.engineBrakeTorque;
-                simParams.shiftDelay = obj.simParams.shiftDelay;
-                warning('Transmission Configuration GUI fields not found. Using default transmission parameters.');
-            end
-            % --- End of Transmission Parameters ---
-        
-            % --- Acceleration Limiter Parameters ---
-            % simParams.maxAccelAtZeroSpeed = obj.guiManager.maxAccelAtZeroSpeedField.Value;
-            simParams.minAccelAtMaxSpeed = obj.guiManager.minAccelAtMaxSpeedField.Value;
-            % simParams.maxDecelAtZeroSpeed = obj.guiManager.maxDecelAtZeroSpeedField.Value;
-            simParams.minDecelAtMaxSpeed = obj.guiManager.minDecelAtMaxSpeedField.Value;
-            simParams.accelCurveFilePath = obj.guiManager.accelCurveFilePathField.Value;
-            simParams.decelCurveFilePath = obj.guiManager.decelCurveFilePathField.Value;
-            simParams.maxSpeedForAccelLimiting = obj.guiManager.maxSpeedForAccelLimitingField.Value;
-            % --- End of Acceleration Limiter Parameters ---
-        
-            % --- PID Speed Controller Parameters ---
-            if isprop(obj.guiManager, 'KpField') && isprop(obj.guiManager, 'KiField') && isprop(obj.guiManager, 'KdField') && isprop(obj.guiManager, 'enableSpeedControllerCheckbox')
-                simParams.Kp = obj.guiManager.KpField.Value;
-                simParams.Ki = obj.guiManager.KiField.Value;
-                simParams.Kd = obj.guiManager.KdField.Value;
-                if isprop(obj.guiManager, 'lambda1Field') && isprop(obj.guiManager, 'lambda2Field')
-                    simParams.lambda1 = obj.guiManager.lambda1Field.Value;
-                    simParams.lambda2 = obj.guiManager.lambda2Field.Value;
-                else
-                    simParams.lambda1 = obj.simParams.lambda1;
-                    simParams.lambda2 = obj.simParams.lambda2;
-                end
-<<<<<<< HEAD
-                if isprop(obj.guiManager, 'lambda1VelField') && isprop(obj.guiManager, 'lambda2VelField')
-                    simParams.lambda1Vel = obj.guiManager.lambda1VelField.Value;
-                    simParams.lambda2Vel = obj.guiManager.lambda2VelField.Value;
-                else
-                    simParams.lambda1Vel = obj.simParams.lambda1Vel;
-                    simParams.lambda2Vel = obj.simParams.lambda2Vel;
-                end
-=======
->>>>>>> a1a3afae
-                if isprop(obj.guiManager, 'lambda1JerkField') && isprop(obj.guiManager, 'lambda2JerkField')
-                    simParams.lambda1Jerk = obj.guiManager.lambda1JerkField.Value;
-                    simParams.lambda2Jerk = obj.guiManager.lambda2JerkField.Value;
-                else
-                    simParams.lambda1Jerk = obj.simParams.lambda1Jerk;
-                    simParams.lambda2Jerk = obj.simParams.lambda2Jerk;
-                end
-                simParams.enableSpeedController = obj.guiManager.enableSpeedControllerCheckbox.Value;
-            else
-                % Use default PID parameters
-                simParams.Kp = obj.simParams.Kp;
-                simParams.Ki = obj.simParams.Ki;
-                simParams.Kd = obj.simParams.Kd;
-                simParams.lambda1 = obj.simParams.lambda1;
-                simParams.lambda2 = obj.simParams.lambda2;
-<<<<<<< HEAD
-                simParams.lambda1Vel = obj.simParams.lambda1Vel;
-                simParams.lambda2Vel = obj.simParams.lambda2Vel;
-=======
->>>>>>> a1a3afae
-                simParams.lambda1Jerk = obj.simParams.lambda1Jerk;
-                simParams.lambda2Jerk = obj.simParams.lambda2Jerk;
-                simParams.enableSpeedController = obj.simParams.enableSpeedController;
-                warning('PID Controller GUI fields not found. Using default PID parameters.');
-            end
-            % --- End of PID Speed Controller Parameters ---
-        
-            % --- Maximum Speed Parameter ---
-            if isprop(obj.guiManager, 'maxSpeedField')
-                simParams.maxSpeed = obj.guiManager.maxSpeedField.Value; % m/s
-            else
-                simParams.maxSpeed = obj.simParams.maxSpeed; % Default value
-                warning('Max Speed GUI field not found. Using default maxSpeed.');
-            end
-            % --- End of Max Speed Parameter ---
-        
-            % --- Tires Configuration Parameters ---
-            if isprop(obj.guiManager, 'tractorTireHeightField') && ...
-               isprop(obj.guiManager, 'tractorTireWidthField') && ...
-               isprop(obj.guiManager, 'trailerTireHeightField') && ...
-               isprop(obj.guiManager, 'trailerTireWidthField')
-                simParams.tractorTireHeight = obj.guiManager.tractorTireHeightField.Value;
-                simParams.tractorTireWidth = obj.guiManager.tractorTireWidthField.Value;
-                simParams.trailerTireHeight = obj.guiManager.trailerTireHeightField.Value;
-                simParams.trailerTireWidth = obj.guiManager.trailerTireWidthField.Value;
-            else
-                % Use default tire parameters
-                simParams.tractorTireHeight = obj.simParams.tractorTireHeight;
-                simParams.tractorTireWidth = obj.simParams.tractorTireWidth;
-                simParams.trailerTireHeight = obj.simParams.trailerTireHeight;
-                simParams.trailerTireWidth = obj.simParams.trailerTireWidth;
-                warning('Tires Configuration GUI fields not found. Using default tire parameters.');
-            end
-            % --- End of Tires Configuration Parameters ---
-        
-            % --- Aerodynamics Parameters ---
-            if isprop(obj.guiManager, 'airDensityField') && isprop(obj.guiManager, 'dragCoeffField') && ...
-               isprop(obj.guiManager, 'windSpeedField') && isprop(obj.guiManager, 'windAngleDegField')
-                simParams.airDensity = obj.guiManager.airDensityField.Value;
-                simParams.dragCoeff = obj.guiManager.dragCoeffField.Value;
-                simParams.windSpeed = obj.guiManager.windSpeedField.Value;
-                simParams.windAngleDeg = obj.guiManager.windAngleDegField.Value;
-            else
-                % Use default aerodynamics parameters
-                simParams.airDensity = obj.simParams.airDensity;
-                simParams.dragCoeff = obj.simParams.dragCoeff;
-                simParams.windSpeed = obj.simParams.windSpeed;
-                simParams.windAngleDeg = obj.simParams.windAngleDeg;
-                warning('Aerodynamics GUI fields not found. Using default aerodynamics parameters.');
-            end
-            % --- End of Aerodynamics Parameters ---
-        
-            % --- Road Conditions Parameters ---
-            if isprop(obj.guiManager, 'slopeAngleField') && ...
-               isprop(obj.guiManager, 'roadFrictionCoefficientField') && ...
-               isprop(obj.guiManager, 'roadSurfaceTypeDropdown') && ...
-               isprop(obj.guiManager, 'roadRoughnessField')
-                simParams.slopeAngle = obj.guiManager.slopeAngleField.Value;  % In degrees
-                simParams.roadFrictionCoefficient = obj.guiManager.roadFrictionCoefficientField.Value;
-                simParams.roadSurfaceType = obj.guiManager.roadSurfaceTypeDropdown.Value;
-                simParams.roadRoughness = obj.guiManager.roadRoughnessField.Value;
-            else
-                % Use default road conditions parameters
-                simParams.slopeAngle = obj.simParams.slopeAngle;
-                simParams.roadFrictionCoefficient = obj.simParams.roadFrictionCoefficient;
-                simParams.roadSurfaceType = obj.simParams.roadSurfaceType;
-                simParams.roadRoughness = obj.simParams.roadRoughness;
-                warning('Road Conditions GUI fields not found. Using default road conditions parameters.');
-            end
-            % --- End of Road Conditions Parameters ---
-        
-            % --- Stiffness & Damping Parameters ---
-            if isprop(obj.guiManager, 'stiffnessXField') && ...
-               isprop(obj.guiManager, 'stiffnessYField') && ...
-               isprop(obj.guiManager, 'stiffnessZField') && ...
-               isprop(obj.guiManager, 'stiffnessRollField') && ...
-               isprop(obj.guiManager, 'stiffnessPitchField') && ...
-               isprop(obj.guiManager, 'stiffnessYawField') && ...
-               isprop(obj.guiManager, 'dampingXField') && ...
-               isprop(obj.guiManager, 'dampingYField') && ...
-               isprop(obj.guiManager, 'dampingZField') && ...
-               isprop(obj.guiManager, 'dampingRollField') && ...
-               isprop(obj.guiManager, 'dampingPitchField') && ...
-               isprop(obj.guiManager, 'dampingYawField')
-                simParams.stiffnessX = obj.guiManager.stiffnessXField.Value;
-                simParams.stiffnessY = obj.guiManager.stiffnessYField.Value;
-                simParams.stiffnessZ = obj.guiManager.stiffnessZField.Value;
-                simParams.stiffnessRoll = obj.guiManager.stiffnessRollField.Value;
-                simParams.stiffnessPitch = obj.guiManager.stiffnessPitchField.Value;
-                simParams.stiffnessYaw = obj.guiManager.stiffnessYawField.Value;
-        
-                simParams.dampingX = obj.guiManager.dampingXField.Value;
-                simParams.dampingY = obj.guiManager.dampingYField.Value;
-                simParams.dampingZ = obj.guiManager.dampingZField.Value;
-                simParams.dampingRoll = obj.guiManager.dampingRollField.Value;
-                simParams.dampingPitch = obj.guiManager.dampingPitchField.Value;
-                simParams.dampingYaw = obj.guiManager.dampingYawField.Value;
-            else
-                % Use default stiffness & damping parameters
-                simParams.stiffnessX = obj.simParams.stiffnessX;
-                simParams.stiffnessY = obj.simParams.stiffnessY;
-                simParams.stiffnessZ = obj.simParams.stiffnessZ;
-                simParams.stiffnessRoll = obj.simParams.stiffnessRoll;
-                simParams.stiffnessPitch = obj.simParams.stiffnessPitch;
-                simParams.stiffnessYaw = obj.simParams.stiffnessYaw;
-        
-                simParams.dampingX = obj.simParams.dampingX;
-                simParams.dampingY = obj.simParams.dampingY;
-                simParams.dampingZ = obj.simParams.dampingZ;
-                simParams.dampingRoll = obj.simParams.dampingRoll;
-                simParams.dampingPitch = obj.simParams.dampingPitch;
-                simParams.dampingYaw = obj.simParams.dampingYaw;
-                warning('Stiffness & Damping GUI fields not found. Using default stiffness & damping parameters.');
-            end
-            % --- End of Stiffness & Damping Parameters ---
-        
-            % --- Suspension Model Parameters ---
-            if isprop(obj.guiManager, 'K_springField') && ...
-               isprop(obj.guiManager, 'C_dampingField') && ...
-               isprop(obj.guiManager, 'restLengthField')
-                simParams.K_spring = obj.guiManager.K_springField.Value;
-                simParams.C_damping = obj.guiManager.C_dampingField.Value;
-                simParams.restLength = obj.guiManager.restLengthField.Value;
-            else
-                % Use default suspension parameters
-                simParams.K_spring = obj.simParams.K_spring;
-                simParams.C_damping = obj.simParams.C_damping;
-                simParams.restLength = obj.simParams.restLength;
-                warning('Suspension Model GUI fields not found. Using default suspension parameters.');
-            end
-            % --- End of Suspension Model Parameters ---
-        
-            % --- Wind Parameters ---
-            if isprop(obj.guiManager, 'windSpeedField') && ...
-               isprop(obj.guiManager, 'windAngleDegField')
-                simParams.windSpeed = obj.guiManager.windSpeedField.Value;
-                simParams.windAngleDeg = obj.guiManager.windAngleDegField.Value;
-            else
-                simParams.windSpeed = obj.simParams.windSpeed;
-                simParams.windAngleDeg = obj.simParams.windAngleDeg;
-                warning('Wind GUI fields not found. Using default wind parameters.');
-            end
-            % --- End of Wind Parameters ---
-        
-            % --- X and Y Coefficients ---
-            if isprop(obj.guiManager, 'pCx1Field') && isprop(obj.guiManager, 'pCy1Field')
-                simParams.pCx1 = obj.guiManager.pCx1Field.Value;
-                simParams.pDx1 = obj.guiManager.pDx1Field.Value;
-                simParams.pDx2 = obj.guiManager.pDx2Field.Value;
-                simParams.pEx1 = obj.guiManager.pEx1Field.Value;
-                simParams.pEx2 = obj.guiManager.pEx2Field.Value;
-                simParams.pEx3 = obj.guiManager.pEx3Field.Value;
-                simParams.pEx4 = obj.guiManager.pEx4Field.Value;
-                simParams.pKx1 = obj.guiManager.pKx1Field.Value;
-                simParams.pKx2 = obj.guiManager.pKx2Field.Value;
-                simParams.pKx3 = obj.guiManager.pKx3Field.Value;
-        
-                simParams.pCy1 = obj.guiManager.pCy1Field.Value;
-                simParams.pDy1 = obj.guiManager.pDy1Field.Value;
-                simParams.pDy2 = obj.guiManager.pDy2Field.Value;
-                simParams.pEy1 = obj.guiManager.pEy1Field.Value;
-                simParams.pEy2 = obj.guiManager.pEy2Field.Value;
-                simParams.pEy3 = obj.guiManager.pEy3Field.Value;
-                simParams.pEy4 = obj.guiManager.pEy4Field.Value;
-                simParams.pKy1 = obj.guiManager.pKy1Field.Value;
-                simParams.pKy2 = obj.guiManager.pKy2Field.Value;
-                simParams.pKy3 = obj.guiManager.pKy3Field.Value;
-            else
-                % Use default coefficients
-                simParams.pCx1 = obj.simParams.pCx1;
-                simParams.pDx1 = obj.simParams.pDx1;
-                simParams.pDx2 = obj.simParams.pDx2;
-                simParams.pEx1 = obj.simParams.pEx1;
-                simParams.pEx2 = obj.simParams.pEx2;
-                simParams.pEx3 = obj.simParams.pEx3;
-                simParams.pEx4 = obj.simParams.pEx4;
-                simParams.pKx1 = obj.simParams.pKx1;
-                simParams.pKx2 = obj.simParams.pKx2;
-                simParams.pKx3 = obj.simParams.pKx3;
-        
-                simParams.pCy1 = obj.simParams.pCy1;
-                simParams.pDy1 = obj.simParams.pDy1;
-                simParams.pDy2 = obj.simParams.pDy2;
-                simParams.pEy1 = obj.simParams.pEy1;
-                simParams.pEy2 = obj.simParams.pEy2;
-                simParams.pEy3 = obj.simParams.pEy3;
-                simParams.pEy4 = obj.simParams.pEy4;
-                simParams.pKy1 = obj.simParams.pKy1;
-                simParams.pKy2 = obj.simParams.pKy2;
-                simParams.pKy3 = obj.simParams.pKy3;
-                warning('X and Y Coefficients GUI fields not found. Using default coefficients.');
-            end
-            % --- End of X and Y Coefficients ---
-        
-            % --- Retrieve and Set Pressure Matrices ---
-            if isprop(obj.guiManager, 'pressureMatricesTab') && isprop(obj.guiManager, 'pressureMatrixPanels')
-                simParams.pressureMatrices = obj.guiManager.getPressureMatrices();
-            else
-                % Use default pressure matrices
-                simParams.pressureMatrices = obj.simParams.pressureMatrices;
-                warning('Pressure Matrices GUI components not found. Using default pressure matrices.');
-            end
-            % --- End of Pressure Matrices ---
-        
-            % --- Retrieve Excel Data ---
-            simParams.excelData = obj.simParams.excelData; % Assuming excelData is managed elsewhere
-        
-            % --- Final Step: Update Trailer Tab Visibility ---
-            simParams.includeTrailer = obj.guiManager.includeTrailerCheckbox.Value;
-        end
-
-        %% Save Logs Method
-        function [txtFilename, csvFilename] = saveLogs(obj, logMessages)
-            % saveLogs Saves log messages to a text and CSV file without overwriting existing files
-
-            % Generate unique filenames for logs
-            txtFilename = obj.getUniqueFilename(obj.simulationName, '.txt');
-            csvFilename = obj.getUniqueFilename(obj.simulationName, '.csv');
-
-            % Save log data to a text file
-            fid = fopen(txtFilename, 'w');
-            if fid ~= -1
-                fprintf(fid, '%s\n', logMessages{:});
-                fclose(fid);
-                disp(['Log data saved to ', txtFilename]);
-            else
-                warning('Failed to write simulation log to text file.');
-            end
-
-            % Create a table with log messages
-            logTable = table(logMessages', 'VariableNames', {'Logs'});
-            % Save log data to a CSV file
-            try
-                writetable(logTable, csvFilename);
-                disp(['Log data saved to ', csvFilename]);
-            catch ME
-                warning('Failed to write simulation log to CSV file: %s', ME.message);
-            end
-        end
-
-        %% Initialize Predefined Pressure Matrices
-        function initializePressureMatrices(obj)
-            % initializePressureMatrices Creates predefined pressure matrices with example values
-
-            % Initialize the structure to hold pressure matrices
-            obj.simParams.pressureMatrices = struct();
-
-            % Pressure matrix for 4 tires
-            obj.simParams.pressureMatrices.Tires4 = [
-                800000; % Tire 1
-                800000; % Tire 2
-                800000; % Tire 3
-                800000  % Tire 4
-            ];
-
-            % Pressure matrix for 6 tires
-            obj.simParams.pressureMatrices.Tires6 = [
-                750000; % Tire 1
-                760000; % Tire 2
-                770000; % Tire 3
-                780000; % Tire 4
-                790000; % Tire 5
-                800000  % Tire 6
-            ];
-
-            % Pressure matrix for 8 tires
-            obj.simParams.pressureMatrices.Tires8 = [
-                800000; % Tire 1
-                810000; % Tire 2
-                820000; % Tire 3
-                830000; % Tire 4
-                840000; % Tire 5
-                850000; % Tire 6
-                860000; % Tire 7
-                870000  % Tire 8
-            ];
-
-            % Pressure matrix for 10 tires
-            obj.simParams.pressureMatrices.Tires10 = [
-                800000; % Tire 1
-                800000; % Tire 2
-                800000; % Tire 3
-                800000; % Tire 4
-                800000; % Tire 5
-                800000; % Tire 6
-                800000; % Tire 7
-                800000; % Tire 8
-                800000; % Tire 9
-                800000  % Tire 10
-            ];
-
-            % Pressure matrix for 12 tires
-            obj.simParams.pressureMatrices.Tires12 = [
-                780000; % Tire 1
-                790000; % Tire 2
-                800000; % Tire 3
-                810000; % Tire 4
-                820000; % Tire 5
-                830000; % Tire 6
-                840000; % Tire 7
-                850000; % Tire 8
-                860000; % Tire 9
-                870000; % Tire 10
-                880000; % Tire 11
-                890000  % Tire 12
-            ];
-
-            % Pressure matrix for 14 tires
-            obj.simParams.pressureMatrices.Tires14 = [
-                780000; % Tire 1
-                790000; % Tire 2
-                800000; % Tire 3
-                810000; % Tire 4
-                820000; % Tire 5
-                830000; % Tire 6
-                840000; % Tire 7
-                850000; % Tire 8
-                860000; % Tire 9
-                870000; % Tire 10
-                880000; % Tire 11
-                890000; % Tire 12
-                880000; % Tire 13
-                890000  % Tire 14
-            ];
-
-            % Pressure matrix for 16 tires
-            obj.simParams.pressureMatrices.Tires16 = [
-                800000; % Tire 1
-                805000; % Tire 2
-                810000; % Tire 3
-                815000; % Tire 4
-                820000; % Tire 5
-                825000; % Tire 6
-                830000; % Tire 7
-                835000; % Tire 8
-                840000; % Tire 9
-                845000; % Tire 10
-                850000; % Tire 11
-                855000; % Tire 12
-                860000; % Tire 13
-                865000; % Tire 14
-                870000; % Tire 15
-                875000  % Tire 16
-            ];
-
-            % Pressure matrix for 18 tires
-            obj.simParams.pressureMatrices.Tires18 = [
-                780000; % Tire 1
-                785000; % Tire 2
-                790000; % Tire 3
-                795000; % Tire 4
-                800000; % Tire 5
-                805000; % Tire 6
-                810000; % Tire 7
-                815000; % Tire 8
-                820000; % Tire 9
-                825000; % Tire 10
-                830000; % Tire 11
-                835000; % Tire 12
-                840000; % Tire 13
-                845000; % Tire 14
-                850000; % Tire 15
-                855000; % Tire 16
-                860000; % Tire 17
-                865000  % Tire 18
-            ];
-
-            % Pressure matrix for 20 tires
-            obj.simParams.pressureMatrices.Tires20 = [
-                800000; % Tire 1
-                802000; % Tire 2
-                804000; % Tire 3
-                806000; % Tire 4
-                808000; % Tire 5
-                810000; % Tire 6
-                812000; % Tire 7
-                814000; % Tire 8
-                816000; % Tire 9
-                818000; % Tire 10
-                820000; % Tire 11
-                822000; % Tire 12
-                824000; % Tire 13
-                826000; % Tire 14
-                828000; % Tire 15
-                830000; % Tire 16
-                832000; % Tire 17
-                834000; % Tire 18
-                836000; % Tire 19
-                838000  % Tire 20
-            ];
-        end
-
-        %% Generate Unique Filename
-        function uniqueName = getUniqueFilename(~, baseName, extension)
-            % getUniqueFilename Generates a unique filename by appending a timestamp
-            %
-            % Parameters:
-            %   baseName  - The base name of the file without extension
-            %   extension - The file extension (e.g., '.mat', '.csv', '.txt')
-            %
-            % Returns:
-            %   uniqueName - A unique filename with the specified extension
-
-            % Initialize the unique name
-            uniqueName = [baseName, extension];
-
-            % Check if the file exists
-            if exist(uniqueName, 'file') == 2
-                % Append a timestamp to make the filename unique
-                timestamp = datestr(now, 'yyyymmdd_HHMMSS');
-                uniqueName = [baseName, '_', timestamp, extension];
-
-                % Ensure the new filename also doesn't exist
-                while exist(uniqueName, 'file') == 2
-                    pause(1); % Wait for a second to get a new timestamp
-                    timestamp = datestr(now, 'yyyymmdd_HHMMSS');
-                    uniqueName = [baseName, '_', timestamp, extension];
-                end
-            end
-        end
-                                
-        function [output] = initializeSim(obj)
-            % runSimulation Executes the vehicle simulation and computes the dynamics
-        
-            % Initialize output variables
-            tractorX = [];
-            tractorY = [];
-            tractorTheta = [];
-            trailerX = [];
-            trailerY = [];
-            trailerTheta = [];
-            steeringAnglesSim = [];
-            speedData = [];
-            globalVehicleFlags = struct('isWiggling', false, 'isRollover', false, 'isJackknife', false, 'isSkidding', false);
-        
-            % Initialize flat tire indices
-            flatTireIndicesTractor = [];
-            flatTireIndicesTrailer = [];
-            flatTireIndices = []; % Combined flat tire indices
-        
-            % Initialize log messages storage
-            logMessages = {};  % Preallocate as empty cell array
-        
-            % --- Initialize Waitbar ---
-            hWaitbar = waitbar(0, 'Starting Simulation...', 'Name', 'Simulation Progress');
-            cleanupObj = onCleanup(@() closeIfOpen(hWaitbar)); % Ensure waitbar closes on function exit
-            % --- End of Waitbar Initialization ---
-        
-            try
-                % Extract simulation data
-                if obj.hasUI
-                    % Get parameters from UI fields
-                    simParams = obj.getSimulationParameters();
-                    if isempty(simParams)
-                        uialert(obj.guiManager.tablePanel.Parent, 'Simulation parameters extraction failed.', 'Simulation Error');
-                        return;
-                    end
-                    try
-                        % Extract steering and acceleration commands
-                        steeringCommands = simParams.steeringCommands;
-                        accelerationCommands = simParams.accelerationCommands;
-                        tirePressureCommands = simParams.tirePressureCommands;
-        
-                        if isempty(steeringCommands)
-                            error('Steering commands are empty.');
-                        end
-                    catch ME
-                        uialert(obj.guiManager.tablePanel.Parent, 'Please load a valid Excel file with steering and acceleration commands.', 'Data Loading Error');
-                        return;
-                    end
-                else
-                    % Get parameters from simulation parameters
-                    simParams = obj.simParams;
-                    try
-                        % Extract steering and acceleration commands
-                        steeringCommands = simParams.steeringCommands;
-                        accelerationCommands = simParams.accelerationCommands;
-                        tirePressureCommands = simParams.tirePressureCommands;
-        
-                        if isempty(steeringCommands)
-                            error('Steering commands are empty.');
-                        end
-                    catch ME
-                        fprintf('Data Loading Error: %s\n', ME.message);
-                        return;
-                    end
-                end
-        
-                % Assign parameters to variables for easier access
-                tractorMass = simParams.tractorMass;
-                boxMasses = [];
-                if simParams.includeTrailer
-                    if isfield(simParams,'trailerBoxWeightDistributions') && ~isempty(simParams.trailerBoxWeightDistributions)
-                        % Compute the mass of each trailer box from its load distribution
-                        boxMasses = cellfun(@(ld) sum(ld(:,4)) / 9.81, simParams.trailerBoxWeightDistributions);
-                        trailerMass = sum(boxMasses);
-                    else
-                        trailerMass = simParams.trailerMass;
-                    end
-                    fprintf('Total vehicle mass updated: %.2f kg\n', tractorMass + trailerMass);
-                    trailerWheelbase = simParams.trailerWheelbase; % Defined when trailer is included
-                else
-                    trailerMass = 0;
-                    trailerWheelbase = 0; % Set to 0 when trailer is not included
-                end
-                initialVelocity = simParams.initialVelocity;
-                I_trailerMultiplier = simParams.I_trailerMultiplier;
-                maxDeltaDeg = simParams.maxDeltaDeg;
-                dtMultiplier = simParams.dtMultiplier;
-                windowSize = simParams.windowSize;
-                tractorLength = simParams.tractorLength;
-                tractorWidth = simParams.tractorWidth;
-                tractorHeight = simParams.tractorHeight;
-                tractorCoGHeight = simParams.tractorCoGHeight;
-                tractorWheelbase = simParams.tractorWheelbase;
-                tractorTrackWidth = simParams.tractorTrackWidth;
-                tractorNumAxles = simParams.tractorNumAxles;
-                tractorAxleSpacing = simParams.tractorAxleSpacing;
-                numTiresPerAxleTrailer = simParams.numTiresPerAxleTrailer;
-                numTiresPerAxleTractor = simParams.numTiresPerAxleTractor; % **New Variable**
-        
-                % --- Tires Configuration Parameters ---
-                tractorTireHeight = simParams.tractorTireHeight; % meters
-                tractorTireWidth = simParams.tractorTireWidth;   % meters
-                trailerTireHeight = simParams.trailerTireHeight; % meters
-                trailerTireWidth = simParams.trailerTireWidth;   % meters
-                % --- End of Tires Configuration Parameters ---
-        
-                % --- Integrated Acceleration Limiter Parameters ---
-                % maxAccelAtZeroSpeed = simParams.maxAccelAtZeroSpeed;
-                minAccelAtMaxSpeed = simParams.minAccelAtMaxSpeed;
-                % maxDecelAtZeroSpeed = simParams.maxDecelAtZeroSpeed;
-                minDecelAtMaxSpeed = simParams.minDecelAtMaxSpeed;
-                accelCurve = readmatrix(simParams.accelCurveFilePath);
-                decelCurve = readmatrix(simParams.decelCurveFilePath);
-                maxSpeedForAccelLimiting = simParams.maxSpeedForAccelLimiting;
-                % --- End of Acceleration Limiter Parameters ---
-        
-                % --- PID Speed Controller Parameters ---
-                Kp = simParams.Kp;
-                Ki = simParams.Ki;
-                Kd = simParams.Kd;
-                % --- End of PID Speed Controller Parameters ---
-        
-                % --- Speed Limiting Parameter ---
-                maxSpeed = simParams.maxSpeed; % m/s
-                % --- End of Speed Limiting Parameter ---
-        
-                % --- **Aerodynamics Parameters Integration** ---
-                airDensity = simParams.airDensity;     % kg/m³; retrieved from GUI
-                dragCoeff = simParams.dragCoeff;       % Dimensionless; retrieved from GUI
-        
-                if simParams.includeTrailer
-                    trailerWidth = simParams.trailerWidth;
-                    trailerHeight = simParams.trailerHeight;
-                    trailerLength = simParams.trailerLength;
-                else
-                    trailerWidth = 0;
-                    trailerHeight = 0;
-                    trailerLength = 0;
-                end
-        
-                frontalWidth = max(tractorWidth, trailerWidth);
-                frontalHeight = max(tractorHeight, trailerHeight);
-                frontalArea = frontalWidth * frontalHeight;  % In square meters
-        
-                sideWidth = max(tractorWidth, trailerWidth);
-                sideLength = (tractorLength + trailerLength) - tractorAxleSpacing;
-                sideArea = sideWidth * sideLength;  % In square meters
-                % --- End of Aerodynamics Parameters Integration ---
-        
-                % --- **Road Conditions Parameters** ---
-                slopeAngleDeg = simParams.slopeAngle;  % In degrees
-                slopeAngleRad = deg2rad(slopeAngleDeg); % Convert to radians
-                roadRoughness = simParams.roadRoughness; % 0 (smooth) to 1 (very rough)
-                % --- End of Road Conditions Parameters ---
-        
-                % Calculate total number of tires
-                totalTiresTractor = 2 + (tractorNumAxles * numTiresPerAxleTractor);
-        
-                if simParams.includeTrailer
-                    trailerNumAxles = sum(simParams.trailerAxlesPerBox);
-                    totalTiresTrailer = trailerNumAxles * numTiresPerAxleTrailer;
-                else
-                    totalTiresTrailer = 0;
-                end
-                totalNumberOfTires = totalTiresTractor + totalTiresTrailer;
-
-                % --- Select Pressure Matrix Based on Total Number of Tires ---
-                pressureMatrixKey = sprintf('Tires%d', totalNumberOfTires);
-                if isfield(simParams.pressureMatrices, pressureMatrixKey)
-                    selectedPressures = simParams.pressureMatrices.(pressureMatrixKey);
-                    logMessages{end+1} = sprintf('Selected pressure matrix for %d tires.', totalNumberOfTires);
-                else
-                    error('No pressure matrix found for %d tires.', totalNumberOfTires);
-                end
-                % --- End of Pressure Matrix Selection ---
-                
-                % Adjust time step based on multiplier
-                dt_original = 0.01; % Original time step
-                dt = dt_original * dtMultiplier;
-                if dt > 0.01
-                    dt = 0.01;
-                    logMessages{end+1} = sprintf('Adjusted time step to %.4f seconds for simulation stability.', dt);
-                end
-                
-                % --- Process Steering and Acceleration Data ---
-                % Handle ramp and step commands in steering angles and acceleration
-                [timeProcessed, steerAngles, accelerationData, tirePressureData, steeringEnded, accelerationEnded, tirePressureEnded] = processSignalData( ...
-                    steeringCommands, ...          % Steering command string
-                    accelerationCommands, ...      % Acceleration command string
-                    tirePressureCommands, ...      % Tire Pressure command string
-                    dt, ...
-                    selectedPressures' ...
-                    );
-
-                selectedPressures = tirePressureData(1, :);
-                % --- Split the pressures into tractor and trailer pressures ---
-                tractorTirePressures = selectedPressures(1:totalTiresTractor);
-                if simParams.includeTrailer
-                    trailerTirePressures = selectedPressures(totalTiresTractor+1:end);
-                else
-                    trailerTirePressures = [];
-                end
-        
-                % Validate the lengths
-                if length(tractorTirePressures) ~= totalTiresTractor
-                    error('Mismatch in number of tractor tire pressures.');
-                end
-                if simParams.includeTrailer && length(trailerTirePressures) ~= totalTiresTrailer
-                    error('Mismatch in number of trailer tire pressures.');
-                end
-                % --- End of Split Pressures ---
-        
-                % --- Begin Flat Tire Logic ---
-                % Define Pressure Threshold
-                % Convert 14 psi to Pascals (1 psi ≈ 6895 Pa)
-                pressureThresholdPa = 14 * 6895; % 14 psi in Pa
-        
-                % Log the pressure threshold
-                logMessages{end+1} = sprintf('Pressure Threshold set to %.2f Pa (14 psi).', pressureThresholdPa);
-        
-                % --- Check and Set Flat Tires for Tractor ---
-                for i = 1:length(tractorTirePressures)
-                    if tractorTirePressures(i) < pressureThresholdPa
-                        % Collect the index of the flat tire
-                        flatTireIndicesTractor(end+1) = i;
-                        % Log the flat tire event
-                        logMessages{end+1} = sprintf('Warning: Tractor Tire %d is flat (Pressure: %.2f Pa < %.2f Pa).', i, tractorTirePressures(i), pressureThresholdPa);
-                        % Mark the tire as flat by setting its contact area to zero
-                        tractorTirePressures(i) = 0; 
-                    end
-                end
-        
-                % --- Check and Set Flat Tires for Trailer ---
-                if simParams.includeTrailer
-                    for i = 1:length(trailerTirePressures)
-                        if trailerTirePressures(i) < pressureThresholdPa
-                            % Adjust the index to account for the total number of tractor tires
-                            adjustedIndex = i + length(tractorTirePressures);
-                            % Collect the index of the flat tire
-                            flatTireIndicesTrailer(end+1) = adjustedIndex;
-                            % Log the flat tire event
-                            logMessages{end+1} = sprintf('Warning: Trailer Tire %d is flat (Pressure: %.2f Pa < %.2f Pa).', i, trailerTirePressures(i), pressureThresholdPa);
-                            % Mark the tire as flat by setting its contact area to zero
-                            trailerTirePressures(i) = 0; 
-                        end
-                    end
-                end
-                % Combine flat tire indices
-                flatTireIndices = [flatTireIndicesTractor, flatTireIndicesTrailer];
-                % --- End Flat Tire Logic ---
-        
-                % --- Compute Contact Areas ---
-                % Compute per-tire loads (assuming equal distribution for simplicity)
-                perTireLoadTractor = (tractorMass * 9.81) / totalTiresTractor; % N
-                if simParams.includeTrailer
-                    if isfield(simParams,'trailerBoxWeightDistributions') && ~isempty(simParams.trailerBoxWeightDistributions)
-                        % Individual loads are provided per tire in the weight distributions
-                        trailerLoadsPerTire = vertcat(simParams.trailerBoxWeightDistributions{:});
-                        perTireLoadTrailer = trailerLoadsPerTire(:,4);
-                        if length(perTireLoadTrailer) ~= length(trailerTirePressures)
-                            logMessages{end+1} = sprintf(['Warning: trailerBoxWeightDistributions length (%d) ' ...
-                                'does not match number of trailer tires (%d). Using uniform distribution.'], ...
-                                length(perTireLoadTrailer), length(trailerTirePressures));
-                            perTireLoadTrailer = (trailerMass * 9.81) / length(trailerTirePressures) * ...
-                                ones(length(trailerTirePressures),1);
-                        end
-                    else
-                        perTireLoadTrailer = (trailerMass * 9.81) / totalTiresTrailer * ones(totalTiresTrailer,1); % N each
-                    end
-                end
-        
-                % Compute per-tire contact areas
-                % Avoid division by zero by setting contact area to zero if pressure is zero (flat tire)
-                tractorContactAreas = zeros(size(tractorTirePressures));
-                for i = 1:length(tractorTirePressures)
-                    if tractorTirePressures(i) > 0
-                        tractorContactAreas(i) = perTireLoadTractor / tractorTirePressures(i); % m^2
-                    else
-                        tractorContactAreas(i) = 0; % Flat tire
-                    end
-                end
-        
-                if simParams.includeTrailer
-                    trailerContactAreas = zeros(size(trailerTirePressures));
-                    for i = 1:length(trailerTirePressures)
-                        if trailerTirePressures(i) > 0
-                            trailerContactAreas(i) = perTireLoadTrailer(i) / trailerTirePressures(i); % m^2
-                        else
-                            trailerContactAreas(i) = 0; % Flat tire
-                        end
-                    end
-                else
-                    trailerContactAreas = [];
-                end
-                % --- End of Compute Contact Areas ---
-        
-                % --- Adjust Friction Coefficient Based on Road Surface Type ---
-                % Use predefined friction coefficients for different surfaces
-                switch simParams.roadSurfaceType
-                    case 'Dry Asphalt'
-                        mu = 0.85;
-                    case 'Wet Asphalt'
-                        mu = 0.6;
-                    case 'Gravel'
-                        mu = 0.5;
-                    case 'Snow'
-                        mu = 0.2;
-                    case 'Ice'
-                        mu = 0.1;
-                    otherwise
-                        mu = simParams.roadFrictionCoefficient; % Use the provided value
-                end
-                % Log the adjusted friction coefficient
-                logMessages{end+1} = sprintf('Adjusted friction coefficient (mu) based on road surface type (%s): %.2f', simParams.roadSurfaceType, mu);
-                % --- End of Friction Coefficient Adjustment ---
-        
-                % Log simulation parameters
-                logMessages{end+1} = 'Simulation Parameters:';
-                logMessages{end+1} = sprintf('Tractor Mass (including loads): %.2f kg', tractorMass);
-                if simParams.includeTrailer
-                    logMessages{end+1} = sprintf('Trailer Mass: %.2f kg', trailerMass);
-                else
-                    logMessages{end+1} = 'Trailer is not included in the simulation.';
-                end
-                logMessages{end+1} = sprintf('Coefficient of Friction (mu): %.2f', mu);
-                logMessages{end+1} = sprintf('Initial Velocity: %.2f m/s', initialVelocity);
-                logMessages{end+1} = sprintf('PID Controller Gains - Kp: %.2f, Ki: %.2f, Kd: %.2f', Kp, Ki, Kd);
-                logMessages{end+1} = sprintf('Maximum Speed Limit: %.2f m/s', maxSpeed);
-                logMessages{end+1} = sprintf('Time Step Multiplier: %.2f', dtMultiplier);
-                logMessages{end+1} = sprintf('Maximum Articulation Angle: %.2f degrees', maxDeltaDeg);
-                logMessages{end+1} = sprintf('Air Density: %.3f kg/m³', airDensity);
-                logMessages{end+1} = sprintf('Drag Coefficient: %.2f', dragCoeff);
-                logMessages{end+1} = sprintf('Slope Angle: %.2f degrees', slopeAngleDeg);
-                logMessages{end+1} = sprintf('Road Surface Type: %s', simParams.roadSurfaceType);
-                logMessages{end+1} = sprintf('Road Roughness: %.2f', roadRoughness);
-                logMessages{end+1} = '----------------------------------------';
-        
-                % --- Tires Configuration Logging ---
-                logMessages{end+1} = 'Tires Configuration:';
-                logMessages{end+1} = sprintf('Tractor Tire Height: %.2f m', tractorTireHeight);
-                logMessages{end+1} = sprintf('Tractor Tire Width: %.2f m', tractorTireWidth);
-                if simParams.includeTrailer
-                    logMessages{end+1} = sprintf('Trailer Tire Height: %.2f m', trailerTireHeight);
-                    logMessages{end+1} = sprintf('Trailer Tire Width: %.2f m', trailerTireWidth);
-                end
-                logMessages{end+1} = '----------------------------------------';
-        
-                % Validate load inputs to prevent front overloading
-                % maxFrontLoad = 0.6 * tractorMass * 9.81; % 60% of tractor mass in N
-                % totalFrontLoad = (W_FrontLeft + W_FrontRight) * 9.81;
-        
-                % if totalFrontLoad > maxFrontLoad
-                %     msg = sprintf('Total front load exceeds 60%% of tractor mass (%.2f N). Please reduce the front load.', maxFrontLoad);
-                %     if obj.hasUI
-                %         uialert(obj.guiManager.tablePanel.Parent, msg, 'Load Input Error');
-                %     else
-                %         logMessages{end+1} = sprintf('Load Input Error: %s', msg);
-                %     end
-                %     % Save logs before returning
-                %     [txtFilename, csvFilename] = obj.saveLogs(logMessages); % Capture filenames
-                %     return;
-                % end
-        
-                % --- Retrieve Brake System Parameters ---
-                maxBrakingForce = simParams.maxBrakingForce;
-                brakeEfficiency = simParams.brakeEfficiency;
-                brakeType = simParams.brakeType;
-                brakeResponseRate = 1;
-                brakeBias = simParams.brakeBias;
-        
-                % Initialize BrakeSystem with parameters from simParams
-                brakeSystem = BrakeSystem( ...
-                    maxBrakingForce, ...
-                    brakeEfficiency, ...
-                    brakeType, ...
-                    brakeResponseRate, ...
-                    brakeBias ...
-                    );
-                logMessages{end+1} = 'BrakeSystem initialized successfully.';
-                % --- End of Brake System Parameters ---
-        
-                % --- Retrieve Transmission Parameters ---
-                maxGear = simParams.maxGear;
-                gearRatios = simParams.gearRatios;
-                finalDriveRatio = simParams.finalDriveRatio;
-                shiftUpSpeed = simParams.shiftUpSpeed;
-                shiftDownSpeed = simParams.shiftDownSpeed;
-                engineBrakeTorque = simParams.engineBrakeTorque;
-                shiftDelay = simParams.shiftDelay;
-                % --- End of Transmission Parameters ---
-        
-                % Log Brake System Parameters
-                logMessages{end+1} = 'Brake System Parameters:';
-                logMessages{end+1} = sprintf('Max Braking Force: %.2f N', simParams.maxBrakingForce);
-                logMessages{end+1} = sprintf('Brake Efficiency: %.2f', simParams.brakeEfficiency);
-                logMessages{end+1} = sprintf('Brake Type: %s', simParams.brakeType);
-                logMessages{end+1} = '----------------------------------------';
-        
-                % Log Transmission Parameters
-                logMessages{end+1} = 'Transmission Parameters:';
-                logMessages{end+1} = sprintf('Max Gear: %d', simParams.maxGear);
-                logMessages{end+1} = sprintf('Final Drive Ratio: %.2f', simParams.finalDriveRatio);
-                logMessages{end+1} = sprintf('Shift Up Speeds: %s m/s', mat2str(simParams.shiftUpSpeed));
-                logMessages{end+1} = sprintf('Shift Down Speeds: %s m/s', mat2str(simParams.shiftDownSpeed));
-                logMessages{end+1} = sprintf('Engine Brake Torque: %.2f Nm', obj.simParams.engineBrakeTorque);
-                logMessages{end+1} = sprintf('Shift Delay: %.2f s', simParams.shiftDelay);
-                logMessages{end+1} = '----------------------------------------';
-        
-                % --- Instantiate Clutch ---
-                % Define clutch parameters for a Class 8 truck
-                maxClutchTorque = simParams.maxClutchTorque;           % Maximum torque the clutch can handle (Nm), typical for heavy-duty trucks
-                engagementSpeed = simParams.engagementSpeed;            % Time to engage the clutch (seconds), assuming gradual engagement
-                disengagementSpeed = simParams.disengagementSpeed;         % Time to disengage the clutch (seconds), assuming faster disengagement
-
-                clutch = Clutch( ...
-                    maxClutchTorque, ...
-                    engagementSpeed, ...
-                    disengagementSpeed ...
-                    );
-                logMessages{end+1} = 'Clutch initialized successfully.';
-                % --- End of Clutch Instantiation ---
-                % --- Instantiate Transmission ---
-                filterWindowSize = 500;  % Moving average window size
-                transmission = Transmission( ...
-                    maxGear, ...
-                    gearRatios, ...
-                    finalDriveRatio, ...
-                    shiftUpSpeed, ...
-                    shiftDownSpeed, ...
-                    engineBrakeTorque, ...
-                    shiftDelay, ...
-                    clutch, ...
-                    filterWindowSize ...
-                    );
-                logMessages{end+1} = 'Transmission initialized successfully for Class 8 Truck.';
-                % --- End of Transmission Initialization ---
-        
-                % --- Update Engine Efficiency Based on Fuel Consumption Rate ---
-                % Define base fuel consumption rate and corresponding base efficiency
-                baseFuelConsumptionRate = 10; % Example value in liters/hour
-                baseEfficiency = 0.85;        % Base drivetrain efficiency (0 to 1)
-        
-                % Ensure fuelConsumptionRate is positive to avoid division by zero
-                if simParams.fuelConsumptionRate <= 0
-                    error('Fuel Consumption Rate must be positive.');
-                end
-        
-                % Calculate updated efficiency
-                % Assumption: Efficiency inversely proportional to fuel consumption rate
-                % You can adjust the relationship as needed
-                efficiency = baseEfficiency * (baseFuelConsumptionRate / simParams.fuelConsumptionRate);
-        
-                % Clamp efficiency between 0.5 and 1.0 for realistic values
-                efficiency = max(0.5, min(1.0, efficiency));
-        
-                % Log the updated efficiency
-                logMessages{end+1} = sprintf('Engine efficiency updated to %.2f based on fuel consumption rate of %.2f liters/hour.', efficiency, simParams.fuelConsumptionRate);
-                % --- End of Efficiency Update ---
-        
-                % --- Initialize Engine Class ---
-                % --- Engine Parameters ---
-                % Hardcoded values for a Class 8 truck
-                maxTorque = 2000; % Maximum engine torque (Nm)
-                maxRPM = 2100;    % Maximum engine RPM
-                minRPM = 600;     % Minimum engine RPM (idle RPM)
-                gearRatiosEngine = gearRatios; % Use the same gear ratios as Transmission
-                differentialRatio = finalDriveRatio; % Differential gear ratio
-                % --- End of Engine Parameters ---
-        
-                % --- Read the non-linear torque curve from Excel file ---
-                % Assuming the file is named "torque_curve.xlsx" and has columns "RPM" and "Torque"
-                try
-                    torqueData = readtable(simParams.torqueFileName);
-                    if any(strcmp(torqueData.Properties.VariableNames, {'RPM', 'Torque'}))
-                        rpmValues = torqueData.RPM;
-                        torqueValues = torqueData.Torque;
-        
-                        % Define the torque curve as an interpolation based on the loaded data
-                        torqueCurve = @(rpm) interp1(rpmValues, torqueValues, rpm, 'linear', 'extrap');
-        
-                        logMessages{end+1} = sprintf('Loaded non-linear torque curve from "%s".', simParams.torqueFileName);
-                    else
-                        error('File format error: Expected columns "RPM" and "Torque" not found.');
-                    end
-                catch ME
-                    logMessages{end+1} = sprintf('Error loading torque curve from file: %s', ME.message);
-                    % Fall back to default torque curve if loading fails
-                    torqueCurvePeakRPM = 800; % RPM
-                    torqueCurveWidth = 600; % RPM
-                    torqueCurve = @(rpm) maxTorque * exp(-((rpm - torqueCurvePeakRPM).^2) / (2 * torqueCurveWidth^2)); % Example Gaussian torque curve
-                    logMessages{end+1} = 'Using default Gaussian torque curve due to error.';
-                end
-        
-                % Instantiate the Engine with updated efficiency and clutch
-                engine = Engine(maxTorque, torqueCurve, maxRPM, minRPM, gearRatiosEngine, differentialRatio, efficiency, 0.1, clutch);
-                logMessages{end+1} = 'Engine initialized successfully.';
-                % --- End of Engine Initialization ---
-        
-                % --- Instantiate the SpeedController ---
-                desiredSpeed = initialVelocity; % Assuming initialVelocity is the desired speed
-                obj.pid_SpeedController = pid_SpeedController( ...
-                    desiredSpeed, ...
-                    maxSpeed, ...
-                    Kp, ...
-                    Ki, ...
-                    Kd, ...
-                    minAccelAtMaxSpeed, ...
-                    minDecelAtMaxSpeed, ...
-                    'FilterType', 'sma', 'SMAWindowSize', 50, ...
-                    'Lambda1', simParams.lambda1, 'Lambda2', simParams.lambda2, ...
-<<<<<<< HEAD
-                    'Lambda1Vel', simParams.lambda1Vel, 'Lambda2Vel', simParams.lambda2Vel, ...
-=======
->>>>>>> a1a3afae
-                    'Lambda1Jerk', simParams.lambda1Jerk, 'Lambda2Jerk', simParams.lambda2Jerk ...
-                    ); % maxAccel and minAccel set to 2.0 and -2.0 m/s^2 respectively
-                logMessages{end+1} = 'pid_SpeedController initialized successfully.';
-                % --- End of SpeedController Initialization ---
-
-                % Set the waypoints
-                % obj.pid_SpeedController.setWaypoints(simParams.waypoints);
-        
-                % --- Instantiate the limiter_LateralControl ---
-                maxAngleAtZeroSpeed = simParams.maxSteeringAngleAtZeroSpeed;
-                % minAngleAtMaxSpeed = simParams.minSteeringAngleAtMaxSpeed;
-                maxSpeedSteer = simParams.maxSteeringSpeed;
-                % maxRateAtZeroSpeed = 90;
-                % minRateAtMaxSpeed = 20;
-
-                obj.limiter_LateralControl = limiter_LateralControl( ...
-                    simParams.steeringCurveFilePath ...
-                    );
-                logMessages{end+1} = 'limiter_LateralControl initialized successfully.';
-                % --- End of limiter_LateralControl Initialization ---
-        
-                % --- Instantiate the limiter_LongitudinalControl ---
-                gaussianWindow = 11;  % Gaussian filter window size (must be odd)
-                gaussianStd = 1.0;     % Gaussian filter standard deviation
-                obj.limiter_LongitudinalControl = limiter_LongitudinalControl( ...
-                    accelCurve, ...
-                    decelCurve, ...
-                    maxSpeedForAccelLimiting, ...
-                    windowSize, ...
-                    gaussianWindow, ...
-                    gaussianStd ...
-                    );
-                obj.jerkController = jerk_Controller(0.7 * 9.81);
-                obj.accController = acc_Controller(0.75, 2.0, simParams.trailerLength, tractorWheelbase, 5.5);
-                obj.localizer = VehicleLocalizer(simParams.waypoints, 1.0);
-                logMessages{end+1} = 'limiter_LongitudinalControl initialized successfully.';
-                % --- End of limiter_LongitudinalControl Initialization ---
-
-                % --- Instantiate the curveSpeedLimiter ---
-                obj.curveSpeedLimiter = curveSpeed_Limiter();
-                logMessages{end+1} = 'curveSpeed_Limiter initialized successfully.';
-                % --- End of curveSpeedLimiter Initialization ---
-        
-                time = timeProcessed; % Update time vector
-                steerAngles = -steerAngles;
-        
-                % Interpolate data if dtMultiplier ≠ 1
-                if dtMultiplier ~= 1
-                    new_time = time(1):dt:time(end);
-                    
-                    % Interpolate steering and acceleration signals using linear interpolation
-                    steerAngles = interp1(time, steerAngles, new_time, 'linear', 'extrap');
-                    accelerationData = interp1(time, accelerationData, new_time, 'linear', 'extrap');
-                    tirePressureData = interp1(time, tirePressureData, new_time, 'linear', 'extrap');
-                    
-                    % Convert logical flags to double for interpolation
-                    steeringEnded_double = double(steeringEnded);
-                    accelerationEnded_double = double(accelerationEnded);
-                    tirePressureEnded_double = double(tirePressureEnded);
-                    
-                    % Interpolate steeringEnded and accelerationEnded using nearest-neighbor interpolation
-                    steeringEnded_interp = interp1(time, steeringEnded_double, new_time, 'nearest', 'extrap');
-                    accelerationEnded_interp = interp1(time, accelerationEnded_double, new_time, 'nearest', 'extrap');
-                    tirePressureEnded_interp = interp1(time, tirePressureEnded_double, new_time, 'nearest', 'extrap');
-                    
-                    % Convert interpolated flags back to logical arrays
-                    steeringEnded = logical(steeringEnded_interp);
-                    accelerationEnded = logical(accelerationEnded_interp);
-                    tirePressureEnded = logical(tirePressureEnded_interp);
-                    
-                    % Update the time vector
-                    time = new_time;
-                    
-                    % Log the interpolation
-                    logMessages{end+1} = 'Interpolated simulation data to new time steps.';
-                end
-        
-                % Update the number of steps based on new time vector
-                numSteps = length(time);
-        
-                %% Tractor Tire Pressures and Contact Areas
-                % Calculate total load for tractor
-                totalLoadTractor = tractorMass * 9.81;  % Total weight in Newtons
-        
-                % Compute per-tire loads (assuming equal distribution for simplicity)
-                perTireLoadTractor = totalLoadTractor / totalTiresTractor;
-        
-                % Create VehicleParameters instance for tractor with computed contact area
-                tractorParams = VehicleParameters( ...
-                    true, ...
-                    tractorLength, ...
-                    tractorWidth, ...
-                    tractorHeight, ...
-                    tractorCoGHeight, ...
-                    tractorWheelbase, ...
-                    tractorTrackWidth, ...
-                    tractorNumAxles, ...
-                    tractorAxleSpacing, ...
-                    tractorContactAreas ...
-                    );
-        
-                % Update masses
-                tractorParams.mass = tractorMass;
-        
-                % Set tractor tire dimensions
-                tractorParams.updateTireDimensions('tractor', tractorTireHeight, tractorTireWidth);
-        
-                %% Trailer Tire Pressures and Contact Areas (if trailer included)
-                if simParams.includeTrailer
-                    % Calculate total load for trailer
-                    totalLoadTrailer = trailerMass * 9.81;  % Total weight in Newtons
-
-                    % Compute per-tire loads
-                    if isfield(simParams,'trailerBoxWeightDistributions') && ~isempty(simParams.trailerBoxWeightDistributions)
-                        perTireLoadTrailer = vertcat(simParams.trailerBoxWeightDistributions{:});
-                        perTireLoadTrailer = perTireLoadTrailer(:,4); % already in Newtons
-                        if length(perTireLoadTrailer) ~= length(trailerTirePressures)
-                            logMessages{end+1} = sprintf(['Warning: trailerBoxWeightDistributions length (%d) ' ...
-                                'does not match number of trailer tires (%d). Using uniform distribution.'], ...
-                                length(perTireLoadTrailer), length(trailerTirePressures));
-                            perTireLoadTrailer = (trailerMass * 9.81) / length(trailerTirePressures) * ...
-                                ones(length(trailerTirePressures),1);
-                        end
-                    else
-                        perTireLoadTrailer = (trailerMass * 9.81) / totalTiresTrailer * ones(totalTiresTrailer,1); % N each
-                    end
-        
-                    % Create VehicleParameters instance for trailer with computed contact area
-                    trailerParams = VehicleParameters( ...
-                        false, ...
-                        simParams.trailerLength, ...
-                        simParams.trailerWidth, ...
-                        simParams.trailerHeight, ...
-                        simParams.trailerCoGHeight, ...
-                        simParams.trailerWheelbase, ...
-                        simParams.trailerTrackWidth, ...
-                        sum(simParams.trailerAxlesPerBox), ...
-                        simParams.trailerAxleSpacing, ...
-                        trailerContactAreas ...
-                        );
-                    trailerParams.mass = trailerMass;
-                    trailerParams.boxNumAxles = simParams.trailerAxlesPerBox;
-                    trailerParams.boxMasses  = boxMasses;
-        
-                    % Set trailer tire dimensions
-                    trailerParams.updateTireDimensions('trailer', trailerTireHeight, trailerTireWidth);
-                end
-        
-                % Initial conditions for tractor
-                x = 0;
-                y = 0;
-                theta = 0; % Orientation of the tractor (radians)
-                u = 0; % Initial longitudinal speed (m/s)
-                v = 0; % Initial lateral velocity of tractor (m/s)
-                r = 0; % Initial yaw rate of tractor (rad/s)
-        
-                % Compute axle positions for the tractor
-                numAxlesTractor = tractorParams.numAxles;
-                wheelbaseTractor = tractorParams.wheelbase;
-        
-                % Define positions for the 2 front tires
-                front_x = tractorParams.wheelbase / 2;
-                front_y_left = tractorParams.width / 2;
-                front_y_right = -tractorParams.width / 2;
-        
-                if numAxlesTractor > 1
-                    % Calculate positions from front axle at +wheelbase/2 to rear axle at -wheelbase/2
-                    axleSpacingTractor = wheelbaseTractor / (numAxlesTractor + 1);
-                    axlePositionsTractor = front_x - axleSpacingTractor : -axleSpacingTractor : front_x - numAxlesTractor * axleSpacingTractor;
-                else
-                    axlePositionsTractor = front_x - wheelbaseTractor / 2;
-                end
-        
-                % Positions of front, middle, and rear axles
-                frontAxlePosition = axlePositionsTractor(1);
-                rearAxlePosition = axlePositionsTractor(end);
-                middleAxleIndex = ceil(numAxlesTractor / 2);
-                middleAxlePosition = axlePositionsTractor(middleAxleIndex);
-        
-                % Define hitch position between middle and rear axle
-                hitchPosition = simParams.trailerHitchDistance + ((middleAxlePosition + rearAxlePosition) / 2); % Between middle and rear axle
-        
-                % Set the hitch_offset to be at the calculated hitch position
-                hitch_offset = hitchPosition;
-        
-                % Initialize arrays to store positions for plotting
-                tractorX = zeros(1, numSteps);
-                tractorY = zeros(1, numSteps);
-                tractorTheta = zeros(1, numSteps);
-                steeringAnglesSim = zeros(1, numSteps);
-                speedData = zeros(1, numSteps);
-                horsepowerSim = zeros(1, numSteps); % Store horsepower data
-        
-                % Preallocate desiredGear and stability flag arrays
-                desiredGear = zeros(1, numSteps);
-                isWigglingArray = false(1, numSteps);
-                isRolloverArray = false(1, numSteps);
-                isSkiddingArray = false(1, numSteps);
-                isJackknifeArray = false(1, numSteps);
-        
-                % --- Calculate Moment of Inertia for Tractor ---
-                % Tractor parameters
-                m_tractor = simParams.tractorMass;          % Tractor mass (kg)
-                L_tractor = simParams.tractorLength;        % Tractor length (m)
-                W_tractor = simParams.tractorWidth;         % Tractor width (m)
-        
-                % Moment of inertia of the tractor (approximate, assuming rectangular prism)
-                I_tractor = (1/12) * m_tractor * (L_tractor^2 + W_tractor^2);
-        
-                % --- Check if Trailer is Included ---
-                if simParams.includeTrailer
-                    % Trailer parameters
-                    m_trailer = trailerParams.mass;
-                    L_trailer = trailerParams.length;
-                    W_trailer = trailerParams.width;          % Ensure trailerParams.width exists
-                    h_CoG_trailer = trailerParams.h_CoG;
-                    trackWidth_trailer = trailerParams.trackWidth;
-                    wheelbase_trailer = trailerParams.wheelbase;
-        
-                    % Moment of inertia of the trailer (approximate)
-                    I_trailer = (1/12) * m_trailer * (L_trailer^2 + W_trailer^2);
-                    I_trailer = I_trailer * I_trailerMultiplier; % Apply multiplier
-        
-                    % Convert max articulation angle to radians
-                    max_delta = deg2rad(maxDeltaDeg);
-        
-                    % Initialize trailer states
-                    delta = 0; % Initial articulation angle
-                    psi_trailer = theta + delta; % Orientation of the trailer
-        
-                    % Compute initial position of the hitch point
-                    x_hitch = x + hitch_offset * cos(theta);
-                    y_hitch = y + hitch_offset * sin(theta);
-        
-                    % Compute initial position of the trailer's center of mass
-                    % Distance from hitch to trailer's center of gravity
-                    distance_hitch_to_cog = L_trailer / 2 - (middleAxlePosition - hitchPosition);
-        
-                    x_trailer = x_hitch - distance_hitch_to_cog * cos(psi_trailer);
-                    y_trailer = y_hitch - distance_hitch_to_cog * sin(psi_trailer);
-        
-                    % Initialize trailer velocities and yaw rate
-                    u_trailer = u; % For simplicity, assume same initial speed as tractor
-                    v_trailer = 0; % Assuming negligible sideslip difference
-                    r_trailer = 0; % Initial yaw rate of trailer (rad/s)
-        
-                    trailerX = zeros(1, numSteps);
-                    trailerY = zeros(1, numSteps);
-                    trailerTheta = zeros(1, numSteps);
-                else
-                    % If trailer is not included, define default values
-                    I_trailer = 0;
-                    m_trailer = 0;
-                    L_trailer = 0;
-                    W_trailer = 0;
-                    h_CoG_trailer = 0;
-                    trackWidth_trailer = 0;
-                    wheelbase_trailer = 0;
-                    max_delta = 0;
-                    loadDistributionTrailer = [];
-                    centerOfGravityTrailer = [];
-                end
-        
-                % --- Compute Total Moment of Inertia ---
-                I_total = I_tractor + I_trailer;
-        
-                % --- Log Inertia Values ---
-                logMessages{end+1} = sprintf('Tractor Moment of Inertia (I_tractor): %.2f kg·m²', I_tractor);
-                if simParams.includeTrailer
-                    logMessages{end+1} = sprintf('Trailer Moment of Inertia (I_trailer): %.2f kg·m²', I_trailer);
-                else
-                    logMessages{end+1} = 'No trailer included. Trailer Moment of Inertia (I_trailer) set to 0 kg·m².';
-                end
-                logMessages{end+1} = sprintf('Total Moment of Inertia (I_total): %.2f kg·m²', I_total);
-        
-                % Initialize load distribution and tire positions for the tractor
-                % [x, y, z, load, contact_area]
-                loadDistribution = [];
-        
-                % Compute total front load (assuming the front carries 3 times the tractor mass)
-                front_load_total = tractorMass * 3 * 9.81; % Total front load in Newtons
-                front_load_per_tire = front_load_total / 2;  % Load per front tire
-        
-                % Add Front Left Tire to loadDistribution with contact area placeholder
-                loadDistribution(end+1, :) = [
-                    front_x,        % x-position (m)
-                    front_y_left,   % y-position (m)
-                    tractorCoGHeight,  % z-position (m)
-                    front_load_per_tire,  % vertical load (N)
-                    tractorContactAreas(1)  % contact area (m²)
-                ]; % Front Left Tire
-        
-                % Add Front Right Tire to loadDistribution with contact area placeholder
-                loadDistribution(end+1, :) = [
-                    front_x,         % x-position (m)
-                    front_y_right,   % y-position (m)
-                    tractorCoGHeight,  % z-position (m)
-                    front_load_per_tire,  % vertical load (N)
-                    tractorContactAreas(2)  % contact area (m²)
-                ]; % Front Right Tire
-        
-                % Calculate the positions of each axle based on the number of axles
-                if tractorNumAxles > 0
-                    if tractorNumAxles > 1
-                        % Evenly space the axles between the front and rear based on wheelbase
-                        axle_spacing = tractorWheelbase / (tractorNumAxles + 1);
-                        axle_positions = front_x - axle_spacing : -axle_spacing : front_x - tractorNumAxles * axle_spacing;
-                    else
-                        % Single axle positioned at the center of the wheelbase
-                        axle_positions = front_x - tractorWheelbase / 2;
-                    end
-        
-                    % Iterate over each axle to add corresponding tires
-                    for i = 1:tractorNumAxles
-                        axle_x = axle_positions(i);
-                        for j = 1:numTiresPerAxleTractor
-                            % Alternate y-positions for left and right tires
-                            if j == 1
-                                y_pos = tractorParams.width / 2;
-                                contactArea = tractorContactAreas(2 + (i-1)*numTiresPerAxleTractor + j);
-                            else
-                                y_pos = -tractorParams.width / 2;
-                                contactArea = tractorContactAreas(2 + (i-1)*numTiresPerAxleTractor + j);
-                            end
-        
-                            % Compute total rear load (assuming the rear carries 2 times the tractor mass)
-                            rear_load_total = tractorMass * 2 * 9.81; % Total rear load in Newtons
-                            rear_load_per_tire = rear_load_total / (tractorNumAxles * numTiresPerAxleTractor); % Load per rear tire
-        
-                            % Add Tire to loadDistribution with contact area
-                            loadDistribution(end+1, :) = [
-                                axle_x,       % x-position (m)
-                                y_pos,        % y-position (m)
-                                tractorCoGHeight,  % z-position (m)
-                                rear_load_per_tire,    % vertical load (N)
-                                contactArea             % contact area (m²)
-                            ];
-                        end
-                    end
-                end
-        
-                % --- Select and Validate Pressure Matrices for Tractor ---
-                % Calculate total number of tractor tires
-                totalNumberOfTiresTractor = size(loadDistribution, 1);
-        
-                % Generate the pressure matrix key based on the number of tractor tires
-                pressureMatrixKeyTractor = sprintf('Tires%d', totalNumberOfTiresTractor);
-        
-                % Check if the pressure matrix exists
-                % (Already handled earlier, assuming selectedPressuresTractor is derived from selectedPressures)
-        
-                % --- Compute Contact Area Based on Tire Pressure for Tractor ---
-                for i = 1:size(loadDistribution,1)
-                    if tractorTirePressures(i) > 0
-                        loadDistribution(i,5) = loadDistribution(i,4) / tractorTirePressures(i); % contact area in m²
-                    else
-                        loadDistribution(i,5) = 0; % Flat tire or invalid pressure
-                        logMessages{end+1} = sprintf('Warning: Tractor Tire %d has zero or invalid pressure (%.2f Pa). Setting contact area to 0.', i, tractorTirePressures(i));
-                    end
-                end
-        
-                % **Adjust Vertical Loads Based on Road Roughness**
-                % Road roughness affects the vertical loads on tires
-                loadDistribution(:,4) = loadDistribution(:,4) .* (1 - 0.3 * roadRoughness); % Reduce loads on rough surfaces
-                logMessages{end+1} = sprintf('Adjusted tractor vertical loads based on road roughness (%.2f).', roadRoughness);
-        
-                % --- Center of Gravity Calculation for Tractor ---
-                loads = loadDistribution(:,4);
-                positions = loadDistribution(:,1:3);
-                centerOfGravity = KinematicsCalculator.calculateCenterOfGravity(loads, positions);
-        
-                %% Initialize load distribution and center of gravity for the trailer
-                if simParams.includeTrailer
-                    if isfield(simParams,'trailerBoxWeightDistributions') && ~isempty(simParams.trailerBoxWeightDistributions)
-                        % Load distribution is directly provided per trailer box
-                        loadDistributionTrailer = vertcat(simParams.trailerBoxWeightDistributions{:});
-                        % Append computed contact areas to the distribution
-                        numRowsTrailer = size(loadDistributionTrailer,1);
-                        numAreasTrailer = length(trailerContactAreas);
-                        if numRowsTrailer ~= numAreasTrailer
-                            logMessages{end+1} = sprintf(['Warning: trailerContactAreas length (%d) ' ...
-                                'does not match trailerBoxWeightDistributions rows (%d). ' ...
-                                'Using averaged contact area.'], numAreasTrailer, numRowsTrailer);
-                            if numAreasTrailer > 0
-                                avgArea = mean(trailerContactAreas);
-                            else
-                                avgArea = trailerTireWidth * trailerTireHeight;
-                            end
-                            trailerContactAreasToUse = repmat(avgArea, numRowsTrailer, 1);
-                        else
-                            trailerContactAreasToUse = trailerContactAreas(:);
-                        end
-                        loadDistributionTrailer(:,5) = trailerContactAreasToUse;
-
-                        % Adjust vertical loads for road roughness
-                        loadDistributionTrailer(:,4) = loadDistributionTrailer(:,4) .* (1 - 0.3 * roadRoughness);
-
-                        % Compute center of gravity
-                        loadsTrailer = loadDistributionTrailer(:,4);
-                        positionsTrailer = loadDistributionTrailer(:,1:3);
-                        centerOfGravityTrailer = KinematicsCalculator.calculateCenterOfGravity(loadsTrailer, positionsTrailer);
-                    else
-                        % Determine axle positions for each trailer box
-                        numAxlesTrailerVec = trailerParams.boxNumAxles;
-                        if isempty(numAxlesTrailerVec)
-                            % Fallback to total axles if per-box info not available
-                            numAxlesTrailerVec = trailerParams.numAxles;
-                        end
-                        numAxlesTrailer = sum(numAxlesTrailerVec);
-                        numTiresPerAxleTrailer = simParams.numTiresPerAxleTrailer;
-                        numTiresTrailer = numAxlesTrailer * numTiresPerAxleTrailer;
-
-                        axlePositionsTrailer = zeros(1, numAxlesTrailer);
-                        nextIdx = 1;
-                        offset = 0;
-                        for b = 1:numel(numAxlesTrailerVec)
-                            nAx = numAxlesTrailerVec(b);
-                            positionsBox = linspace(-trailerParams.wheelbase/2, trailerParams.wheelbase/2, nAx) - offset;
-                            axlePositionsTrailer(nextIdx:nextIdx+nAx-1) = positionsBox;
-                            nextIdx = nextIdx + nAx;
-                            offset = offset + trailerParams.wheelbase + simParams.trailerBoxSpacing;
-                        end
-                        loadDistributionTrailer = zeros(numTiresTrailer, 5); % [x, y, z, load, contact_area]
-                        weightPerTireTrailer = (trailerParams.mass * 9.81) / numTiresTrailer;
-
-                        % Calculate the contact area per trailer tire
-                        contactAreaPerTire = repmat(trailerTireWidth * trailerTireHeight, numTiresTrailer, 1); % m²
-                        totalContactArea = sum(contactAreaPerTire);
-
-                        % Store tire information for logging
-                        tireInfo = cell(numTiresTrailer, 1); % For logging purposes
-
-                        for i_axle = 1:numAxlesTrailer
-                            axlePos = axlePositionsTrailer(i_axle);
-                            tireIndexStart = (i_axle-1)*numTiresPerAxleTrailer + 1;
-                            y_positions_trailer = linspace(-trailerParams.trackWidth / 2, trailerParams.trackWidth / 2, numTiresPerAxleTrailer);
-                            for j_tire = 1:numTiresPerAxleTrailer
-                                tireIndex = tireIndexStart + j_tire - 1;
-                                y_pos = y_positions_trailer(j_tire);
-                                loadDistributionTrailer(tireIndex, :) = [axlePos, y_pos, trailerParams.h_CoG, weightPerTireTrailer, trailerContactAreas(tireIndex)];
-                                tireInfo{tireIndex} = sprintf('Trailer Tire %d: Position (%.2f, %.2f), Load %.2f N', ...
-                                    tireIndex, axlePos, y_pos, weightPerTireTrailer);
-                            end
-                        end
-
-                        logMessages{end+1} = 'Trailer Tire Positions and Initial Loads:';
-                        logMessages = [logMessages(:); tireInfo(:)];
-
-                        for i = 1:size(loadDistributionTrailer,1)
-                            if trailerTirePressures(i) > 0
-                                loadDistributionTrailer(i,5) = loadDistributionTrailer(i,4) / trailerTirePressures(i);
-                            else
-                                loadDistributionTrailer(i,5) = 0;
-                                logMessages{end+1} = sprintf('Warning: Trailer Tire %d has zero or invalid pressure (%.2f Pa). Setting contact area to 0.', i, trailerTirePressures(i));
-                            end
-                        end
-
-                        totalContactAreaTrailer = sum(loadDistributionTrailer(:,5));
-                        logMessages{end+1} = sprintf('Total Trailer Contact Area: %.4f m²', totalContactAreaTrailer);
-
-                        loadDistributionTrailer(:,4) = loadDistributionTrailer(:,4) .* (1 - 0.3 * roadRoughness);
-                        logMessages{end+1} = 'Adjusted trailer vertical loads based on road roughness.';
-
-                        loadsTrailer = loadDistributionTrailer(:,4);
-                        positionsTrailer = loadDistributionTrailer(:,1:3);
-                        centerOfGravityTrailer = KinematicsCalculator.calculateCenterOfGravity(loadsTrailer, positionsTrailer);
-                    end
-                else
-                    % If trailer is not included, use the tractor's load distribution
-                    % No additional action needed here
-                end
-        
-                % --- Initialize Tire Model ---
-                B = 10;    % Stiffness factor
-                C = 1.9;   % Shape factor
-                D = 8000;  % Peak factor (N)
-                E = 0.97;  % Curvature factor
-                % --- Incorporate Tire Width into Tire Model (Optional) ---
-                tireWidth = simParams.tractorTireWidth; % meters
-                % Assuming PacejkaMagicFormula can accept tireWidth as an additional parameter
-                simpleTireModel = PacejkaMagicFormula(B, C, D, E);
-                % --- End of Tire Width Integration ---
-        
-                % Define coefficients for high-fidelity tire model
-                coefficients = struct();
-                % Longitudinal Coefficients
-                coefficients.pCx1 = simParams.pCx1;
-                coefficients.pDx1 = simParams.pDx1;    % N
-                coefficients.pDx2 = simParams.pDx2;    % N
-                coefficients.pEx1 = simParams.pEx1;
-                coefficients.pEx2 = simParams.pEx2;
-                coefficients.pEx3 = simParams.pEx3;
-                coefficients.pEx4 = simParams.pEx4;
-                coefficients.pKx1 = simParams.pKx1;
-                coefficients.pKx2 = simParams.pKx2;
-                coefficients.pKx3 = simParams.pKx3;
-        
-                % Updated Lateral Coefficients
-                coefficients.pCy1 = simParams.pCy1;    % Shape factor
-                coefficients.pDy1 = simParams.pDy1;    % Peak lateral force
-                coefficients.pDy2 = simParams.pDy2;    % Peak lateral force
-                coefficients.pEy1 = simParams.pEy1;   % Curvature factor (unusually high)
-                coefficients.pEy2 = simParams.pEy2;    % Curvature adjustments
-                coefficients.pEy3 = simParams.pEy3;
-                coefficients.pEy4 = simParams.pEy4;
-                coefficients.pKy1 = simParams.pKy1;    % Cornering stiffness
-                coefficients.pKy2 = simParams.pKy2;
-                coefficients.pKy3 = simParams.pKy3;
-        
-                highFidelityTireModel = Pacejka96TireModel(coefficients);
-        
-                % Initialize Suspension Model using GUI-provided parameters
-                K_spring = simParams.K_spring;       % Spring stiffness (N/m)
-                C_damping = simParams.C_damping;     % Damping coefficient (N·s/m)
-                restLength = simParams.restLength;   % Rest length (m)
-        
-                % **Adjust Suspension Parameters Based on Road Roughness**
-                K_spring = K_spring * (1 - 0.2 * roadRoughness);
-                C_damping = C_damping * (1 + 0.5 * roadRoughness);
-                logMessages{end+1} = sprintf('Adjusted suspension stiffness to %.2f N/m and damping to %.2f N·s/m based on road roughness.', K_spring, C_damping);
-        
-                suspensionModel = LeafSpringSuspension( ...
-                    K_spring, ...
-                    C_damping, ...
-                    restLength, ...
-                    tractorMass, ...
-                    tractorTrackWidth, ...
-                    tractorWheelbase ...
-                    );
-        
-                %% --- Instantiate the ForceCalculator Considering Both Load Distributions ---
-                if simParams.includeTrailer
-                    vehicleType = 'tractor-trailer';
-                    % Combine tractor and trailer load distributions
-                    loadDistributionToUse = [loadDistribution; loadDistributionTrailer];
-        
-                    % Log the combined load distribution
-                    logMessages{end+1} = sprintf('Combined load distribution for tractor and trailer with a total of %d tires.', size(loadDistributionToUse, 1));
-                else
-                    vehicleType = 'tractor';
-                    loadDistributionToUse = loadDistribution; % Use tractor's load distribution only
-        
-                    % Log the tractor-only load distribution
-                    logMessages{end+1} = sprintf('Using load distribution for tractor only with a total of %d tires.', size(loadDistributionToUse, 1));
-                end
-        
-                % --- Center of Gravity Calculation ---
-                if simParams.includeTrailer
-                    combinedLoads = loadDistributionToUse(:,4);
-                    combinedPositions = loadDistributionToUse(:,1:3);
-                    centerOfGravity = KinematicsCalculator.calculateCenterOfGravity(combinedLoads, combinedPositions);
-        
-                    % Log the combined CoG
-                    logMessages{end+1} = sprintf('Combined Center of Gravity: (%.2f, %.2f, %.2f)', centerOfGravity(1), centerOfGravity(2), centerOfGravity(3));
-                else
-                    loads = loadDistributionToUse(:,4);
-                    positions = loadDistributionToUse(:,1:3);
-                    centerOfGravity = KinematicsCalculator.calculateCenterOfGravity(loads, positions);
-        
-                    % Log the tractor CoG
-                    logMessages{end+1} = sprintf('Tractor Center of Gravity: (%.2f, %.2f, %.2f)', centerOfGravity(1), centerOfGravity(2), centerOfGravity(3));
-                end
-        
-                % Define wind speed and direction
-                wind_speed = simParams.windSpeed; % m/s
-                wind_angle_deg = simParams.windAngleDeg; % degrees from the positive X-axis towards positive Y-axis
-                wind_angle_rad = deg2rad(wind_angle_deg);
-        
-                % Calculate wind components
-                wind_u = wind_speed * cos(wind_angle_rad); % X-component
-                wind_v = wind_speed * sin(wind_angle_rad); % Y-component
-                wind_w = 0; % Z-component (no vertical wind)
-        
-                % Define wind vector
-                windVector = [wind_u; wind_v; wind_w]; % [u; v; w] in global frame (m/s)
-        
-                if simParams.includeTrailer
-                    totalMassToUse = tractorParams.mass + trailerParams.mass; % total mass
-                else
-                    totalMassToUse = tractorParams.mass;
-                end
-        
-                %% --- Instantiate the ForceCalculator with Combined Load Distribution ---
-                % Define additional parameters for ForceCalculator
-                if simParams.includeTrailer
-                    trailerMassVal = trailerParams.mass;
-                    trailerWheelbaseVal = trailerParams.wheelbase;
-                    numTrailerTiresVal = simParams.numTiresPerAxleTrailer * trailerParams.numAxles;
-                else
-                    trailerMassVal = 0;
-                    trailerWheelbaseVal = 0;
-                    numTrailerTiresVal = 0;
-                end
-        
-                trailerInertiaVal = 0;
-                if simParams.includeTrailer
-                    %% Instantiate HitchModel
-                    % Define Hitch Points in respective frames
-                    tractorHitchPoint = [hitch_offset; 0; tractorCoGHeight];       % [x; y; z] in tractor's frame
-                    trailerKingpinPoint = [0; 0; trailerParams.h_CoG];              % [x; y; z] in trailer's frame (kingpin at origin)
-        
-                    % Define Stiffness and Damping Coefficients for HitchModel
-                    stiffness = struct(...
-                        'x', simParams.stiffnessX, ...     % Longitudinal stiffness (N/m)
-                        'y', simParams.stiffnessY, ...     % Lateral stiffness (N/m)
-                        'z', simParams.stiffnessZ, ...     % Vertical stiffness (N/m)
-                        'roll', simParams.stiffnessRoll, ...  % Roll stiffness (N·m/rad)
-                        'pitch', simParams.stiffnessPitch, ... % Pitch stiffness (N·m/rad)
-                        'yaw', simParams.stiffnessYaw ...    % Yaw stiffness (N·m/rad)
-                    );
-        
-                    damping = struct(...
-                        'x', simParams.dampingX, ...     % Longitudinal damping (N·s/m)
-                        'y', simParams.dampingY, ...     % Lateral damping (N·s/m)
-                        'z', simParams.dampingZ, ...     % Vertical damping (N·s/m)
-                        'roll', simParams.dampingRoll, ...  % Roll damping (N·m·s/rad)
-                        'pitch', simParams.dampingPitch, ... % Pitch damping (N·m·s/rad)
-                        'yaw', simParams.dampingYaw ...    % Yaw damping (N·m·s/rad)
-                    );
-        
-                    % Instantiate HitchModel for tractor to first trailer box
-                    dt_hitch = dt; % Use the same time step
-                    hitchModel = HitchModel(tractorHitchPoint, trailerKingpinPoint, stiffness, damping, max_delta, wheelbase_trailer, loadDistributionTrailer, dt_hitch);
-                    % Align initial hitch orientation with trailer
-                    hitchModel = hitchModel.initializeState(psi_trailer, 0);
-                    % Instantiate Spinner HitchModels for additional trailer boxes
-                    spinnerModels = {};
-                    nSpinners = max(simParams.trailerNumBoxes - 1, 0);
-                    for iSpinner = 1:nSpinners
-                        spCfg = simParams.spinnerConfigs{iSpinner};
-                        stiff_sp = spCfg.stiffness;
-                        damp_sp = spCfg.damping;
-                        tractorHitchPoint_sp = [simParams.trailerBoxSpacing; 0; simParams.trailerCoGHeight];
-                        trailerKingpinPoint_sp = [0; 0; simParams.trailerCoGHeight];
-                        spinnerModels{iSpinner} = HitchModel(tractorHitchPoint_sp, trailerKingpinPoint_sp, stiff_sp, damp_sp, max_delta, simParams.trailerWheelbase, loadDistributionTrailer, dt_hitch);
-                        % Ensure additional boxes start aligned
-                        spinnerModels{iSpinner} = spinnerModels{iSpinner}.initializeState(psi_trailer, 0);
-                    end
-                    % Preallocate per-box trailer orientations for multi-box articulation
-                    nBoxes = simParams.trailerNumBoxes;
-                    trailerThetaBoxes = zeros(nBoxes, numSteps);
-        
-                    % Define roll angle threshold (in radians)
-                    rollThreshold = deg2rad(30); % 30 degrees in radians
-                    hitchInstabilityThreshold = 10000; % 10,000 N
-        
-                    % Calculate trailer inertia
-                    trailerInertiaVal = simParams.I_trailerMultiplier * hitchModel.trailerInertia;
-                end
-        
-                % --- Instantiate the ForceCalculator with Combined Load Distribution ---
-                forceCalc = ForceCalculator(...
-                    vehicleType, ...                      % vehicleType ('tractor' or 'tractor-trailer')
-                    totalMassToUse, ...                   % total mass
-                    mu, ...                               % frictionCoefficient (adjusted based on road surface)
-                    [u; v; 0], ...                        % velocity vector
-                    dragCoeff, ...                        % dragCoeff 
-                    airDensity, ...                       % airDensity
-                    frontalArea, ...                      % frontalArea
-                    sideArea, ...                         % sideArea
-                    0.8, ...                              % sideForceCoefficient
-                    Inf, ...                              % turnRadius (set as needed)
-                    loadDistributionToUse, ...            % combined loadDistribution
-                    centerOfGravity, ...                  % centerOfGravity
-                    tractorCoGHeight, ...                 % z-coordinate of CoG
-                    [0; 0; r], ...                        % angular velocity vector
-                    slopeAngleRad, ...                    % slopeAngle (in radians)
-                    tractorTrackWidth, ...                % trackWidth
-                    tractorWheelbase, ...                 % wheelbase
-                    simpleTireModel, ...                  % tireModel (now defined)
-                    suspensionModel, ...                  % suspensionModel
-                    trailerInertiaVal, ...                % trailerInertia (0 if no trailer)
-                    dt, ...                               % time step
-                    trailerMassVal, ...                   % trailerMass (0 if no trailer)
-                    trailerWheelbaseVal, ...              % trailerWheelbase (0 if no trailer)
-                    numTrailerTiresVal, ...               % numTrailerTires (0 if no trailer)
-                    boxMasses, ...                        % trailer box masses
-                    'highFidelity', ...                   % simulation fidelity
-                    highFidelityTireModel, ...            % high-fidelity tire model
-                    windVector, ...                       % wind speed and direction as a vector in 3D
-                    brakeSystem ...                       % BrakeSystem instance
-                );
-                        
-                % -------------------------------------------------------------------
-                % %%% NEW LINES %%%: Initialize wheelSpeeds, wheelRadius, wheelInertia
-                % -------------------------------------------------------------------
-                numDriveTires = totalTiresTractor; 
-                if simParams.includeTrailer
-                    numDriveTires = numDriveTires + totalTiresTrailer; 
-                end
-                    
-                % %%% NEW LINES for WHEEL INERTIA CALCULATION %%%
-                %
-                % Let's do a simple approximation for the wheel inertia:
-                %  1) Assume each wheel + tire weighs ~80 kg (example for large truck).
-                %  2) Outer radius ~0.50 m, inner radius ~0.45 m => average ~0.475 m.
-                %  3) For a "solid disc" approximation: I = 0.5 * m * R^2
-                %  4) For a "thin ring": I = m * R^2
-                %
-                % We'll pick a factor in between (say ~0.7) to reflect a rim+spokes distribution.
-                % That means: I = 0.7 * m * R^2
-                %
-                wheelMass   = 80;         % (kg) approximate mass per wheel+tire
-                outerRadius = 0.50;       % (m)
-                innerRadius = 0.45;       % (m)
-                Ravg        = (outerRadius + innerRadius)/2; 
-                factor      = 0.7;        % factor between 0.5 (solid disc) and 1.0 (thin ring)
-                I_perWheel  = factor * wheelMass * (Ravg^2);  % => ~0.7 * 80 * 0.475^2
-            
-                % Now, if each wheel is the same, total wheel inertia might just be I_perWheel.
-                % But the ForceCalculator uses "wheelInertia" as the *per-wheel* inertia.
-                %
-                % We have multiple wheels, but "wheelInertia" can be a scalar if all wheels are identical:
-                forceCalc.wheelSpeeds  = zeros(numDriveTires, 1);  % all zeros initially
-                forceCalc.wheelInertia = I_perWheel;               % (kg·m^2) per wheel
-
-                forceCalc.wheelSpeeds  = zeros(numDriveTires, 1);  % all zeros initially
-                forceCalc.wheelInertia = 1.2;     % 1.2 kg·m² example
-                forceCalc.enableSpeedController = simParams.enableSpeedController;
-                % --- Set Flat Tires in ForceCalculator ---
-                if ~isempty(flatTireIndices)
-                    forceCalc = forceCalc.setFlatTire(flatTireIndices);
-                end
-        
-                % --- Logging Final Load Distribution ---
-                logMessages{end+1} = 'Load distribution initialized successfully for the vehicle.';
-        
-                % Initial state for DynamicsUpdater (tractor)
-                initialState.position = [x; y];
-                initialState.velocity = u; % Scalar longitudinal speed
-                initialState.orientation = theta;
-                initialState.lateralVelocity = v;
-                initialState.yawRate = r;
-                initialState.rollAngle = 0;   % Initialize roll angle to zero
-                initialState.rollRate = 0;    % Initialize roll rate to zero
-        
-                % Compute Hitch Point Distance (example value)
-                hitchPointDistance = hitch_offset; % meters
-        
-                % Update to include trackWidth for DynamicsUpdater
-                trackWidth = tractorTrackWidth;
-        
-                % For the tractor
-                K_roll_tractor = 50000;  % N·m/rad
-                D_roll_tractor = 5000;   % N·m·s/rad
-                I_roll_tractor = 2500;   % kg·m²
-        
-                % For the trailer (if included)
-                K_roll_trailer = 30000;  % N·m/rad
-                D_roll_trailer = 3000;   % N·m·s/rad
-                I_roll_trailer = 2000;   % kg·m²
-        
-                % Instantiate the KinematicsCalculator with the appropriate CoG
-                kinematicsCalc = KinematicsCalculator( ...
-                    forceCalc, ...
-                    tractorCoGHeight, ...
-                    tractorCoGHeight, ... % Use trailer's CoG if included
-                    K_roll_tractor, ...
-                    D_roll_tractor, ...
-                    I_roll_tractor, ...
-                    K_roll_trailer, ...
-                    D_roll_trailer, ...
-                    I_roll_trailer, ...
-                    dt ...
-                    );
-        
-                if simParams.includeTrailer
-                    wheelBasetoUse = tractorWheelbase + trailerWheelbase;
-                    widthtoUse = tractorWidth + trailerWidth;
-                else
-                    wheelBasetoUse = tractorWheelbase;
-                    widthtoUse = tractorWidth;
-                end
-        
-                % --- Instantiate the DynamicsUpdater ---
-                dynamicsUpdater = DynamicsUpdater( ...
-                    forceCalc, ...
-                    kinematicsCalc, ...
-                    initialState, ...
-                    totalMassToUse, ...
-                    wheelBasetoUse, ...
-                    tractorCoGHeight, ...
-                    widthtoUse, ...
-                    dt, ...
-                    vehicleType, ...
-                    trackWidth, ...
-                    K_roll_tractor, ...   % N·m/rad
-                    D_roll_tractor, ...   % N·m·s/rad
-                    transmission ...      % Transmission instance
-                    );
-        
-                % Directional stability parameters
-                U = -1.8; % deg/g (negative for oversteer)
-                L = 3.5; % m (wheelbase)
-                
-                % Tolerance
-                tolerance = 0.10; % 10% tolerance
-                if simParams.includeTrailer
-                    %% Instantiate StabilityChecker
-                    stabilityChecker = StabilityChecker(...
-                        dynamicsUpdater, ...
-                        dynamicsUpdater.forceCalculator, ...
-                        dynamicsUpdater.kinematicsCalculator, ...
-                        m_trailer, ...   % m_trailer
-                        L_trailer, ...   % L_trailer
-                        mu, ...          % mu
-                        tractorCoGHeight ... % h_CoG (of trailer)
-                        );
-                end
-        
-                %% Initialize arrays to store simulation data
-                n = numSteps; % Number of time steps
-                timeArray = time;
-                positionX = zeros(n, 1);
-                positionY = zeros(n, 1);
-                orientationArray = zeros(n, 1);
-                velocityU = zeros(n, 1);
-                lateralVelocityV = zeros(n, 1);
-                yawRateR = zeros(n, 1);
-                rollAngleArray = zeros(n, 1);     % New array to store roll angles
-                rollRateArray = zeros(n, 1);      % New array to store roll rates
-                accelerationLongitudinal = zeros(n, 1);
-                accelerationLateral = zeros(n, 1);
-                % Initialize jerk arrays (time derivative of acceleration)
-                jerkLongitudinal = zeros(n, 1);
-                jerkLateral = zeros(n, 1);
-                steeringAnglesSim = zeros(n, 1);
-        
-                %% Simulation Loop
-                logMessages{end+1} = '--- Starting Simulation ---';
-        
-                % Define Middle Axle Distance from Tractor's Front Axle
-                middleAxleDistance = simParams.tractorHitchDistance; % in meters (Adjust based on your tractor's configuration)
-        
-                % Define Additional Rearward Shift if necessary
-                additionalRearShift = 0.5; % Set to 0 for direct alignment, for now it is 50cm / half meter
-        
-                % Update Hitch Offset to Align Trailer's Hitch with Middle Axle
-                hitch_offset_plot = middleAxleDistance + additionalRearShift; % Should be equal to middleAxleDistance if additionalRearShift is 0
-        
-                % Log hitch alignment parameters
-                logMessages{end+1} = sprintf('Middle Axle Distance: %.2f meters', middleAxleDistance);
-                logMessages{end+1} = sprintf('Additional Rearward Shift: %.2f meters', additionalRearShift);
-                logMessages{end+1} = sprintf('Hitch Offset Plot: %.2f meters', hitch_offset_plot);
-                logMessages{end+1} = '----------------------------------------';
-        
-                % Initialize a flag to track if speed has reached zero
-                speedZeroReached = false;
-        
-                % Define how often to update the waitbar (e.g., every 1%)
-                reportInterval = ceil(numSteps / 100); % Update every 1%
-        
-                % --- BrakeSystem Integration Begins ---
-                % Ensure that the ForceCalculator has the BrakeSystem instance
-                forceCalc.brakeSystem = brakeSystem;
-                % --- BrakeSystem Integration Ends ---
-                
-                % Vehicle parameters
-                % Example of speed-dependent lookahead:
-                baseLookahead = 50; % base value
-                speedFactor = min(u/10, 3); % scale with speed but limit growth
-                lookaheadDistance = baseLookahead * speedFactor;
-
-                alpha = 0.1;
-                predictionTime = 0.5; % sec 
-                numPredictions = 500;
-                planningHorizon = 500;
-                historyBufferSize = 30;
-                gaussianBufferSize = 3;
-                curvatureShiftThreshold = 0.1; % Shift down when radius < 10 meters
-                gaussianSigma = 1;
-
-                obj.simParams.guiManager.generateWaypoints();
-                if obj.simulationName == "simulation_Vehicle2"
-                    offsetX = obj.uiManager.getOffsetX();
-                    offsetY = obj.uiManager.getOffsetY();
-                    rotationAngleDeg = obj.uiManager.getRotationAngleVehicle2(); % Degrees
-                    rotationAngleRad = deg2rad(rotationAngleDeg); % Radians% Define Rotation Matrix
-                    R = [cos(rotationAngleRad), -sin(rotationAngleRad);
-                         sin(rotationAngleRad),  cos(rotationAngleRad)];
-                elseif obj.simulationName == "simulation_Vehicle1"
-                    offsetX = obj.uiManager.getvehicle1OffsetX();
-                    offsetY = obj.uiManager.getvehicle1OffsetY();
-                    rotationAngleDeg = obj.uiManager.getRotationAngleVehicle1(); % Degrees
-                    rotationAngleRad = deg2rad(rotationAngleDeg); % Radians% Define Rotation Matrix
-                    R = [cos(rotationAngleRad), -sin(rotationAngleRad);
-                         sin(rotationAngleRad),  cos(rotationAngleRad)];
-                end
-
-                % Create purePursuit_PathFollower object
-                purePursuitPathFollower = purePursuit_PathFollower( ...
-                    simParams.waypoints, ...
-                    wheelBasetoUse, ...
-                    lookaheadDistance, ...
-                    simParams.maxSteeringAngleAtZeroSpeed, ...
-                    alpha, ...
-                    predictionTime, ...
-                    numPredictions, ...
-                    planningHorizon, ...
-                    0.1, ...
-                    R, ...
-                    offsetX, ...
-                    offsetY, ...
-                    historyBufferSize, ...
-                    transmission, ...
-                    curvatureShiftThreshold, ...
-                    gaussianBufferSize, ...
-                    gaussianSigma ...
-                    );
-                throttle = Throttle(1,0.1);
-
-                % --- Auto-export of all local variables  --------------------------
-                thisFuncVars = setdiff(who, {'obj', 'output', 'fn', 'k'});   % all except 'obj' & 'output'
-                for k = 1:numel(thisFuncVars)
-                    varName = thisFuncVars{k};
-                    output.(varName) = eval(varName);             % output.varName = varName;
-                end
-                % ------------------------------------------------------------------------
-            catch ME
-                try
-                    [txtFilename, csvFilename] = obj.saveLogs(logMessages); % Capture filenames
-                    disp(['Logs saved to ', txtFilename, ' and ', csvFilename]);
-                catch logError
-                    warning('Failed to save simulation logs due to: %s', logError.message);
-                end
-                rethrow(ME); % Re-throw the error after logging
-            end
-        end
-        
-        function [output] = computeNextSimFrame(obj,input)
-            try    
-                % --- Auto-import of all variables within 'input' ------------
-                fn = fieldnames(input);          % names
-                tot = numel(fn);
-                for k = 1:tot
-                    fld = fn{k};                 % name (string)
-                    eval([fld ' = input.' fld ';']);      % creates local variable
-                end
-                % -------------------------------------------------------------------------
-                for i = 1:numSteps
-                    % --- Update Waitbar ---
-                    if mod(i, reportInterval) == 0 || i == numSteps
-                        progress = (i / numSteps) * 100;
-                        waitbar(i / numSteps, hWaitbar, sprintf('Simulation Progress: %.2f%%', progress));
-                    end
-                    
-                    templim = find(tirePressureEnded, 1, 'first');
-                    if  i <= templim
-                        selectedPressures = tirePressureData(i, :);
-                        simParams.pressureMatrices = selectedPressures;
-                        % obj.guiManager.setPressureMatrices(selectedPressures);
-                    else
-                        selectedPressures = tirePressureData(find(tirePressureEnded, 1, 'first'), :);
-                        simParams.pressureMatrices = selectedPressures;
-                    end
-
-                    % --- Split the pressures into tractor and trailer pressures ---
-                    tractorTirePressures = selectedPressures(1:totalTiresTractor);
-                    if simParams.includeTrailer
-                        trailerTirePressures = selectedPressures(totalTiresTractor+1:end);
-                    else
-                        trailerTirePressures = [];
-                    end
-
-                    % Validate the lengths
-                    if length(tractorTirePressures) ~= totalTiresTractor
-                        error('Mismatch in number of tractor tire pressures.');
-                    end
-                    if simParams.includeTrailer && length(trailerTirePressures) ~= totalTiresTrailer
-                        error('Mismatch in number of trailer tire pressures.');
-                    end
-                    % --- End of Split Pressures ---
-
-                    % --- Begin Flat Tire Logic ---
-                    % Define Pressure Threshold
-                    % Convert 14 psi to Pascals (1 psi ≈ 6895 Pa)
-                    pressureThresholdPa = 14 * 6895; % 14 psi in Pa
-
-                    % Log the pressure threshold
-                    logMessages{end+1} = sprintf('Pressure Threshold set to %.2f Pa (14 psi).', pressureThresholdPa);
-
-                    % --- Check and Set Flat Tires for Tractor ---
-                    for n = 1:length(tractorTirePressures)
-                        if tractorTirePressures(n) < pressureThresholdPa
-                            % Collect the index of the flat tire
-                            flatTireIndicesTractor(end+1) = n;
-                            % Log the flat tire event
-                            logMessages{end+1} = sprintf('Warning: Tractor Tire %d is flat (Pressure: %.2f Pa < %.2f Pa).', n, tractorTirePressures(n), pressureThresholdPa);
-                            % Mark the tire as flat by setting its contact area to zero
-                            tractorTirePressures(n) = 0; 
-                        end
-                    end
-
-                    % --- Check and Set Flat Tires for Trailer ---
-                    if simParams.includeTrailer
-                        for n = 1:length(trailerTirePressures)
-                            if trailerTirePressures(n) < pressureThresholdPa
-                                % Adjust the index to account for the total number of tractor tires
-                                adjustedIndex = n + length(tractorTirePressures);
-                                % Collect the index of the flat tire
-                                flatTireIndicesTrailer(end+1) = adjustedIndex;
-                                % Log the flat tire event
-                                logMessages{end+1} = sprintf('Warning: Trailer Tire %d is flat (Pressure: %.2f Pa < %.2f Pa).', n, trailerTirePressures(n), pressureThresholdPa);
-                                % Mark the tire as flat by setting its contact area to zero
-                                trailerTirePressures(n) = 0; 
-                            end
-                        end
-                    end
-                    % Combine flat tire indices
-                    flatTireIndices = [flatTireIndicesTractor, flatTireIndicesTrailer];
-                    % --- End Flat Tire Logic ---
-
-                    % --- Set Flat Tires in ForceCalculator ---
-                    if ~isempty(flatTireIndices)
-                        forceCalc = forceCalc.setFlatTire(flatTireIndices);
-                    end
-
-                    % --- Compute Contact Areas ---
-                    % Compute per-tire loads (assuming equal distribution for simplicity)
-                    perTireLoadTractor = (tractorMass * 9.81) / totalTiresTractor; % N
-                    if simParams.includeTrailer
-                        if isfield(simParams,'trailerBoxWeightDistributions') && ~isempty(simParams.trailerBoxWeightDistributions)
-                            perTireLoadTrailer = vertcat(simParams.trailerBoxWeightDistributions{:});
-                            perTireLoadTrailer = perTireLoadTrailer(:,4); % in Newtons
-                            if length(perTireLoadTrailer) ~= length(trailerTirePressures)
-                                logMessages{end+1} = sprintf(['Warning: trailerBoxWeightDistributions length (%d) ' ...
-                                    'does not match number of trailer tires (%d). Using uniform distribution.'], ...
-                                    length(perTireLoadTrailer), length(trailerTirePressures));
-                                perTireLoadTrailer = (trailerMass * 9.81) / length(trailerTirePressures) * ...
-                                    ones(length(trailerTirePressures),1);
-                            end
-                        else
-                            perTireLoadTrailer = (trailerMass * 9.81) / totalTiresTrailer * ones(totalTiresTrailer,1); % N each
-                        end
-                    end
-
-                    % Compute per-tire contact areas
-                    % Avoid division by zero by setting contact area to zero if pressure is zero (flat tire)
-                    tractorContactAreas = zeros(size(tractorTirePressures));
-                    for n = 1:length(tractorTirePressures)
-                        if tractorTirePressures(n) > 0
-                            tractorContactAreas(n) = perTireLoadTractor / tractorTirePressures(n); % m^2
-                        else
-                            tractorContactAreas(n) = 0; % Flat tire
-                        end
-                    end
-
-                    if simParams.includeTrailer
-                        trailerContactAreas = zeros(size(trailerTirePressures));
-                        for n = 1:length(trailerTirePressures)
-                            if trailerTirePressures(n) > 0
-                                trailerContactAreas(n) = perTireLoadTrailer(n) / trailerTirePressures(n); % m^2
-                            else
-                                trailerContactAreas(n) = 0; % Flat tire
-                            end
-                        end
-                    else
-                        trailerContactAreas = [];
-                    end
-                    %--- End of Compute Contact Areas ---
-
-                    currentSpeed = u;
-
-                    forceCalc.turnRadius = dynamicsUpdater.forceCalculator.turnRadius;
-
-                    % --- Update purePursuit_PathFollower with Current State ---
-                    currentState = [x, y];
-                    purePursuitPathFollower = purePursuitPathFollower.updateState(currentState, theta, u);
-                
-                    % --- Compute Control Commands from purePursuit_PathFollower ---
-                    [purePursuitPathFollower, desiredSteeringAngleDeg] = purePursuitPathFollower.computeSteering();
-
-                    % --- Apply Steering and Acceleration Commands ---
-                    % Limit steering angle and acceleration based on simulation constraints
-                    limitedSteerAngleDeg = obj.limiter_LateralControl.computeSteeringAngle(desiredSteeringAngleDeg(1), currentSpeed);
-                
-                    % --- Steering Control ---
-                    desiredSteerAngleDeg = steerAngles(i); % In degrees
-                    if ~steeringEnded(i)
-                        limitedSteerAngleDeg = obj.limiter_LateralControl.computeSteeringAngle(desiredSteerAngleDeg, currentSpeed);
-                    end
-                    steerAngleRad = deg2rad(limitedSteerAngleDeg);
-                    steerAngleRad = AckermannGeometry.enforceSteeringLimits(steerAngleRad);
-        
-                    % --- Compute Desired Acceleration ---
-                    accData = accelerationData(i);
-                    if ~accelerationEnded(i)
-                        desired_acceleration = accelerationData(i);
-                        desired_acceleration_sim(i) = desired_acceleration;
-                        logMessages{end+1} = sprintf('Step %d: Using Excel-provided acceleration: %.4f m/s^2', i, desired_acceleration);
-                    else
-                        % Obtain upcoming path geometry for speed planning
-                        curIdx = obj.localizer.localize(dynamicsUpdater.position');
-                        lookAhead = min(curIdx + purePursuitPathFollower.planningHorizon - 1, numel(purePursuitPathFollower.radiusOfCurvature));
-                        upcomingRadii = purePursuitPathFollower.radiusOfCurvature(curIdx:lookAhead);
-                        waypointSpacing = 1.0;
-                        curveIdx = find(~isinf(upcomingRadii),1,'first');
-                        if isempty(curveIdx)
-                            distToCurve = Inf;
-                        else
-                            distToCurve = (curveIdx-1)*waypointSpacing;
-                        end
-                        inCurve = ~isinf(upcomingRadii);
-                        baseSpeed = obj.pid_SpeedController.desiredSpeed;
-                        [limitedSpeed, accelOverride] = obj.curveSpeedLimiter.limitSpeed(currentSpeed, baseSpeed, distToCurve, inCurve, dt);
-                        obj.pid_SpeedController.desiredSpeed = limitedSpeed;
-                        inCurve = ~isinf(dynamicsUpdater.forceCalculator.turnRadius);
-                        % if inCurve
-                        %     desired_acceleration_pid = 0;
-                        %     obj.pid_SpeedController.controllerActive = false;
-                        % else
-                            desired_acceleration_pid = obj.pid_SpeedController.computeAcceleration(currentSpeed, time(i), dynamicsUpdater.forceCalculator.turnRadius, upcomingRadii);
-                            obj.pid_SpeedController.controllerActive = true;
-                        % end
-                        distToCurve = obj.localizer.distanceToNextCurve(curIdx, upcomingRadii);
-                        [desired_acceleration, predictedRotation] = obj.accController.adjust(currentSpeed, desired_acceleration_pid, distToCurve, dynamicsUpdater.forceCalculator.turnRadius, dt);
-                        logMessages{end+1} = sprintf('Step %d: ACC predicted trailer rotation %.4f rad.', i, predictedRotation);
-                        obj.pid_SpeedController.desiredSpeed = baseSpeed;
-                        if ~isnan(accelOverride)
-                            desired_acceleration = min(accelOverride,desired_acceleration);
-                        end
-                        desired_acceleration_sim(i) = 0;
-                        logMessages{end+1} = sprintf('Step %d: Computed acceleration using pid_SpeedController: %.4f m/s^2', i, desired_acceleration);
-                    end
-        
-                    % --- Speed Limiter Integration ---
-                    if currentSpeed >= maxSpeed
-                        desired_acceleration = 0; % No further acceleration
-                        logMessages{end+1} = sprintf('Step %d: Max speed reached (%.2f m/s). Throttle set to 0.', i, currentSpeed);
-                    end
-        
-                    % --- Apply Acceleration Limiter ---
-                    limited_acceleration = obj.limiter_LongitudinalControl.applyLimits(desired_acceleration, currentSpeed);
-                    limited_acceleration = movmean(limited_acceleration, floor(windowSize/dt));
-
-                    [limited_acceleration, steerAngleRad] = obj.jerkController.limit(limited_acceleration, steerAngleRad, time(i));
-                    [~, ~, R] = AckermannGeometry.calculateAckermannSteeringAngles(steerAngleRad, tractorWheelbase, tractorTrackWidth);
-                    dynamicsUpdater.forceCalculator.turnRadius = R;
-                    dynamicsUpdater.forceCalculator.steeringAngle = steerAngleRad;
-
-                    limited_acceleration_sig(i) = limited_acceleration;
-                    logMessages{end+1} = sprintf('Step %d: Limited acceleration: %.4f m/s^2', i, limited_acceleration);
-                    steeringAnglesSim(i) = steerAngleRad;
-                    % --- End of Acceleration Limiter ---
-        
-                    % --- Transmission Gear Update ---
-                    [transmission, desiredGear(i)] = transmission.updateGear(currentSpeed, limited_acceleration, time(i), dt);
-                    logMessages{end+1} = sprintf('Step %d: Current Gear after update: %d', i, transmission.currentGear);
-                    % --- End of Transmission Gear Update ---
-                    ClutchPedal(i) = clutch.engagementPercentage;
-        
-                    % --- Determine Desired Braking Force Based on Desired Acceleration ---
-                    if limited_acceleration < 0
-                        % Negative acceleration: Deceleration command
-                        desired_decel = abs(limited_acceleration);
-                        brakeForceInput = desired_decel * totalMassToUse; % F = m * a
-                        brakeSystem = brakeSystem.setDesiredBrakingForce(brakeForceInput);
-                        logMessages{end+1} = sprintf('Step %d: Desired braking force set to %.2f N.', i, brakeForceInput);
-                    else
-                        % Positive acceleration: No braking
-                        brakeSystem = brakeSystem.setDesiredBrakingForce(0);
-                        brakeForceInput = 0;
-                        logMessages{end+1} = sprintf('Step %d: Desired braking force set to 0 N.', i);
-                    end
-                    % --- End of Desired Braking Force Determination ---
-        
-                    % --- Apply Brakes ---
-                    brakeForceInputSig(i) = brakeForceInput;
-                    brakeSystem = brakeSystem.applyBrakes(dt);
-                    F_brake = brakeSystem.computeTotalBrakingForce();
-                    F_brake = movmean(F_brake, floor(windowSize/dt));
-                    F_brakesig(i) = F_brake;
-                    logMessages{end+1} = sprintf('Step %d: Braking Force applied: %.2f N.', i, F_brake);
-                    % --- End of Brake Application ---
-        
-                    % --- Transmission Engine Braking ---
-                    % Get engine braking torque from Transmission
-                    engineBrakeTorque = transmission.getEngineBrakeTorque();
-                    logMessages{end+1} = sprintf('Step %d: Engine Brake Torque: %.2f Nm.', i, engineBrakeTorque);
-        
-                    % Convert engine braking torque to braking force
-                    wheelRadius = tractorTireHeight / 2; % meters
-                    F_engineBrake = engineBrakeTorque / wheelRadius; % F = Torque / Radius
-                    logMessages{end+1} = sprintf('Step %d: Engine Braking Force: %.2f N.', i, F_engineBrake);
-        
-                    % --- Combine BrakeSystem and Engine Braking Forces ---
-                    %total_F_brake = F_brake + F_engineBrake;
-                    %logMessages{end+1} = sprintf('Step %d: Total Braking Force (BrakeSystem + Engine): %.2f N.', i, total_F_brake);
-        
-                    % --- Update ForceCalculator with Combined Braking Force ---
-                    forceCalc = forceCalc.updateBrakingForce(-F_brake); % Apply total braking force oppositely
-                    logMessages{end+1} = sprintf('Step %d: Braking Force updated in ForceCalculator as %.2f N.', i, -F_brake);
-                    % --- End of Braking Force Update ---
-        
-                    % --- Determine Throttle Position ---
-                    if currentSpeed >= maxSpeed || limited_acceleration <= 0
-                        throttlePosition = 0; % No throttle during deceleration or at max speed
-                    else
-                        % Calculate maximum possible acceleration
-                        [engineTorqueMax, wheelTorqueMax] = engine.getTorque(1, transmission.currentGear); % Full throttle
-                        maxAvailableForce = wheelTorqueMax / wheelRadius; % F = Torque / Radius
-                        maxPossibleAcceleration = maxAvailableForce / totalMassToUse; % a = F / m
-        
-                        % Limit desired acceleration to max possible
-                        limited_acceleration = min(limited_acceleration, maxPossibleAcceleration);
-                        % Calculate required traction force
-                        F_required = limited_acceleration * totalMassToUse; % F = m * a
-                        wheelTorqueRequired = F_required * wheelRadius; % Torque = Force * Radius
-                
-                        % Compute loadTorque
-                        loadTorque = wheelTorqueRequired / (transmission.gearRatios(transmission.currentGear) * ...
-                                           transmission.finalDriveRatio * engine.efficiency);
-        
-                        % Compute throttle position needed
-                        throttlePosition = wheelTorqueRequired / wheelTorqueMax;
-                        throttlePosition = max(0, min(1, throttlePosition)); % Clamp between 0 and 1
-                    end
-
-                    if clutch.isEngaged
-                        throttle = throttle.setThrottle(throttlePosition);
-                        throttle = throttle.updateThrottle(clutch.engagementPercentage, dt);
-                        throttlePositionSig(i) = throttlePosition;
-                        logMessages{end+1} = sprintf('Step %d: Throttle Position set to %.2f%%.', i, throttlePosition * 100);
-                    else
-                        throttle = throttle.setThrottle(0);
-                        throttle = throttle.updateThrottle(clutch.engagementPercentage, dt);
-                        throttlePositionSig(i) = 0;
-                    end
-        
-                    % --- Get Actual Torque from Engine ---
-                    [engineTorque, wheelTorque] = engine.getTorque(throttlePosition, transmission.currentGear);
-                                        
-                    % 2) Convert brake force to brake torque
-                    %    Suppose F_brake is the total braking force on wheels (N)
-                    %    Then brakeTorque = F_brake * radius
-                    %    We already have wheelRadius=0.5 => so:
-                    brakeTorque = F_brake * forceCalc.wheelRadius; 
-                    % If wheelRadius is a scalar, that's easy. If it's per-wheel array, you might distribute brake force differently.
-
-                    % ---------------------------------------------------------------
-                    % %%% NEW LINES %%%: Integrate wheel speeds
-                    % ---------------------------------------------------------------
-                    % We integrate wheel speeds using net torque from engine & brake:
-                    % We'll do an approximate "engineTorque = total torque / #wheels" if distributing equally. 
-                    % For simplicity, pass total engineTorque, total brakeTorque and let updateWheelSpeeds
-                    % distribute them equally. 
-                    forceCalc = forceCalc.updateWheelSpeeds(dt, engineTorque, brakeTorque);
-
-                    % Include engine braking torque when throttle is zero
-                    if throttlePosition == 0
-                        engineTorque = -transmission.engineBrakeTorque; % Negative torque for engine braking
-                        wheelTorque = engineTorque * transmission.currentGear * transmission.finalDriveRatio * engine.efficiency;
-                        logMessages{end+1} = sprintf('Step %d: Engine Braking Torque applied: %.2f Nm.', i, engineTorque);        
-                        % Recalculate loadTorque due to engine braking
-                        loadTorque = engineBrakeTorque / (transmission.gearRatios(transmission.currentGear) * ...
-                                         transmission.finalDriveRatio * engine.efficiency);
-                    elseif clutch.isEngaged      
-                        engineTorque = transmission.engineBrakeTorque; % Negative torque for engine braking
-                        % Recalculate loadTorque based on wheelTorque
-                        loadTorque = (wheelTorque / (transmission.gearRatios(transmission.currentGear) * ...
-                                     transmission.finalDriveRatio * engine.efficiency));
-                    else
-                        engineTorque = 0;
-                        loadTorque = (wheelTorque / (transmission.gearRatios(transmission.currentGear) * ...
-                                     transmission.finalDriveRatio * engine.efficiency));
-                    end
-
-                    % --- Update Engine RPM ---
-                    engine.updateRPM(throttle.getThrottle(), loadTorque, dt, transmission.currentGear);
-                    logMessages{end+1} = sprintf('Step %d: Engine Torque: %.2f Nm, Wheel Torque: %.2f Nm.', i, engineTorque, wheelTorque);
-        
-                    % --- **Account for Number of Drive Tires in F_traction Calculation** ---
-                    % **Assumption:** All tractor and trailer tires are drive tires.
-                    % Adjust these variables if only a subset of tires are drive tires.
-                    numDriveTiresTractor = totalTiresTractor; 
-                    if simParams.includeTrailer
-                        numDriveTiresTrailer = totalTiresTrailer;
-                    else
-                        numDriveTiresTrailer = 0;
-                    end
-        
-                    totalDriveTires = numDriveTiresTractor + numDriveTiresTrailer;
-                    logMessages{end+1} = sprintf('Total Drive Tires: %d (Tractor: %d, Trailer: %d)', totalDriveTires, numDriveTiresTractor, numDriveTiresTrailer);
-                    % --- End of Drive Tires Accounting ---
-        
-                    % --- Update ForceCalculator with Traction Force ---
-                    F_traction_per_tire = wheelTorque / wheelRadius; % Traction force per tire
-                    F_traction = F_traction_per_tire; % Total traction force
-                    forceCalc.updateTractionForce(F_traction);
-                    logMessages{end+1} = sprintf('Step %d: Traction Force updated in ForceCalculator as %.2f N.', i, F_traction);
-        
-                    % --- Calculate Horsepower ---
-                    engineRPM = engine.getRPM(); % Retrieve the current RPM from the engine object
-                    horsePower = (engineTorque * engineRPM) / 7127; % Convert torque and RPM to horsepower
-                    logMessages{end+1} = sprintf('Step %d: Horsepower: %.2f HP', i, horsePower);
-        
-                    % Update the force calculator's calculated forces
-                    dynamicsUpdater.forceCalculator.calculatedForces.traction = [F_traction; 0; 0];
-        
-                    % Optionally store horsepower in a data array if you wish to log it over time
-                    horsepowerSim(i) = horsePower; % This array can be saved or plotted later
-        
-                    %% Integration of HitchModel Forces if trailer is included
-                    if simParams.includeTrailer
-                        % Define tractor and trailer states for HitchModel
-                        tractorState = struct('position', [x; y; 0], ...
-                                               'orientation', [0; 0; theta], ...
-                                               'velocity', [u; v; 0], ...
-                                               'angularVelocity', [0; 0; r]);
-        
-                        trailerState = struct('position', [x_trailer; y_trailer; 0], ...
-                                               'orientation', [0; 0; psi_trailer], ...
-                                               'velocity', [u_trailer; v_trailer; 0], ...
-                                               'angularVelocity', [0; 0; r_trailer]);
-        
-                        % Calculate Hitch Forces and Moments
-                        [hitchModel, F_hitch, M_hitch] = hitchModel.calculateForces(tractorState, trailerState);
-                        % [stabilityChecker, hitchModel.stiffnessCoefficients.yaw] = stabilityChecker.recommendHitchUpdates(dt);
-                        dynamicsUpdater.forceCalculator.calculatedForces.hitchMomentZ = M_hitch;
-                        dynamicsUpdater.forceCalculator.calculatedForces.hitch = F_hitch;
-        
-                        % Update trailer's orientation and yaw rate from HitchModel
-                        psi_trailer = hitchModel.angularState.psi;
-                        r_trailer = hitchModel.angularState.omega;
-        
-                        % Update trailerState for next iteration
-                        trailerState.orientation(3) = psi_trailer;
-                        trailerState.angularVelocity(3) = r_trailer;
-        
-                        % Update trailer's velocity (assuming simple model for demonstration)
-                        u_trailer = u; % For simplicity, trailer's longitudinal speed equals tractor's speed
-                        v_trailer = v; % Assuming negligible sideslip difference
-        
-                        % Apply Hitch Forces to ForceCalculator
-                        dynamicsUpdater.forceCalculator.calculatedForces.hitch = F_hitch;
-        
-                        %% Update Trailer's State in DynamicsUpdater
-                        dynamicsUpdater = dynamicsUpdater.setTrailerVelocity([u_trailer; v_trailer; 0]);
-                        dynamicsUpdater = dynamicsUpdater.setTrailerAngularVelocity([0; 0; r_trailer]);
-                    end
-        
-                    %% Update dynamics for the tractor
-                    dynamicsUpdater = dynamicsUpdater.updateState();
-        
-                    % Retrieve updated state variables for the tractor
-                    x = dynamicsUpdater.position(1);
-                    y = dynamicsUpdater.position(2);
-                    theta = dynamicsUpdater.orientation;
-                    u = dynamicsUpdater.velocity;
-                    v = dynamicsUpdater.lateralVelocity;
-                    r = dynamicsUpdater.yawRate;
-                    phi = dynamicsUpdater.rollAngle;   % Retrieve roll angle
-                    p = dynamicsUpdater.rollRate;      % Retrieve roll rate
-
-                    stabilityChecker.forceCalculator = dynamicsUpdater.forceCalculator;
-
-                    %% Update StabilityChecker and Check Stability if trailer is included
-                    if simParams.includeTrailer
-                        % Update omega_trailer and currentHitchAngle
-                        % Update StabilityChecker's dynamic parameters
-                        % Extract current dynamic parameters
-                        newVelocity = [u; v; 0];               % [u; v; w] in m/s
-                        newAngularVelocity = [0; 0; r];        % [p; q; r] in rad/s
-                        newTurnRadius = dynamicsUpdater.forceCalculator.turnRadius; % Assuming 'turnRadius' is a property of Transmission
-                        newVehicleMass = totalMassToUse;        % Total mass (tractor + trailer)
-        
-                        % Update StabilityChecker with new dynamics
-                        stabilityChecker = stabilityChecker.updateDynamics(newVelocity, newAngularVelocity, newTurnRadius, newVehicleMass, theta);
-        
-                        % Update Hitch Angle (delta) based on current articulation
-                        % Assuming 'delta' represents the current hitch articulation angle in radians
-                        % Update this value based on your simulation's articulation logic
-                        stabilityChecker.currentHitchAngle = psi_trailer; % Ensure 'delta' is defined and updated appropriately
-
-                        % stabilityChecker = stabilityChecker.updateDamping(simParams.dampingX);
-                        % Check stability conditions
-                        stabilityChecker = stabilityChecker.checkStability();
-        
-                        % Get stability flags
-                        [isWiggling, isRollover, isSkidding, isJackknife] = stabilityChecker.getStabilityFlags();
-
-                        % recommendedParams = stabilityChecker.generateRecommendedPacejkaParameters(highFidelityTireModel);
-                        % highFidelityTireModel.pCy1 = recommendedParams.pCy1;
-                        % highFidelityTireModel.pDy1 = recommendedParams.pDy1; 
-                        % highFidelityTireModel.pKy1 = recommendedParams.pKy1;
-                        % highFidelityTireModel.pEx1 = recommendedParams.pEx1;
-                        % highFidelityTireModel.pEx2 = recommendedParams.pEx2;
-                        % highFidelityTireModel.pEx3 = recommendedParams.pEx3;
-                        % highFidelityTireModel.pEx4 = recommendedParams.pEx4;
-                        % 
-                        % recommendedHitchParams = stabilityChecker.generateRecommendedHitchParameters(hitchModel);
-                        % hitchModel.stiffnessCoefficients.x = recommendedHitchParams.stiffnessCoefficients.x;
-                        % hitchModel.stiffnessCoefficients.y = recommendedHitchParams.stiffnessCoefficients.y;
-                        % hitchModel.stiffnessCoefficients.roll = recommendedHitchParams.stiffnessCoefficients.roll;
-                        % hitchModel.stiffnessCoefficients.pitch = recommendedHitchParams.stiffnessCoefficients.pitch;
-                        % hitchModel.stiffnessCoefficients.yaw = recommendedHitchParams.stiffnessCoefficients.yaw;
-                        % hitchModel.dampingCoefficients.x = recommendedHitchParams.dampingCoefficients.x;
-                        % hitchModel.dampingCoefficients.y = recommendedHitchParams.dampingCoefficients.y;
-                        % hitchModel.dampingCoefficients.roll = recommendedHitchParams.dampingCoefficients.roll;
-                        % hitchModel.dampingCoefficients.pitch = recommendedHitchParams.dampingCoefficients.pitch;
-                        % hitchModel.dampingCoefficients.yaw = recommendedHitchParams.dampingCoefficients.yaw;
-        
-                        % Update globalVehicleFlags
-                        globalVehicleFlags.isWiggling = globalVehicleFlags.isWiggling || isWiggling;
-                        globalVehicleFlags.isRollover = globalVehicleFlags.isRollover || isRollover;
-                        globalVehicleFlags.isSkidding = globalVehicleFlags.isSkidding || isSkidding;
-                        globalVehicleFlags.isJackknife = globalVehicleFlags.isJackknife || isJackknife;
-        
-                        % Store the flags for plotting
-                        isWigglingArray(i) = isWiggling;
-                        isRolloverArray(i) = isRollover;
-                        isSkiddingArray(i) = isSkidding;
-                        isJackknifeArray(i) = isJackknife;
-                    end
-
-                    % --- Ensure that the longitudinal speed does not go below zero ---
-                    if u < 0
-                        u = 0;
-                        dynamicsUpdater.velocity = 0; % Ensure updater's velocity is zero
-                        logMessages{end+1} = sprintf('Step %d: Corrected negative longitudinal speed to zero.', i);
-                    end
-                    % --- End of Speed Correction ---
-        
-                    % obj.pid_SpeedController.updatePosition(x,y);
-                    % Store positions and angles for plotting
-                    tractorX(i) = x;
-                    tractorY(i) = y;
-                    tractorTheta(i) = theta;
-                    steeringAnglesSim(i) = steerAngleRad; % Store steering angle
-                    % Store Roll Dynamics
-                    rollAngleArray(i) = phi;   % Store roll angle
-                    rollRateArray(i) = p;      % Store roll rate
-        
-                    %% Align Trailer's Orientation and Position with Tractor if included
-                    if simParams.includeTrailer
-                        % Compute Hitch Point Position based on Tractor's Position and Orientation
-                        x_hitch = x - hitch_offset_plot * cos(theta);
-                        y_hitch = y - hitch_offset_plot * sin(theta);
-        
-                        % Set Trailer's Hitch Position to Hitch Point Position
-                        trailerX(i) = x_hitch;
-                        trailerY(i) = y_hitch;
-        
-                        % Calculate Trailer's Orientation based on Movement Direction
-                        if i > 1
-                            trailerTheta(i) = psi_trailer;
-                        else
-                            trailerTheta(i) = theta;
-                        end
-                        % Store orientations for each trailer box
-                        % Store main trailer orientation
-                        trailerThetaBoxes(1, i) = trailerTheta(i);
-                        % Update and store orientations for each additional trailer box via spinner models
-                        for j = 1:nSpinners
-                            % Determine tractor state for this spinner
-                            if j == 1
-                                tractorState_sp = struct( ...
-                                    'position', [x_hitch; y_hitch; 0], ...
-                                    'orientation', [0; 0; psi_trailer], ...
-                                    'velocity', [u_trailer; v_trailer; 0], ...
-                                    'angularVelocity', [0; 0; r_trailer] ...
-                                );
-                            else
-                                prevPsi  = trailerThetaBoxes(j, i);
-                                prevOmega = spinnerModels{j-1}.angularState.omega;
-                                tractorState_sp = struct( ...
-                                    'position', [0; 0; 0], ...
-                                    'orientation', [0; 0; prevPsi], ...
-                                    'velocity', [0; 0; 0], ...
-                                    'angularVelocity', [0; 0; prevOmega] ...
-                                );
-                            end
-
-                            % Current trailer box state taken from spinner model's last state
-                            currPsi  = spinnerModels{j}.angularState.psi;
-                            currOmega = spinnerModels{j}.angularState.omega;
-                            trailerState_sp = struct( ...
-                                'position', [0; 0; 0], ...
-                                'orientation', [0; 0; currPsi], ...
-                                'velocity', [0; 0; 0], ...
-                                'angularVelocity', [0; 0; currOmega] ...
-                            );
-
-                            % Update spinner model dynamics
-                            [spinnerModels{j}, ~, ~] = spinnerModels{j}.calculateForces(tractorState_sp, trailerState_sp);
-
-                            % Store updated box orientation
-                            trailerThetaBoxes(j+1, i) = spinnerModels{j}.angularState.psi;
-                        end
-                    end
-        
-                    % Collect log messages
-                    logMessages{end+1} = sprintf('Step %d:', i);
-                    logMessages{end+1} = sprintf('  Tractor Position: (%.2f, %.2f)', x, y);
-                    logMessages{end+1} = sprintf('  Tractor Theta: %.4f radians', theta);
-                    logMessages{end+1} = sprintf('  Tractor Roll Angle: %.4f radians', phi);
-                    if simParams.includeTrailer
-                        logMessages{end+1} = sprintf('  Trailer Hitch Position: (%.2f, %.2f)', trailerX(i), trailerY(i));
-                        logMessages{end+1} = sprintf('  Trailer Theta: %.4f radians', trailerTheta(i));
-                    end
-                    logMessages{end+1} = '----------------------------------------';
-
-                    %% Store simulation data for Excel output
-                    positionX(i) = x;
-                    positionY(i) = y;
-                    orientationArray(i) = theta;
-                    velocityU(i) = u;
-                    lateralVelocityV(i) = v;
-                    yawRateR(i) = r;
-                    accelerationLongitudinal(i) = dynamicsUpdater.a_long;
-                    accelerationLateral(i) = dynamicsUpdater.a_lat;
-                    accelerationsim(i) = norm([dynamicsUpdater.a_long, dynamicsUpdater.a_lat]);
-                    % Compute jerk (derivative of acceleration)
-                    if i > 1
-                        jerkLongitudinal(i) = (accelerationLongitudinal(i) - accelerationLongitudinal(i-1)) / dt;
-                        jerkLateral(i) = (accelerationLateral(i) - accelerationLateral(i-1)) / dt;
-                    else
-                        jerkLongitudinal(i) = 0;
-                        jerkLateral(i) = 0;
-                    end
-                    % steeringAnglesSim already stored earlier
-                end
-                % --- Auto-export of all local variables  --------------------------
-                thisFuncVars = setdiff(who, {'obj', 'output', 'fn', 'tot', 'k', 'fld', 'i', 'input'});   % all except 'obj' & 'output'
-                for k = 1:numel(thisFuncVars)
-                    varName = thisFuncVars{k};
-                    output.(varName) = eval(varName);             % output.varName = varName;
-                end
-                % ------------------------------------------------------------------------
-            catch ME
-                try
-                    [txtFilename, csvFilename] = obj.saveLogs(logMessages); % Capture filenames
-                    disp(['Logs saved to ', txtFilename, ' and ', csvFilename]);
-                catch logError
-                    warning('Failed to save simulation logs due to: %s', logError.message);
-                end
-                rethrow(ME); % Re-throw the error after logging
-            end
-        end
-        
-        function speedData = closeSim(obj,in)
-            try    
-                % --- Auto-import of all variables within 'input' ------------
-                functn = fieldnames(in);          % names
-                tot = numel(functn);
-                for pum = 1:tot
-                    fld = functn{pum};                 % name (string)
-                    eval([fld ' = in.' fld ';']);      % creates local variable
-                end
-                % -------------------------------------------------------------------------
-                logMessages{end+1} = '--- Simulation Completed ---';
-        
-                % Plot Stability Flags
-                if simParams.includeTrailer
-                    figure('Name', 'Stability Checker Flags');
-        
-                    subplot(4,1,1);
-                    plot(timeArray, isWigglingArray, 'r', 'LineWidth', 1.5);
-                    title('Stability Flags Over Time');
-                    ylabel('Wiggling');
-                    ylim([-0.1 1.1]);
-                    grid on;
-        
-                    subplot(4,1,2);
-                    plot(timeArray, isRolloverArray, 'g', 'LineWidth', 1.5);
-                    ylabel('Rollover');
-                    ylim([-0.1 1.1]);
-                    grid on;
-        
-                    subplot(4,1,3);
-                    plot(timeArray, isSkiddingArray, 'b', 'LineWidth', 1.5);
-                    ylabel('Skidding');
-                    ylim([-0.1 1.1]);
-                    grid on;
-        
-                    subplot(4,1,4);
-                    plot(timeArray, isJackknifeArray, 'm', 'LineWidth', 1.5);
-                    ylabel('Jackknife');
-                    xlabel('Time (s)');
-                    ylim([-0.1 1.1]);
-                    grid on;
-        
-                    % Improve layout
-                    sgtitle('Stability Checker Flags Over Time');
-        
-                    % Optionally, save the figure
-                    figFilename = obj.getUniqueFilename(obj.simulationName, '.png');
-                    saveas(gcf, figFilename);
-                    logMessages{end+1} = sprintf('Stability flags plot saved to %s.', figFilename);
-                end
-        
-                %% Assign Speed Data
-                speedData = velocityU(:);  % Ensure it's a column vector
-        
-                %% Write simulation data to MATLAB .mat file (faster than Excel)
-                simulationData = struct(...
-                    'Time', timeArray, ...
-                    'PositionX', positionX, ...
-                    'PositionY', positionY, ...
-                    'Orientation', orientationArray, ...
-                    'VelocityU', velocityU, ...
-                    'LateralVelocityV', lateralVelocityV, ...
-                    'YawRateR', yawRateR, ...
-                    'RollAngle', rollAngleArray, ...          % Include roll angle in output
-                    'RollRate', rollRateArray, ...            % Include roll rate in output
-                    'AccelerationLongitudinal', accelerationLongitudinal, ...
-                    'AccelerationLateral', accelerationLateral, ...
-                    'JerkLongitudinal', jerkLongitudinal, ...
-                    'JerkLateral', jerkLateral, ...
-                    'SteeringAngle', -steeringAnglesSim, ...
-                    'GlobalVehicleFlags', globalVehicleFlags, ...
-                    'Horsepower', horsepowerSim, ... % Include horsepower data
-                    'CurrentGear', desiredGear, ...
-                    'CommandedAcceleration', desired_acceleration_sim, ...
-                    'CommandedSteerAngles', -steerAngles, ...
-                    'Acceleration', accelerationsim, ...
-                    'Clutch', ClutchPedal, ...
-                    'Throttle', throttlePositionSig, ...
-                    'SteeringWheelAngle', -steeringAnglesSim*20 ...
-                );
-        
-                if simParams.includeTrailer
-                    simulationData.TrailerX = trailerX;
-                    simulationData.TrailerY = trailerY;
-                    simulationData.TrailerTheta = trailerTheta;
-                    % Export per-box trailer orientations for multi-box follow-the-lead
-                    simulationData.trailerThetaBoxes = trailerThetaBoxes;
-                end
-        
-                % Plot acceleration limits
-                obj.limiter_LongitudinalControl.plotLimits();
-                
-                % Plot Gaussian filter coefficients
-                %obj.limiter_LongitudinalControl.plotGaussianResponse();
-
-                % Generate unique filename for .mat file
-                matFilename = obj.getUniqueFilename(obj.simulationName, '.mat');
-                save(matFilename, '-struct', 'simulationData');
-        
-                %% Save log data to a text and CSV file
-                [txtFilename, csvFilename] = obj.saveLogs(logMessages); % Capture filenames
-        
-                %% Confirmation Messages
-                if exist(matFilename, 'file')
-                    disp(['Simulation data saved to ', matFilename]);
-                else
-                    warning('Failed to save simulation data.');
-                end
-        
-                if exist(txtFilename, 'file') && exist(csvFilename, 'file')
-                    disp(['Logs saved to ', txtFilename, ' and ', csvFilename]);
-                else
-                    warning('Failed to save simulation logs.');
-                end
-        
-                fprintf('--- Simulation Data and Logs Saved ---\n');
-                % Auto-export all local simulation variables to output struct
-                vars = setdiff(who, {'obj','input','output','fn','k'});
-                for idx = 1:numel(vars)
-                    name = vars{idx};
-                    output.(name) = eval(name);
-                end
-            catch ME
-                % Handle any errors and ensure logs are saved
-                %logMessages{end+1} = sprintf('Simulation Error: %s', ME.message);
-                try
-                    [txtFilename, csvFilename] = obj.saveLogs(logMessages); % Capture filenames
-                    disp(['Logs saved to ', txtFilename, ' and ', csvFilename]);
-                catch logError
-                    warning('Failed to save simulation logs due to: %s', logError.message);
-                end
-                rethrow(ME); % Re-throw the error after logging
-            end
-        end
-
-        %% Mirror Angle Function
-        function mirroredTheta = mirrorAngle(~, theta, psi_trailer)
-            % mirrorAngle Reflects the trailer angle across a specified angle
-
-            % Convert psi_trailer to a unit vector
-            v = [cos(psi_trailer); sin(psi_trailer)];
-
-            % Define the reflection matrix across the line at angle theta
-            M = [cos(2*theta), sin(2*theta);
-                 sin(2*theta), -cos(2*theta)];
-
-            % Apply the reflection matrix
-            v_mirrored = M * v;
-
-            % Convert the mirrored vector back to an angle
-            mirroredTheta = atan2(v_mirrored(2), v_mirrored(1));
-
-            % Normalize the angle to be within [-pi, pi]
-            mirroredTheta = wrapToPi(mirroredTheta);
-        end
-    end
-end
-
-% --- Added: Helper Function to Close Waitbar Safely ---
-function closeIfOpen(h)
-    if isvalid(h)
-        close(h);
-    end
-end
-
-function [time, signal, freeFlag] = processSignalColumn(commandString, initialValue, signalName, dt)
-    % processSignalColumn
-    % 
-    % Once a multi-tire "pressure_" command is encountered, we break out of 
-    % the loop so the commanded pressure remains for the rest of the simulation.
-    %
-    % Accepts multi-tire commands like:
-    %   pressure_(t:150-[tire:9,psi:70];[tire:2,psi:72];[tire:1,psi:7])
-    % 
-    % Also supports single-tire commands:
-    %   pressure_(t:150;tire:9;psi:70)
-    %
-    % And your usual:
-    %   ramp_X(duration), step_X(duration), keep_X(duration), simval_(duration)
-    %
-    % If `initialValue` is 1xM => M tires. The final signal is NxM.
-    % 
-    % The key difference: once we do a multi-tire pressure command, 
-    % we do a single step and then `break` => ignore subsequent commands.
-
-    commands = split(commandString, '|');
-    commands = strtrim(commands);
-
-    % Check if single or multi-tire
-    if isscalar(initialValue)
-        lastRow  = initialValue;  % 1×1
-        numTires = 1;
-    else
-        lastRow  = initialValue;  % 1×M
-        numTires = numel(initialValue);
-    end
-
-    time   = [];
-    signal = [];
-    freeFlag = [];
-
-    smoothingWindow = 5;  % reduce or remove if smoothing causes overshoot
-
-    rampPattern      = '^ramp_(\-?\d+\.?\d*)\(\s*(\d+\.?\d*)\)$';
-    stepPattern      = '^step_(\-?\d+\.?\d*)\(\s*(\d+\.?\d*)\)$';
-    keepPattern      = '^keep_(\-?\d+\.?\d*)\(\s*(\d+\.?\d*)\)$';
-    simvalPattern    = '^simval_\((\d+\.?\d*)\)$';
-    
-    % Single-tire pressure pattern (optional):
-    singlePressurePattern = '^pressure_\(\s*t\s*:\s*(\d+\.?\d*)\s*;\s*tire\s*:\s*(\d+)\s*;\s*psi\s*:\s*(\d+\.?\d*)\s*\)$';
-
-    % Multi-tire pattern, e.g.: pressure_(t:150-[tire:9,psi:70];[tire:2,psi:72])
-    multiPressurePattern  = '^pressure_\(\s*t\s*:\s*(\d+\.?\d*)\s*-\s*(.*)\)$';
-
-    for iCmd = 1:numel(commands)
-        cmd = commands{iCmd};
-
-        %% 1) RAMP
-        if ~isempty(regexp(cmd, rampPattern, 'once'))
-            tokens = regexp(cmd, rampPattern, 'tokens');
-            targetVal = str2double(tokens{1}{1});
-            duration  = str2double(tokens{1}{2});
-            numSteps  = ceil(duration / dt);
-            tLocal    = (0:numSteps-1)' * dt;
-
-            % Build ramp
-            if numTires == 1
-                vals = linspace(lastRow, targetVal, numSteps)';
-                vals = movmean(vals, smoothingWindow); 
-                vals(vals<0) = 0;  % clamp negative
-            else
-                vals = zeros(numSteps, numTires);
-                for c=1:numTires
-                    partial = linspace(lastRow(c), targetVal, numSteps);
-                    partial = movmean(partial, smoothingWindow);
-                    partial(partial<0) = 0;  % clamp negative
-                    vals(:, c) = partial;
-                end
-            end
-
-            if ~isempty(time)
-                tLocal = tLocal + time(end);
-            end
-            time   = [time; tLocal];
-            signal = [signal; vals];
-            freeFlag = [freeFlag; false(numSteps,1)];
-
-            if numTires == 1
-                lastRow = max(targetVal, 0);
-            else
-                lastRow(:) = max(targetVal, 0);
-            end
-
-        %% 2) STEP
-        elseif ~isempty(regexp(cmd, stepPattern, 'once'))
-            tokens = regexp(cmd, stepPattern, 'tokens');
-            targetVal = str2double(tokens{1}{1});
-            duration  = str2double(tokens{1}{2});
-            numSteps  = ceil(duration / dt);
-            tLocal    = (0:numSteps-1)' * dt;
-
-            stepMat = repmat(lastRow, numSteps,1);
-            targetVal = max(targetVal, 0); % clamp
-            stepMat(:) = targetVal;
-
-            if ~isempty(time)
-                tLocal = tLocal + time(end);
-            end
-            time   = [time; tLocal];
-            signal = [signal; stepMat];
-            freeFlag= [freeFlag; false(numSteps,1)];
-
-            if numTires==1
-                lastRow = targetVal;
-            else
-                lastRow(:) = targetVal;
-            end
-
-        %% 3) KEEP
-        elseif ~isempty(regexp(cmd, keepPattern, 'once'))
-            tokens = regexp(cmd, keepPattern, 'tokens');
-            targetVal = str2double(tokens{1}{1});
-            duration  = str2double(tokens{1}{2});
-            numSteps  = ceil(duration / dt);
-            tLocal    = (0:numSteps-1)'*dt;
-
-            targetVal = max(targetVal, 0);
-            keepMat = repmat(lastRow, numSteps,1);
-            keepMat(:)= targetVal;
-
-            if ~isempty(time)
-                tLocal = tLocal + time(end);
-            end
-            time   = [time; tLocal];
-            signal = [signal; keepMat];
-            freeFlag= [freeFlag; false(numSteps,1)];
-
-            if numTires==1
-                lastRow= targetVal;
-            else
-                lastRow(:)= targetVal;
-            end
-
-        %% 4) SIMVAL
-        elseif ~isempty(regexp(cmd, simvalPattern, 'once'))
-            tokens   = regexp(cmd, simvalPattern, 'tokens');
-            duration = str2double(tokens{1}{1});
-            numSteps = ceil(duration / dt);
-            tLocal   = (0:numSteps-1)'*dt;
-
-            simMat = repmat(lastRow, numSteps,1);
-            simMat(simMat<0) = 0;  % clamp
-            if ~isempty(time)
-                tLocal = tLocal + time(end);
-            end
-            time   = [time; tLocal];
-            signal = [signal; simMat];
-            freeFlag= [freeFlag; true(numSteps,1)];
-
-        %% 5) SINGLE-TIRE PRESSURE
-        elseif ~isempty(regexp(cmd, singlePressurePattern, 'once'))
-            % e.g. pressure_(t:150;tire:9;psi:70)
-            tokens = regexp(cmd, singlePressurePattern, 'tokens');
-            tTime   = str2double(tokens{1}{1});
-            tireIdx = str2double(tokens{1}{2});
-            psiVal  = str2double(tokens{1}{3});
-            psiVal  = max(psiVal, 0); % clamp
-
-            % 1) hold lastRow for tTime
-            numSteps = ceil(tTime / dt);
-            tLocal   = (0:numSteps-1)'*dt;
-            holdMat  = repmat(lastRow, numSteps,1);
-            holdMat(holdMat<0) = 0;
-
-            if ~isempty(time)
-                tLocal = tLocal + time(end);
-            end
-            time   = [time; tLocal];
-            signal = [signal; holdMat];
-            freeFlag= [freeFlag; false(numSteps,1)];
-
-            % 2) step that one tire over next dt
-            stepDuration= dt;
-            tLocal2 = (0:1)'*stepDuration + time(end);
-
-            stepMat = repmat(lastRow, 2,1);
-            if tireIdx<= numTires
-                stepMat(2, tireIdx) = psiVal;
-            else
-                warning('Tire index %d out of range (numTires=%d).', tireIdx, numTires);
-            end
-            stepMat(stepMat<0)=0;
-
-            time   = [time; tLocal2];
-            signal = [signal; stepMat];
-            freeFlag= [freeFlag; false(2,1)];
-
-            lastRow = stepMat(end,:);
-
-            fprintf('[%s] Single-Tire Pressure => T=%.1f => Tire#%d => %.1f psi\n',...
-                    signalName, tTime, tireIdx, psiVal);
-
-        %% 6) MULTI-TIRE PRESSURE
-        elseif ~isempty(regexp(cmd, multiPressurePattern, 'once'))
-            % e.g. pressure_(t:150-[tire:9,psi:70];[tire:2,psi:72])
-            tokens = regexp(cmd, multiPressurePattern, 'tokens');
-            tTime   = str2double(tokens{1}{1});
-            chunkStr= strtrim(tokens{1}{2});  % e.g. "[tire:9,psi:70];[tire:2,psi:72]"
-
-            % 1) hold lastRow for tTime
-            numSteps = ceil(tTime / dt);
-            tLocal   = (0:numSteps-1)'*dt;
-            holdMat  = repmat(lastRow, numSteps,1);
-            holdMat(holdMat<0)=0;
-
-            if ~isempty(time)
-                tLocal = tLocal + time(end);
-            end
-            time   = [time; tLocal];
-            signal = [signal; holdMat];
-            freeFlag= [freeFlag; false(numSteps,1)];
-
-            % 2) parse sub-chunks => step them
-            subChunks = split(chunkStr, ';');
-            subChunks = strtrim(subChunks);
-
-            stepDuration = dt;
-            tLocal2 = (0:1)'*stepDuration + time(end);
-            stepMat = repmat(lastRow, 2,1);
-
-            for sc = 1:numel(subChunks)
-                oneChunk = subChunks{sc}; 
-                subTok   = regexp(oneChunk, '^\[tire\s*:\s*(\d+)\s*,\s*psi\s*:\s*(\d+\.?\d*)\]$', 'tokens','once');
-                if ~isempty(subTok)
-                    cTire = str2double(subTok{1});
-                    cPsi  = max(str2double(subTok{2}), 0); % clamp
-                    if cTire<= numTires
-                        stepMat(2, cTire) = cPsi;
-                    else
-                        warning('Tire index %d out of range (numTires=%d).', cTire, numTires);
-                    end
-                else
-                    warning('Bad sub-chunk format: "%s". Expected "[tire:X,psi:Y]".', oneChunk);
-                end
-            end
-            stepMat(stepMat<0)=0;
-
-            time   = [time; tLocal2];
-            signal = [signal; stepMat];
-            freeFlag= [freeFlag; false(2,1)];
-
-            lastRow = stepMat(end,:);
-            fprintf('[%s] Multi-Tire Pressure => t=%.1f => %d sub-chunks.\n',...
-                    signalName, tTime, numel(subChunks));
-
-            % *** KEY CHANGE *** 
-            % Stop parsing more commands => keep these pressures for the rest
-            break;
-
-        else
-            error('Invalid command "%s" in %s. Commands: ramp_, step_, keep_, simval_, pressure_.', ...
-                  cmd, signalName);
-        end
-    end
-
-    %% If no commands => single sample
-    if isempty(time)
-        time = 0;
-        if isscalar(initialValue)
-            signal = initialValue; % Nx1
-        else
-            signal = initialValue; % NxM
-        end
-        freeFlag = false;
-    else
-        [time, idx] = unique(time, 'stable');
-        signal = signal(idx,:);
-        freeFlag = freeFlag(idx);
-    end
-end
-
-%% Nested Helper Function to Process Individual Signal Columns
-function [time, steerAngles, accelerationData, tirePressureData, ...
-          steeringEnded, accelerationEnded, tirePressureEnded] = ...
-         processSignalData(steeringCommands, accelerationCommands, ...
-                           tirePressureCommands, dt, defaultTirePressures)
-    % processSignalData extends your logic to incorporate an explicit
-    % "defaultTirePressures" input for initial multi-tire pressures.
-    %
-    % Inputs:
-    %   steeringCommands      - e.g., 'ramp_-30(1)|keep_-30(0.8)'
-    %   accelerationCommands  - e.g., 'simval_(10)'
-    %   tirePressureCommands  - e.g., 'pressure_(t:150;tire:9;psi:70)'
-    %   dt                    - time step (seconds)
-    %   defaultTirePressures  - 1×M row of initial pressures for M tires, e.g. [100 100 100 100]
-    %
-    % Outputs:
-    %   time               = Nx1 global time vector
-    %   steerAngles        = Nx1
-    %   accelerationData   = Nx1
-    %   tirePressureData   = NxM
-    %   steeringEnded      = Nx1
-    %   accelerationEnded  = Nx1
-    %   tirePressureEnded  = Nx1
-
-    %% 1) Steering, Acceleration and Tire Pressure Parsing in Parallel
-    initialSteerAngle = 0;  % single scalar
-    initialAcceleration = 0;
-
-    pool = gcp('nocreate');
-    if isempty(pool)
-        pool = backgroundPool;
-    end
-
-    futures = parallel.FevalFuture.empty(3,0);
-
-    if ~isempty(steeringCommands)
-        futures(1) = parfeval(pool, @processSignalColumn, 3, ...
-            steeringCommands, initialSteerAngle, 'SteeringAngle', dt);
-    end
-
-    if ~isempty(accelerationCommands)
-        futures(2) = parfeval(pool, @processSignalColumn, 3, ...
-            accelerationCommands, initialAcceleration, 'Acceleration', dt);
-    end
-
-    if ~isempty(tirePressureCommands)
-        futures(3) = parfeval(pool, @processSignalColumn, 3, ...
-            tirePressureCommands, defaultTirePressures, 'TirePressure', dt);
-    end
-
-    % Gather results (fetch in the order futures were created)
-    idx = 1;
-    if ~isempty(steeringCommands)
-        [timeSteer, sVal, freeSteerFlag] = fetchOutputs(futures(idx));
-        endTimeSteer = timeSteer(end);
-        idx = idx + 1;
-    else
-        timeSteer = 0;
-        sVal = initialSteerAngle;
-        freeSteerFlag = false;
-        endTimeSteer = 0;
-    end
-
-    if ~isempty(accelerationCommands)
-        [timeAccel, aVal, freeAccelFlag] = fetchOutputs(futures(idx));
-        endTimeAccel = timeAccel(end);
-        idx = idx + 1;
-    else
-        timeAccel = 0;
-        aVal = initialAcceleration;
-        freeAccelFlag = false;
-        endTimeAccel = 0;
-    end
-
-    if ~isempty(tirePressureCommands)
-        [timeTire, pVal, freePressFlag] = fetchOutputs(futures(idx));
-        endTimeTire = timeTire(end);
-    else
-        timeTire = 0;
-        pVal = defaultTirePressures;  % 1×M
-        freePressFlag = false;
-        endTimeTire = 0;
-    end
-
-    %% 4) Build the global time vector
-    globalEndTime = max([endTimeSteer, endTimeAccel, endTimeTire]);
-    numSteps = ceil(globalEndTime / dt) + 1;
-    time = (0:dt:(numSteps-1)*dt)';
-
-    %% 5) Interpolate the 1D signals: steering & acceleration
-    if numel(timeSteer)>1
-        steerAngles = interp1(timeSteer, sVal, time, 'linear','extrap');
-        freeSteerFlagInterp = interp1(timeSteer, double(freeSteerFlag), time, 'nearest','extrap');
-    else
-        steerAngles = repmat(sVal, size(time));
-        freeSteerFlagInterp = repmat(double(freeSteerFlag), size(time));
-    end
-
-    if numel(timeAccel)>1
-        accelerationData = interp1(timeAccel, aVal, time, 'linear','extrap');
-        freeAccelFlagInterp = interp1(timeAccel, double(freeAccelFlag), time, 'nearest','extrap');
-    else
-        accelerationData = repmat(aVal, size(time));
-        freeAccelFlagInterp = repmat(double(freeAccelFlag), size(time));
-    end
-
-    %% 6) Interpolate the multi-tire pressure matrix pVal => NxM
-    if numel(timeTire)>1
-        [oldRows, oldCols] = size(pVal);  % e.g. (NtSteps × M)
-        newRows = numel(time);
-        tirePressureData = zeros(newRows, oldCols);
-
-        for c=1:oldCols
-            tirePressureData(:,c) = interp1(timeTire, pVal(:,c), time, 'linear','extrap');
-        end
-
-        freePressFlagInterp = interp1(timeTire, double(freePressFlag), time, 'nearest','extrap');
-    else
-        % no commands => just replicate pVal across all rows
-        [~, oldCols] = size(pVal);
-        tirePressureData = repmat(pVal, numSteps,1);
-        freePressFlagInterp = repmat(double(freePressFlag), numSteps,1);
-    end
-
-    %% 7) Convert to logical
-    freeSteerFlagInterp  = logical(freeSteerFlagInterp);
-    freeAccelFlagInterp  = logical(freeAccelFlagInterp);
-    freePressFlagInterp  = logical(freePressFlagInterp);
-
-    %% 8) Ended flags
-    steeringEnded     = (time >= endTimeSteer) | freeSteerFlagInterp;
-    accelerationEnded = (time >= endTimeAccel) | freeAccelFlagInterp;
-    tirePressureEnded = (time >= endTimeTire)  | freePressFlagInterp;
-
-    %% 9) Force column vectors for 1D signals
-    steerAngles      = steerAngles(:);
-    accelerationData = accelerationData(:);
-    steeringEnded    = steeringEnded(:);
-    accelerationEnded= accelerationEnded(:);
-    tirePressureEnded= tirePressureEnded(:);
-    % tirePressureData stays NxM
-end
-
-%% Helper to fix statuses after interpolation
-% If you do an interpolation of a 0...0,1 series, you might get 
-% partial values in between. We want strictly 0 or 1, so let's
-% clamp everything except the final time sample to 0, and final sample to 1.
-function statusOut = zeroUntilLastSample(statusIn)
-    % zeroUntilLastSample Clamps all values to zero except the last sample -> 1
-    %
-    % Example:
-    %   in:  [0 0 1 1 1]
-    %   out: [0 0 0 0 1]
-    %
-    % Sometimes used if we only want a "free" signal at the final step.
-
-    statusOut = zeros(size(statusIn));
-    if ~isempty(statusIn)
-        statusOut(end) = 1;
-    end
-end
-
-function y = smoothNonlinearTransform(x, a)
-% smoothNonlinearTransform Apply a smooth nonlinear transformation to a signal
-%
-% Syntax:
-%   y = smoothNonlinearTransform(x, a)
-%
-% Inputs:
-%   x - Input signal (vector or matrix)
-%   a - Nonlinearity coefficient (controls the amount of curvature)
-%       Typical values: small positive or negative numbers (e.g., 0.1)
-%
-% Outputs:
-%   y - Transformed signal
-%
-% Example:
-%   t = linspace(-10, 10, 1000);
-%   y = smoothNonlinearTransform(t, 0.1);
-%   plot(t, y);
-%   xlabel('Input');
-%   ylabel('Transformed Output');
-%   title('Polynomial-Based Smooth Nonlinear Transformation');
-
-    % Input validation
-    if nargin < 2
-        error('smoothNonlinearTransform requires two input arguments: x and a');
-    end
-    
-    % Apply the transformation
-    y = x + a * x.^3;
+%--------------------------------------------------------------------------
+% This file is part of VDSS - Vehicle Dynamics Safety Simulator.
+%
+% VDSS is free software: you can redistribute it and/or modify
+% it under the terms of the GNU General Public License as published by
+% the Free Software Foundation, either version 3 of the License, or
+% (at your option) any later version.
+%
+% VDSS is distributed in the hope that it will be useful,
+% but WITHOUT ANY WARRANTY; without even the implied warranty of
+% MERCHANTABILITY or FITNESS FOR A PARTICULAR PURPOSE.  See the
+% GNU General Public License for more details.
+%
+% You should have received a copy of the GNU General Public License
+% along with this program. If not, see <https://www.gnu.org/licenses/>.
+%--------------------------------------------------------------------------
+%/**
+% * @file VehicleModel.m
+% * @brief Simulates a Vehicle Model with integrated road conditions such as slope and friction.
+% */
+% * @author Miguel Marina
+classdef VehicleModel < handle
+    % VehicleModel Simulates a Vehicle Model with integrated road conditions.
+    %
+    % This class includes functionality to load simulation parameters from a
+    % GUI or an Excel file, run the simulation, and manage various controllers
+    % and models associated with the vehicle's dynamics.
+
+    properties
+        hasUI
+        guiManager
+        filename
+        simParams
+        pid_SpeedController      % Instance of pid_SpeedController
+        limiter_LateralControl   % Instance of limiter_LateralControl
+        limiter_LongitudinalControl  % Instance of limiter_LongitudinalControl
+        jerkController              % Instance of jerk_Controller for jerk limiting
+        accController               % Instance of acc_Controller for ACC
+        localizer                  % Instance of VehicleLocalizer for map-based localization
+        curveSpeedLimiter           % Instance of curveSpeed_Limiter
+        simulationName
+        uiManager
+    end
+
+    methods (Access = public)
+        %% Constructor
+        function obj = VehicleModel(parent, ~, createUI, simulationName, uiManager)
+            % VehicleModel Constructor for VehicleModel class
+            %
+            % Parameters:
+            %   parent    - Parent UI component
+            %   ~         - Placeholder for future parameters
+            %   createUI  - Boolean flag to create UI (default: true)
+
+            if nargin < 3
+                createUI = true;
+            end
+
+            obj.hasUI = createUI;
+            obj.simParams = struct();
+            obj.simParams.excelData = []; % Initialize excelData field
+            obj.simulationName = simulationName;
+
+            if nargin == 5
+                obj.uiManager = uiManager;
+            end
+
+            if createUI
+                obj.guiManager = VehicleGUIManager(parent, obj);
+            else
+                obj.initializeDefaultParameters();
+            end
+        end
+        
+        %% Initialize Default Parameters
+        function obj = initializeDefaultParameters(obj)
+            % initializeDefaultParameters Initializes default simulation parameters
+            
+            % --- Basic Configuration ---
+            obj.simParams.includeTrailer = true; % Include trailer by default
+            obj.simParams.tractorMass = 8000; % kg (empty tractor mass)
+            obj.simParams.trailerMass = 7000; % kg
+            obj.simParams.initialVelocity = 10; % m/s
+            obj.simParams.I_trailerMultiplier = 1; % Multiplier for inertia
+            obj.simParams.maxDeltaDeg = 70; % degrees
+            obj.simParams.dtMultiplier = 0.5; % Time step multiplier
+            obj.simParams.windowSize = 10; % For moving average
+            
+            % --- Tractor Parameters ---
+            obj.simParams.tractorLength = 6.5; % meters
+            obj.simParams.tractorWidth = 2.5; % meters
+            obj.simParams.tractorHeight = 3.8; % meters
+            obj.simParams.tractorCoGHeight = 1.5; % meters
+            obj.simParams.tractorWheelbase = 4.0; % meters
+            obj.simParams.tractorTrackWidth = 2.1; % meters
+            obj.simParams.tractorNumAxles = 3;
+            obj.simParams.tractorAxleSpacing = 1.310; % meters
+            
+            % **New Parameter for Tractor**
+            obj.simParams.numTiresPerAxleTractor = 2; % Default to 2 tires per axle for tractor
+            
+            % --- Trailer Parameters ---
+            obj.simParams.trailerLength = 12.0; % meters
+            obj.simParams.trailerWidth = 2.5; % meters
+            obj.simParams.trailerHeight = 4.0; % meters
+            obj.simParams.trailerCoGHeight = 1.5; % meters
+            obj.simParams.trailerWheelbase = 8.0; % meters
+            obj.simParams.trailerTrackWidth = 2.1; % meters
+            obj.simParams.trailerAxlesPerBox = [2];
+            obj.simParams.trailerNumAxles = sum(obj.simParams.trailerAxlesPerBox);
+            obj.simParams.trailerNumBoxes = numel(obj.simParams.trailerAxlesPerBox);
+            obj.simParams.trailerAxleSpacing = 1.310; % meters
+            obj.simParams.trailerHitchDistance = 1.310; % meters
+            obj.simParams.tractorHitchDistance = 4.5; % meters
+            obj.simParams.numTiresPerAxleTrailer = 4;
+            
+            % --- Control Limits Parameters ---
+            obj.simParams.maxSteeringAngleAtZeroSpeed = 30; % degrees
+            % obj.simParams.minSteeringAngleAtMaxSpeed = 10;  % degrees
+            obj.simParams.steeringCurveFilePath = "SteeringCurve.xlsx";
+            obj.simParams.maxSteeringSpeed = 30;            % m/s
+            
+            % --- Acceleration Limiter Parameters ---
+            % obj.simParams.maxAccelAtZeroSpeed = 3.0;   % m/s^2
+            obj.simParams.minAccelAtMaxSpeed = 1.0;    % m/s^2
+            % obj.simParams.maxDecelAtZeroSpeed = -3.0;  % m/s^2
+            obj.simParams.minDecelAtMaxSpeed = -1.0;   % m/s^2
+            obj.simParams.accelCurveFilePath = "AccelCurve.xlsx";
+            obj.simParams.decelCurveFilePath = "DecelCurve.xlsx";
+            obj.simParams.maxSpeedForAccelLimiting = 30.0; % m/s
+            % --- End of Acceleration Limiter Parameters ---
+            
+            % --- PID Speed Controller Parameters ---
+            obj.simParams.Kp = 1.0;  % Proportional gain
+            obj.simParams.Ki = 0.5;  % Integral gain
+            obj.simParams.Kd = 0.1;  % Derivative gain
+            obj.simParams.lambda1 = 1.0; % Levant differentiator lambda1
+            obj.simParams.lambda2 = 1.0; % Levant differentiator lambda2
+            obj.simParams.lambda1Vel = 1.0; % Levant differentiator lambda1 for velocity
+            obj.simParams.lambda2Vel = 1.0; % Levant differentiator lambda2 for velocity
+            obj.simParams.lambda1Jerk = 1.0; % Levant differentiator lambda1 for jerk
+            obj.simParams.lambda2Jerk = 1.0; % Levant differentiator lambda2 for jerk
+            obj.simParams.enableSpeedController = true;
+            % --- End of PID Speed Controller Parameters ---
+            
+            % --- Speed Limiting Parameter ---
+            obj.simParams.maxSpeed = 25.0; % m/s (Average speed limit for vehicles)
+            % --- End of Speed Limiting Parameter ---
+            
+            % --- Tires Configuration Parameters ---
+            obj.simParams.tractorTireHeight = 0.5; % meters
+            obj.simParams.tractorTireWidth = 0.2;  % meters
+            obj.simParams.trailerTireHeight = 0.5; % meters
+            obj.simParams.trailerTireWidth = 0.2;  % meters
+            % --- End of Tires Configuration Parameters ---
+            
+            % --- Aerodynamics Parameters ---
+            obj.simParams.airDensity = 1.225;     % kg/m³; standard air density at sea level
+            obj.simParams.dragCoeff = 0.8;        % Example drag coefficient; adjust based on vehicle's aerodynamics
+            % --- End of Aerodynamics Parameters ---
+            
+            % --- Road Conditions Parameters ---
+            obj.simParams.slopeAngle = 0;             % degrees
+            obj.simParams.roadFrictionCoefficient = 0.9;  % μ (default value)
+            obj.simParams.roadSurfaceType = 'Dry Asphalt';
+            obj.simParams.roadRoughness = 0;          % 0 (smooth) to 1 (very rough)
+            % --- End of Road Conditions Parameters ---
+            
+            % --- Pressure Matrices Initialization ---
+            obj.initializePressureMatrices();
+            % --- End of Pressure Matrices Initialization ---
+            
+            % --- Suspension Model Parameters ---
+            obj.simParams.K_spring = 300000;   % Spring stiffness (N/m)
+            obj.simParams.C_damping = 15000;   % Damping coefficient (N·s/m)
+            obj.simParams.restLength = 0.5;    % Rest length (m)
+            % --- End of Suspension Model Parameters ---
+            
+            % --- Wind Parameters ---
+            obj.simParams.windSpeed = 5;         % m/s
+            obj.simParams.windAngleDeg = 45;     % degrees
+            % --- End of Wind Parameters ---
+            
+            % --- Brake Configuration Parameters (Updated) ---
+            obj.simParams.brakingForce = 50000;    % N
+            obj.simParams.brakeEfficiency = 85;     % %
+            obj.simParams.brakeBias = 50;           % % (Front/Rear)
+            obj.simParams.brakeType = 'Disk';       % ** New Parameter: Default Brake Type **
+            obj.simParams.maxBrakingForce = 60000;
+            % --- End of Brake Configuration Parameters ---
+            
+            % --- Transmission Parameters ---
+            obj.simParams.maxGear = 12; % Number of gears
+            obj.simParams.gearRatios = [14.94, 11.21, 8.31, 6.26, 4.63, 3.47, 2.54, 1.84, 1.34, 1.00, 0.78, 0.64]; % Gear ratios
+            obj.simParams.finalDriveRatio = 3.42; % Final drive ratio
+            obj.simParams.shiftUpSpeed = [5, 8, 11, 15, 20, 25, 30, 35, 40, 45, 50, 55]; % Upshift speeds
+            obj.simParams.shiftDownSpeed = [3, 6, 9, 13, 18, 23, 28, 33, 38, 43, 48, 53]; % Downshift speeds
+            obj.simParams.engineBrakeTorque = 1500; % Engine braking torque in Nm
+            obj.simParams.shiftDelay = 0.75; % Shift delay in seconds
+            % --- End of Transmission Parameters ---
+            
+            % --- Flat Tire Indices ---
+            obj.simParams.flatTireIndices = []; % e.g., [1, 3] to indicate tires 1 and 3 are flat
+            % --- End of Flat Tire Indices ---
+            
+            % --- Vehicle Type Parameter (New) ---
+            obj.simParams.vehicleType = 'Passenger Vehicle'; % ** New Parameter: Default Vehicle Type **
+            % --- End of Vehicle Type Parameter ---
+            % --- *** New Command Parameters *** ---
+            % Steering Commands
+            obj.simParams.steeringCommands = '';         % Steering commands (default empty)
+            
+            % Acceleration Commands
+            obj.simParams.accelerationCommands = '';     % Acceleration commands (default empty)
+
+            obj.simParams.tirePressureCommands = '';
+            % --- *** End of New Command Parameters *** ---
+            obj.simParams.torqueFileName = "torque_curve.xlsx"; % default configuration file
+
+            obj.simParams.maxClutchTorque = 3500;           % Maximum torque the clutch can handle (Nm), typical for heavy-duty trucks
+            obj.simParams.engagementSpeed = 1.0;            % Time to engage the clutch (seconds), assuming gradual engagement
+            obj.simParams.disengagementSpeed = 0.5;         % Time to disengage the clutch (seconds), assuming faster disengagement
+            
+            obj.simParams.mapCommands = 'straight(100,200,300,200)|curve(300,250,50,270,90,ccw)|straight(300,300,100,300)|curve(100,250,50,90,270,ccw)';
+            obj.simParams.waypoints = [
+                100, 200; 
+                118, 200; 
+                144, 200; 
+                166, 200; 
+                188, 200; 
+                211, 200; 
+                233, 200; 
+                255, 200; 
+                277, 200; 
+                300, 200; 
+                325, 206; 
+                343, 225; 
+                350, 250; 
+                343, 275; 
+                325, 293; 
+                300, 300; 
+                277, 300; 
+                255, 300; 
+                233, 300; 
+                211, 300; 
+                188, 300; 
+                166, 300; 
+                144, 300; 
+                122, 300; 
+                100, 300; 
+                100, 200; 
+                75, 206; 
+                56, 225; 
+                50, 250; 
+                56, 275; 
+                75, 293; 
+                100, 300
+            ];
+
+            obj.simParams.waypointsX = 0;
+            obj.simParams.waypointsY = 0;
+        end
+
+
+        % %% Load Excel File
+        % function loadExcelFile(obj)
+        %     % loadExcelFile Loads simulation data from an Excel file
+        % 
+        %     if ~obj.hasUI
+        %         error('GUI is disabled. Cannot load Excel file.');
+        %     end
+        %     [file, path] = uigetfile('*.xlsx', 'Select Excel File');
+        %     if isequal(file, 0)
+        %         disp('User selected Cancel');
+        %     else
+        %         obj.filename = fullfile(path, file);
+        %         disp(['User selected ', obj.filename]);
+        %         try
+        %             data = readtable(obj.filename, 'VariableNamingRule', 'preserve');
+        %         catch ME
+        %             uialert(obj.guiManager.tablePanel.Parent, ['Error reading Excel file: ' ME.message], 'Read Error');
+        %             return;
+        %         end
+        %         cellData = table2cell(data);
+        %         columnNames = data.Properties.VariableNames;
+        %         set(obj.guiManager.excelTable, 'Data', cellData, 'ColumnName', columnNames);
+        %         obj.simParams.excelData = data;
+        %     end
+        % end
+                
+        %% Set Simulation Parameters
+        function setSimulationParameters(obj, simParams)
+            % setSimulationParameters Sets the simulation parameters for the vehicle model
+            %
+            % Parameters:
+            %   simParams - Structure containing simulation parameters to set
+            %
+            % This method updates the 'simParams' property of the VehicleModel instance with the provided parameters.
+            % If the GUI is enabled, it also updates the GUI fields to reflect the new parameters.
+        
+            % Preserve existing excelData if it's not part of the new simParams
+            if isfield(obj.simParams, 'excelData') && ~isfield(simParams, 'excelData')
+                simParams.excelData = obj.simParams.excelData;
+            end
+        
+            obj.simParams = simParams;
+        
+            % If GUI is enabled, update the GUI fields with the new parameters
+            if obj.hasUI && ~isempty(obj.guiManager)
+                %% --- Basic Configuration ---
+                obj.guiManager.includeTrailerCheckbox.Value = simParams.includeTrailer;
+                obj.guiManager.tractorMassField.Value = simParams.tractorMass;
+                obj.guiManager.velocityField.Value = simParams.initialVelocity;
+
+                % If simParams contains Nx2 numeric waypoints, populate UITABLE using a loop
+                if isfield(simParams, 'waypoints') && ~isempty(simParams.waypoints)
+                    W = simParams.waypoints; % Nx2 numeric array
+                    [numRows, numCols] = size(W);
+                    cellData = cell(numRows, numCols);
+                
+                    % Populate cellData using a loop
+                    for r = 1:numRows
+                        for c = 1:numCols
+                            cellData{r, c} = W(r, c);
+                        end
+                    end
+                
+                    obj.guiManager.waypointsTable.Data = cellData;
+                end
+        
+                %% --- Advanced Configuration ---
+                obj.guiManager.I_trailerMultiplierField.Value = simParams.I_trailerMultiplier;
+                obj.guiManager.maxDeltaField.Value = simParams.maxDeltaDeg;
+                obj.guiManager.dtMultiplierField.Value = simParams.dtMultiplier;
+                obj.guiManager.windowSizeField.Value = simParams.windowSize;
+        
+                %% --- Tractor Parameters ---
+                obj.guiManager.tractorLengthField.Value = simParams.tractorLength;
+                obj.guiManager.tractorWidthField.Value = simParams.tractorWidth;
+                obj.guiManager.tractorHeightField.Value = simParams.tractorHeight;
+                obj.guiManager.tractorCoGHeightField.Value = simParams.tractorCoGHeight;
+                obj.guiManager.tractorWheelbaseField.Value = simParams.tractorWheelbase;
+                obj.guiManager.tractorTrackWidthField.Value = simParams.tractorTrackWidth;
+                obj.guiManager.tractorNumAxlesDropdown.Value = num2str(simParams.tractorNumAxles);
+                obj.guiManager.tractorAxleSpacingField.Value = simParams.tractorAxleSpacing;
+                obj.guiManager.numTiresPerAxleTractorDropDown.Value = num2str(simParams.numTiresPerAxleTractor);
+        
+                %% --- Trailer Parameters ---
+                obj.guiManager.trailerLengthField.Value = simParams.trailerLength;
+                obj.guiManager.trailerWidthField.Value = simParams.trailerWidth;
+                obj.guiManager.trailerHeightField.Value = simParams.trailerHeight;
+                obj.guiManager.trailerCoGHeightField.Value = simParams.trailerCoGHeight;
+                obj.guiManager.trailerWheelbaseField.Value = simParams.trailerWheelbase;
+                obj.guiManager.trailerTrackWidthField.Value = simParams.trailerTrackWidth;
+                if isprop(obj.guiManager, 'trailerNumAxlesDropdown')
+                    obj.guiManager.trailerNumAxlesDropdown.Value = num2str(simParams.trailerNumAxles);
+                end
+                obj.guiManager.trailerAxleSpacingField.Value = simParams.trailerAxleSpacing;
+                obj.guiManager.trailerHitchDistanceField.Value = simParams.trailerHitchDistance;
+                obj.guiManager.tractorHitchDistanceField.Value = simParams.tractorHitchDistance;
+                obj.guiManager.numTiresPerAxleTrailerDropDown.Value = num2str(simParams.numTiresPerAxleTrailer);
+
+                obj.guiManager.maxClutchTorqueField.Value = simParams.maxClutchTorque;
+                obj.guiManager.engagementSpeedField.Value = simParams.engagementSpeed;
+                obj.guiManager.disengagementSpeedField.Value = simParams.disengagementSpeed;
+
+                obj.guiManager.torqueFileNameField.Value = simParams.torqueFileName;
+        
+                %% --- Control Limits Parameters ---
+                if isprop(obj.guiManager, 'steeringCurveFilePathField') && ...
+                   isprop(obj.guiManager, 'maxSteeringSpeedField')
+                    obj.guiManager.maxSteeringAngleAtZeroSpeedField.Value = simParams.maxSteeringAngleAtZeroSpeed;
+                    % obj.guiManager.minSteeringAngleAtMaxSpeedField.Value = simParams.minSteeringAngleAtMaxSpeed;
+                    obj.guiManager.steeringCurveFilePathField.Value = simParams.steeringCurveFilePath;
+                    obj.guiManager.maxSteeringSpeedField.Value = simParams.maxSteeringSpeed;
+                end
+        
+                % obj.guiManager.maxAccelAtZeroSpeedField.Value = simParams.maxAccelAtZeroSpeed;
+                obj.guiManager.minAccelAtMaxSpeedField.Value = simParams.minAccelAtMaxSpeed;
+                % obj.guiManager.maxDecelAtZeroSpeedField.Value = simParams.maxDecelAtZeroSpeed;
+                obj.guiManager.minDecelAtMaxSpeedField.Value = simParams.minDecelAtMaxSpeed;
+                obj.guiManager.accelCurveFilePathField.Value = simParams.accelCurveFilePath;
+                obj.guiManager.decelCurveFilePathField.Value = simParams.decelCurveFilePath;
+                obj.guiManager.maxSpeedForAccelLimitingField.Value = simParams.maxSpeedForAccelLimiting;
+        
+                %% --- Maximum Speed Parameter ---
+                if isprop(obj.guiManager, 'maxSpeedField')
+                    obj.guiManager.maxSpeedField.Value = simParams.maxSpeed;
+                end
+        
+                %% --- PID Speed Controller Parameters ---
+                if isprop(obj.guiManager, 'KpField') && isprop(obj.guiManager, 'KiField') && isprop(obj.guiManager, 'KdField') && isprop(obj.guiManager, 'enableSpeedControllerCheckbox')
+                    obj.guiManager.KpField.Value = simParams.Kp;
+                    obj.guiManager.KiField.Value = simParams.Ki;
+                    obj.guiManager.KdField.Value = simParams.Kd;
+                    if isprop(obj.guiManager, 'lambda1Field') && isprop(obj.guiManager, 'lambda2Field')
+                        obj.guiManager.lambda1Field.Value = simParams.lambda1;
+                        obj.guiManager.lambda2Field.Value = simParams.lambda2;
+                    end
+                    if isprop(obj.guiManager, 'lambda1VelField') && isprop(obj.guiManager, 'lambda2VelField')
+                        obj.guiManager.lambda1VelField.Value = simParams.lambda1Vel;
+                        obj.guiManager.lambda2VelField.Value = simParams.lambda2Vel;
+                    end
+                    if isprop(obj.guiManager, 'lambda1JerkField') && isprop(obj.guiManager, 'lambda2JerkField')
+                        obj.guiManager.lambda1JerkField.Value = simParams.lambda1Jerk;
+                        obj.guiManager.lambda2JerkField.Value = simParams.lambda2Jerk;
+                    end
+                    obj.guiManager.enableSpeedControllerCheckbox.Value = simParams.enableSpeedController;
+                end
+        
+                %% --- Tires Configuration Parameters ---
+                if isprop(obj.guiManager, 'tractorTireHeightField') && ...
+                   isprop(obj.guiManager, 'tractorTireWidthField') && ...
+                   isprop(obj.guiManager, 'trailerTireHeightField') && ...
+                   isprop(obj.guiManager, 'trailerTireWidthField')
+                    obj.guiManager.tractorTireHeightField.Value = simParams.tractorTireHeight;
+                    obj.guiManager.tractorTireWidthField.Value = simParams.tractorTireWidth;
+                    obj.guiManager.trailerTireHeightField.Value = simParams.trailerTireHeight;
+                    obj.guiManager.trailerTireWidthField.Value = simParams.trailerTireWidth;
+                end
+
+                %% --- Commands Parameters ---  % *** New Section ***
+                if isprop(obj.guiManager, 'steeringCommandsBox') && ...
+                   isprop(obj.guiManager, 'accelerationCommandsBox')&& ...
+                   isprop(obj.guiManager, 'tirePressureCommandsBox')
+                    obj.guiManager.steeringCommandsBox.Value = simParams.steeringCommands;
+                    obj.guiManager.accelerationCommandsBox.Value = simParams.accelerationCommands;
+                    obj.guiManager.tirePressureCommandsBox.Value = simParams.tirePressureCommands;
+                end
+                % *** End of Commands Parameters ***
+        
+                %% --- Stiffness & Damping Parameters ---
+                if isprop(obj.guiManager, 'stiffnessXField') && ...
+                   isprop(obj.guiManager, 'stiffnessYField') && ...
+                   isprop(obj.guiManager, 'stiffnessZField') && ...
+                   isprop(obj.guiManager, 'stiffnessRollField') && ...
+                   isprop(obj.guiManager, 'stiffnessPitchField') && ...
+                   isprop(obj.guiManager, 'stiffnessYawField') && ...
+                   isprop(obj.guiManager, 'dampingXField') && ...
+                   isprop(obj.guiManager, 'dampingYField') && ...
+                   isprop(obj.guiManager, 'dampingZField') && ...
+                   isprop(obj.guiManager, 'dampingRollField') && ...
+                   isprop(obj.guiManager, 'dampingPitchField') && ...
+                   isprop(obj.guiManager, 'dampingYawField')
+                    obj.guiManager.stiffnessXField.Value = simParams.stiffnessX;
+                    obj.guiManager.stiffnessYField.Value = simParams.stiffnessY;
+                    obj.guiManager.stiffnessZField.Value = simParams.stiffnessZ;
+                    obj.guiManager.stiffnessRollField.Value = simParams.stiffnessRoll;
+                    obj.guiManager.stiffnessPitchField.Value = simParams.stiffnessPitch;
+                    obj.guiManager.stiffnessYawField.Value = simParams.stiffnessYaw;
+        
+                    obj.guiManager.dampingXField.Value = simParams.dampingX;
+                    obj.guiManager.dampingYField.Value = simParams.dampingY;
+                    obj.guiManager.dampingZField.Value = simParams.dampingZ;
+                    obj.guiManager.dampingRollField.Value = simParams.dampingRoll;
+                    obj.guiManager.dampingPitchField.Value = simParams.dampingPitch;
+                    obj.guiManager.dampingYawField.Value = simParams.dampingYaw;
+                end
+        
+                %% --- Aerodynamics Parameters ---
+                if isprop(obj.guiManager, 'airDensityField') && isprop(obj.guiManager, 'dragCoeffField') && ...
+                   isprop(obj.guiManager, 'windSpeedField') && isprop(obj.guiManager, 'windAngleDegField')
+                    obj.guiManager.airDensityField.Value = simParams.airDensity;
+                    obj.guiManager.dragCoeffField.Value = simParams.dragCoeff;
+                    obj.guiManager.windSpeedField.Value = simParams.windSpeed;
+                    obj.guiManager.windAngleDegField.Value = simParams.windAngleDeg;
+                    obj.guiManager.windAngleRad = deg2rad(simParams.windAngleDeg);  % *** New: Wind Angle in Radians ***
+                end
+        
+                %% --- Road Conditions Parameters ---
+                if isprop(obj.guiManager, 'slopeAngleField') && ...
+                   isprop(obj.guiManager, 'roadFrictionCoefficientField') && ...
+                   isprop(obj.guiManager, 'roadSurfaceTypeDropdown') && ...
+                   isprop(obj.guiManager, 'roadRoughnessField')
+                    obj.guiManager.slopeAngleField.Value = simParams.slopeAngle;
+                    obj.guiManager.roadFrictionCoefficientField.Value = simParams.roadFrictionCoefficient;
+                    obj.guiManager.roadSurfaceTypeDropdown.Value = simParams.roadSurfaceType;
+                    obj.guiManager.roadRoughnessField.Value = simParams.roadRoughness;
+                end
+        
+                %% --- Suspension Model Parameters ---
+                if isprop(obj.guiManager, 'K_springField') && ...
+                   isprop(obj.guiManager, 'C_dampingField') && ...
+                   isprop(obj.guiManager, 'restLengthField')
+                    obj.guiManager.K_springField.Value = simParams.K_spring;
+                    obj.guiManager.C_dampingField.Value = simParams.C_damping;
+                    obj.guiManager.restLengthField.Value = simParams.restLength;
+                end
+        
+                %% --- Brake Configuration Parameters ---  % *** New Section ***
+                if isprop(obj.guiManager, 'brakingForceField') && ...
+                   isprop(obj.guiManager, 'brakeEfficiencyField') && ...
+                   isprop(obj.guiManager, 'brakeBiasField') && ...
+                   isprop(obj.guiManager, 'brakeTypeDropdown') && ...
+                   isprop(obj.guiManager, 'maxBrakingForceField')
+                    obj.guiManager.brakingForceField.Value = simParams.brakingForce;
+                    obj.guiManager.brakeEfficiencyField.Value = simParams.brakeEfficiency;
+                    obj.guiManager.brakeBiasField.Value = simParams.brakeBias;
+                    obj.guiManager.brakeTypeDropdown.Value = simParams.brakeType;
+                    obj.guiManager.maxBrakingForceField.Value = simParams.maxBrakingForce;
+                    %% --- End of Consistency Check ---
+                end
+                % *** End of Brake Configuration Parameters ***
+        
+                %% --- Transmission Configuration Parameters ---  % *** New Section ***
+                if isprop(obj.guiManager, 'maxGearField') && ...
+                   isprop(obj.guiManager, 'gearRatiosTable') && ...
+                   isprop(obj.guiManager, 'finalDriveRatioField') && ...
+                   isprop(obj.guiManager, 'shiftUpSpeedField') && ...
+                   isprop(obj.guiManager, 'shiftDownSpeedField') && ...
+                   isprop(obj.guiManager, 'engineBrakeTorqueField') && ...
+                   isprop(obj.guiManager, 'shiftDelayField')
+                    obj.guiManager.maxGearField.Value = simParams.maxGear;
+                    obj.guiManager.gearRatiosTable.Data = simParams.gearRatios;
+                    obj.guiManager.gearRatiosTable.RowName = arrayfun(@(x) sprintf('Gear %d', x), 1:length(simParams.gearRatios.Gear), 'UniformOutput', false);
+                    obj.guiManager.finalDriveRatioField.Value = simParams.finalDriveRatio;
+                    obj.guiManager.shiftUpSpeedField.Value = mat2str(simParams.shiftUpSpeed);
+                    obj.guiManager.shiftDownSpeedField.Value = mat2str(simParams.shiftDownSpeed);
+                    obj.guiManager.engineBrakeTorqueField.Value = simParams.engineBrakeTorque;
+                    obj.guiManager.shiftDelayField.Value = simParams.shiftDelay;
+        
+                    %% --- Engine Gear Mapping ---
+                    if isfield(simParams, 'engineGearMapping') && ~isempty(simParams.engineGearMapping)
+                        obj.guiManager.engineGearMappingTable.Data = simParams.engineGearMapping;
+                    end
+                end
+                % *** End of Transmission Configuration Parameters ***
+        
+                %% --- Engine Configuration Parameters ---
+                if isprop(obj.guiManager, 'maxEngineTorqueField') && ...
+                   isprop(obj.guiManager, 'maxPowerField') && ...
+                   isprop(obj.guiManager, 'idleRPMField') && ...
+                   isprop(obj.guiManager, 'redlineRPMField') && ...
+                   isprop(obj.guiManager, 'fuelConsumptionRateField')
+                    obj.guiManager.maxEngineTorqueField.Value = simParams.maxEngineTorque;
+                    obj.guiManager.maxPowerField.Value = simParams.maxPower;
+                    obj.guiManager.idleRPMField.Value = simParams.idleRPM;
+                    obj.guiManager.redlineRPMField.Value = simParams.redlineRPM;
+                    obj.guiManager.fuelConsumptionRateField.Value = simParams.fuelConsumptionRate;
+                end
+        
+                %% --- Pressure Matrices Parameters ---
+                if isprop(obj.guiManager, 'pressureMatricesTab') && isprop(obj.guiManager, 'pressureMatrixPanels')
+                    obj.guiManager.setPressureMatrices(simParams.pressureMatrices);
+                end
+        
+                %% --- Trailer Parameters Handling ---
+                % **This is the critical section to handle the numTiresPerAxleTrailerDropDown**
+                if isprop(obj.guiManager, 'includeTrailerCheckbox') && ...
+                   isprop(obj.guiManager, 'numTiresPerAxleTrailerDropDown')
+                    if simParams.includeTrailer
+                        % **Include Trailer: Enable Dropdown and Set Items to '2', '4'**
+                        obj.guiManager.numTiresPerAxleTrailerDropDown.Items = {'2', '4'};
+                        trailerTiresStr = num2str(simParams.numTiresPerAxleTrailer);
+                        if ismember(trailerTiresStr, obj.guiManager.numTiresPerAxleTrailerDropDown.Items)
+                            obj.guiManager.numTiresPerAxleTrailerDropDown.Value = trailerTiresStr;
+                        else
+                            warning('numTiresPerAxleTrailer (%s) is not an allowed item. Setting to default ("2").', trailerTiresStr);
+                            obj.guiManager.numTiresPerAxleTrailerDropDown.Value = '2';
+                            simParams.numTiresPerAxleTrailer = 2; % Optionally update simParams
+                        end
+                        obj.guiManager.numTiresPerAxleTrailerDropDown.Enable = 'on';
+                    else
+                        % **Exclude Trailer: Set Dropdown to '0' and Disable It**
+                        obj.guiManager.numTiresPerAxleTrailerDropDown.Items = {'0'};
+                        obj.guiManager.numTiresPerAxleTrailerDropDown.Value = '0';
+                        obj.guiManager.numTiresPerAxleTrailerDropDown.Enable = 'off';
+                    end
+                end
+        
+                %% --- Trailer Tab Visibility ---
+                % Optionally, update the visibility of trailer-related tabs or panels based on includeTrailer
+                if isprop(obj.guiManager, 'trailerParamsTab')
+                    obj.guiManager.setTrailerTabVisibility(simParams.includeTrailer);
+                end
+
+                obj.guiManager.mapCommandsBox.Value = simParams.mapCommands;
+                obj.guiManager.generateWaypoints();
+        
+                %% --- Transmission Tab Visibility (Optional) ---
+                % If there are conditions to show/hide Transmission Configuration Tab
+                % Implement similar visibility handling if needed
+            end
+        end
+
+        %% Get Simulation Parameters from UI
+        function simParams = getSimulationParameters(obj)
+            % getSimulationParameters Retrieves simulation parameters from the UI
+        
+            simParams = struct();
+
+            simParams.guiManager = obj.guiManager;
+            obj.guiManager.generateWaypoints();
+            simParams.mapCommands = obj.guiManager.mapCommandsBox.Value;
+        
+            % --- Basic Configuration ---
+            simParams.includeTrailer = obj.guiManager.includeTrailerCheckbox.Value;
+            if isprop(simParams,'trailerNumBoxes')
+                if simParams.trailerNumBoxes <= 0
+                    simParams.includeTrailer = false;
+                end
+            end
+            simParams.tractorMass = obj.guiManager.tractorMassField.Value;
+            simParams.initialVelocity = obj.guiManager.velocityField.Value;
+            
+            % Update simParams.waypoints to the final Nx2 numeric array
+            simParams.waypoints = obj.guiManager.waypointsTable.Data;
+
+            simParams.maxClutchTorque = obj.guiManager.maxClutchTorqueField.Value;
+            simParams.engagementSpeed = obj.guiManager.engagementSpeedField.Value;
+            simParams.disengagementSpeed = obj.guiManager.disengagementSpeedField.Value;
+            
+            simParams.torqueFileName = obj.guiManager.torqueFileNameField.Value;
+        
+            % --- Advanced Configuration ---
+            simParams.I_trailerMultiplier = obj.guiManager.I_trailerMultiplierField.Value;
+            simParams.maxDeltaDeg = obj.guiManager.maxDeltaField.Value;
+            simParams.dtMultiplier = obj.guiManager.dtMultiplierField.Value;
+            simParams.windowSize = obj.guiManager.windowSizeField.Value;
+        
+            % --- Tractor Parameters ---
+            simParams.tractorLength = obj.guiManager.tractorLengthField.Value;
+            simParams.tractorWidth = obj.guiManager.tractorWidthField.Value;
+            simParams.tractorHeight = obj.guiManager.tractorHeightField.Value;
+            simParams.tractorCoGHeight = obj.guiManager.tractorCoGHeightField.Value;
+            simParams.tractorWheelbase = obj.guiManager.tractorWheelbaseField.Value;
+            simParams.tractorTrackWidth = obj.guiManager.tractorTrackWidthField.Value;
+            simParams.tractorNumAxles = str2double(obj.guiManager.tractorNumAxlesDropdown.Value);
+            simParams.tractorAxleSpacing = obj.guiManager.tractorAxleSpacingField.Value;
+            simParams.numTiresPerAxleTrailer = str2double(obj.guiManager.numTiresPerAxleTrailerDropDown.Value);
+            simParams.numTiresPerAxleTractor = str2double(obj.guiManager.numTiresPerAxleTractorDropDown.Value);
+        
+            % --- Trailer Parameters ---
+            simParams.trailerLength = obj.guiManager.trailerLengthField.Value;
+            simParams.trailerWidth = obj.guiManager.trailerWidthField.Value;
+            simParams.trailerHeight = obj.guiManager.trailerHeightField.Value;
+            simParams.trailerCoGHeight = obj.guiManager.trailerCoGHeightField.Value;
+            simParams.trailerWheelbase = obj.guiManager.trailerWheelbaseField.Value;
+            simParams.trailerTrackWidth = obj.guiManager.trailerTrackWidthField.Value;
+            if isprop(obj.guiManager, 'trailerNumAxlesDropdown')
+                simParams.trailerNumAxles = str2double(obj.guiManager.trailerNumAxlesDropdown.Value);
+            else
+                simParams.trailerNumAxles = 0;
+            end
+            simParams.trailerAxleSpacing = obj.guiManager.trailerAxleSpacingField.Value;
+            simParams.trailerHitchDistance = obj.guiManager.trailerHitchDistanceField.Value;
+            simParams.tractorHitchDistance = obj.guiManager.tractorHitchDistanceField.Value;
+            % --- Multi-Trailer Configuration ---
+            simParams.trailerNumBoxes = obj.guiManager.trailerNumBoxesField.Value;
+            simParams.trailerAxlesPerBox = str2num(obj.guiManager.trailerAxlesPerBoxField.Value);
+            simParams.trailerBoxSpacing = obj.guiManager.trailerBoxSpacingField.Value;
+
+            % If no trailer boxes are configured, disable the trailer entirely
+            if simParams.trailerNumBoxes <= 0
+                simParams.includeTrailer = false;
+                simParams.trailerMass = 0;
+                simParams.trailerAxlesPerBox = [];
+                simParams.trailerNumAxles = 0;
+            end
+            % If multiple trailer boxes are configured, compute the total number of
+            % axles as the sum across boxes. This ensures tire pressure and load
+            % calculations account for every box.
+            if ~isempty(simParams.trailerAxlesPerBox)
+                simParams.trailerNumAxles = sum(simParams.trailerAxlesPerBox);
+            end
+            % Gather per-box weight distributions only when boxes are present
+            if simParams.trailerNumBoxes > 0 && ...
+               isprop(obj.guiManager, 'trailerBoxWeightFields') && ...
+               ~isempty(obj.guiManager.trailerBoxWeightFields) && ...
+                simParams.includeTrailer
+                nBoxes = size(obj.guiManager.trailerBoxWeightFields,1);
+                simParams.trailerBoxWeightDistributions = cell(1,nBoxes);
+                track = simParams.trailerTrackWidth;
+                wheelbase = simParams.trailerWheelbase;
+                for b = 1:nBoxes
+                    weightsKg = zeros(4,1);
+                    for j = 1:4
+                        weightsKg(j) = obj.guiManager.trailerBoxWeightFields{b,j}.Value;
+                    end
+                    extraKgPerCorner = 6000/4;
+                    weightsKgWithExtra = weightsKg + extraKgPerCorner;
+                    positions = [ ...
+                        -wheelbase/2, -track/2, simParams.trailerCoGHeight; ...
+                        -wheelbase/2,  track/2, simParams.trailerCoGHeight; ...
+                         wheelbase/2, -track/2, simParams.trailerCoGHeight; ...
+                         wheelbase/2,  track/2, simParams.trailerCoGHeight];
+                    simParams.trailerBoxWeightDistributions{b} = [positions, weightsKgWithExtra*9.81];
+                    if b == 1
+                        totalMass = 0;
+                    end
+                    boxMass = sum(weightsKgWithExtra);
+                    totalMass = totalMass + boxMass;
+                end
+                simParams.trailerMass = totalMass;
+                fprintf('Total vehicle mass updated: %.2f kg\n', simParams.tractorMass + totalMass);
+            end
+            % --- Spinner Configuration Parameters ---
+            nSpinners = max(simParams.trailerNumBoxes - 1, 0);
+            simParams.spinnerConfigs = cell(1, nSpinners);
+            if isprop(obj.guiManager, 'spinnerConfig') && nSpinners > 0
+                for iSpinner = 1:nSpinners
+                    stiffCfg = struct(...
+                        'x', obj.guiManager.spinnerConfig(iSpinner).stiffnessXField.Value, ...
+                        'y', obj.guiManager.spinnerConfig(iSpinner).stiffnessYField.Value, ...
+                        'z', obj.guiManager.spinnerConfig(iSpinner).stiffnessZField.Value, ...
+                        'roll', obj.guiManager.spinnerConfig(iSpinner).stiffnessRollField.Value, ...
+                        'pitch', obj.guiManager.spinnerConfig(iSpinner).stiffnessPitchField.Value, ...
+                        'yaw', obj.guiManager.spinnerConfig(iSpinner).stiffnessYawField.Value ...
+                    );
+                    dampCfg = struct(...
+                        'x', obj.guiManager.spinnerConfig(iSpinner).dampingXField.Value, ...
+                        'y', obj.guiManager.spinnerConfig(iSpinner).dampingYField.Value, ...
+                        'z', obj.guiManager.spinnerConfig(iSpinner).dampingZField.Value, ...
+                        'roll', obj.guiManager.spinnerConfig(iSpinner).dampingRollField.Value, ...
+                        'pitch', obj.guiManager.spinnerConfig(iSpinner).dampingPitchField.Value, ...
+                        'yaw', obj.guiManager.spinnerConfig(iSpinner).dampingYawField.Value ...
+                    );
+                    simParams.spinnerConfigs{iSpinner} = struct('stiffness', stiffCfg, 'damping', dampCfg);
+                end
+            end
+
+            % --- Commands Parameters ---  % *** New Section ***
+            if isprop(obj.guiManager, 'steeringCommandsBox') && ...
+               isprop(obj.guiManager, 'accelerationCommandsBox') && ...
+               isprop(obj.guiManager, 'tirePressureCommandsBox')
+                simParams.steeringCommands = obj.guiManager.steeringCommandsBox.Value;
+                simParams.accelerationCommands = obj.guiManager.accelerationCommandsBox.Value;
+                simParams.tirePressureCommands = obj.guiManager.tirePressureCommandsBox.Value;
+            else
+                % Use default command parameters
+                simParams.steeringCommands = obj.simParams.steeringCommands;
+                simParams.accelerationCommands = obj.simParams.accelerationCommands;
+                simParams.tirePressureCommands = obj.simParams.tirePressureCommands;
+                warning('Commands GUI fields not found. Using default command parameters.');
+            end
+            % --- End of Commands Parameters ---
+
+            % --- Engine Configuration Parameters ---  % *** Added Engine Configuration ***
+            if isprop(obj.guiManager, 'maxEngineTorqueField') && ...
+               isprop(obj.guiManager, 'maxPowerField') && ...
+               isprop(obj.guiManager, 'idleRPMField') && ...
+               isprop(obj.guiManager, 'redlineRPMField') && ...
+               isprop(obj.guiManager, 'engineBrakeTorqueField') && ...
+               isprop(obj.guiManager, 'fuelConsumptionRateField')
+                simParams.maxEngineTorque = obj.guiManager.maxEngineTorqueField.Value;
+                simParams.maxPower = obj.guiManager.maxPowerField.Value;
+                simParams.idleRPM = obj.guiManager.idleRPMField.Value;
+                simParams.redlineRPM = obj.guiManager.redlineRPMField.Value;
+                simParams.engineBrakeTorque = obj.guiManager.engineBrakeTorqueField.Value;
+                simParams.fuelConsumptionRate = obj.guiManager.fuelConsumptionRateField.Value;
+            else
+                % Use default engine configuration parameters
+                simParams.maxEngineTorque = obj.simParams.maxEngineTorque;
+                simParams.maxPower = obj.simParams.maxPower;
+                simParams.idleRPM = obj.simParams.idleRPM;
+                simParams.redlineRPM = obj.simParams.redlineRPM;
+                simParams.engineBrakeTorque = obj.simParams.engineBrakeTorque;
+                simParams.fuelConsumptionRate = obj.simParams.fuelConsumptionRate;
+                warning('Engine Configuration GUI fields not found. Using default engine configuration parameters.');
+            end
+        
+            % --- Control Limits Parameters ---
+            if isprop(obj.guiManager, 'steeringCurveFilePathField') && ...
+               isprop(obj.guiManager, 'maxSteeringSpeedField') && ...
+               isprop(obj.guiManager, 'maxSteeringAngleAtZeroSpeedField')
+                if isa(obj.guiManager.maxSteeringAngleAtZeroSpeedField, 'matlab.ui.control.NumericEditField')
+                    simParams.maxSteeringAngleAtZeroSpeed = obj.guiManager.maxSteeringAngleAtZeroSpeedField.Value;
+                else
+                    simParams.maxSteeringAngleAtZeroSpeed = obj.guiManager.maxSteeringAngleAtZeroSpeedField;
+                end
+                % simParams.minSteeringAngleAtMaxSpeed = obj.guiManager.minSteeringAngleAtMaxSpeedField.Value;
+                simParams.steeringCurveFilePath = obj.guiManager.steeringCurveFilePathField.Value;
+                simParams.maxSteeringSpeed = obj.guiManager.maxSteeringSpeedField.Value;
+            else
+                % Use default steering controller parameters
+                simParams.maxSteeringAngleAtZeroSpeed = obj.simParams.maxSteeringAngleAtZeroSpeed;
+                % simParams.minSteeringAngleAtMaxSpeed = obj.simParams.minSteeringAngleAtMaxSpeed;
+                simParams.steeringCurveFilePath = obj.simParams.steeringCurveFilePath;
+                simParams.maxSteeringSpeed = obj.simParams.maxSteeringSpeed;
+                warning('Steering Controller GUI fields not found. Using default steering parameters.');
+            end
+        
+            % --- Brake Configuration Parameters ---
+            if isprop(obj.guiManager, 'brakingForceField') && ...
+               isprop(obj.guiManager, 'brakeEfficiencyField') && ...
+               isprop(obj.guiManager, 'brakeBiasField') && ...
+               isprop(obj.guiManager, 'brakeTypeDropdown') && ...
+               isprop(obj.guiManager, 'maxBrakingForceField') % Added check for brakeTypeDropdown
+                simParams.brakingForce = obj.guiManager.brakingForceField.Value;
+                simParams.brakeEfficiency = obj.guiManager.brakeEfficiencyField.Value;
+                simParams.brakeBias = obj.guiManager.brakeBiasField.Value;
+                simParams.brakeType = obj.guiManager.brakeTypeDropdown.Value;  % ** New Parameter **
+                simParams.maxBrakingForce = obj.guiManager.maxBrakingForceField.Value;
+            else
+                % Use default brake system parameters
+                simParams.brakingForce = obj.simParams.brakingForce;
+                simParams.brakeEfficiency = obj.simParams.brakeEfficiency;
+                simParams.brakeBias = obj.simParams.brakeBias;
+                simParams.brakeType = obj.simParams.brakeType;  % ** New Parameter **
+                warning('Brake Configuration GUI fields not found. Using default brake configuration parameters.');
+            end
+            % --- End of Brake Configuration Parameters ---
+        
+            % --- Transmission Parameters ---
+            if isprop(obj.guiManager, 'maxGearField') && ...
+               isprop(obj.guiManager, 'gearRatiosTable') && ...
+               isprop(obj.guiManager, 'finalDriveRatioField') && ...
+               isprop(obj.guiManager, 'shiftUpSpeedField') && ...
+               isprop(obj.guiManager, 'shiftDownSpeedField') && ...
+               isprop(obj.guiManager, 'engineBrakeTorqueField') && ...
+               isprop(obj.guiManager, 'shiftDelayField')
+                
+                simParams.maxGear = obj.guiManager.maxGearField.Value;
+                
+                % Retrieve gear ratios from the table
+                if iscell(obj.guiManager.gearRatiosTable.Data)
+                    gearData = obj.guiManager.gearRatiosTable.Data;
+                    simParams.gearRatios = cell2mat(gearData(:,2)); % Assuming second column contains ratios
+                else
+                    gearData = obj.guiManager.gearRatiosTable.Data;
+                    simParams.gearRatios = gearData.Ratio; % Assuming second column contains ratios
+                end
+                
+                simParams.finalDriveRatio = obj.guiManager.finalDriveRatioField.Value;
+                
+                % Retrieve shift up speeds from the text field
+                shiftUpStr = obj.guiManager.shiftUpSpeedField.Value;
+                simParams.shiftUpSpeed = str2num(shiftUpStr); %#ok<ST2NM>
+                
+                % Retrieve shift down speeds from the text field
+                shiftDownStr = obj.guiManager.shiftDownSpeedField.Value;
+                simParams.shiftDownSpeed = str2num(shiftDownStr); %#ok<ST2NM>
+                
+                simParams.engineBrakeTorque = obj.guiManager.engineBrakeTorqueField.Value;
+                simParams.shiftDelay = obj.guiManager.shiftDelayField.Value;
+            else
+                % Use default transmission parameters
+                simParams.maxGear = obj.simParams.maxGear;
+                simParams.gearRatios = obj.simParams.gearRatios;
+                simParams.finalDriveRatio = obj.simParams.finalDriveRatio;
+                simParams.shiftUpSpeed = obj.simParams.shiftUpSpeed;
+                simParams.shiftDownSpeed = obj.simParams.shiftDownSpeed;
+                simParams.engineBrakeTorque = obj.simParams.engineBrakeTorque;
+                simParams.shiftDelay = obj.simParams.shiftDelay;
+                warning('Transmission Configuration GUI fields not found. Using default transmission parameters.');
+            end
+            % --- End of Transmission Parameters ---
+        
+            % --- Acceleration Limiter Parameters ---
+            % simParams.maxAccelAtZeroSpeed = obj.guiManager.maxAccelAtZeroSpeedField.Value;
+            simParams.minAccelAtMaxSpeed = obj.guiManager.minAccelAtMaxSpeedField.Value;
+            % simParams.maxDecelAtZeroSpeed = obj.guiManager.maxDecelAtZeroSpeedField.Value;
+            simParams.minDecelAtMaxSpeed = obj.guiManager.minDecelAtMaxSpeedField.Value;
+            simParams.accelCurveFilePath = obj.guiManager.accelCurveFilePathField.Value;
+            simParams.decelCurveFilePath = obj.guiManager.decelCurveFilePathField.Value;
+            simParams.maxSpeedForAccelLimiting = obj.guiManager.maxSpeedForAccelLimitingField.Value;
+            % --- End of Acceleration Limiter Parameters ---
+        
+            % --- PID Speed Controller Parameters ---
+            if isprop(obj.guiManager, 'KpField') && isprop(obj.guiManager, 'KiField') && isprop(obj.guiManager, 'KdField') && isprop(obj.guiManager, 'enableSpeedControllerCheckbox')
+                simParams.Kp = obj.guiManager.KpField.Value;
+                simParams.Ki = obj.guiManager.KiField.Value;
+                simParams.Kd = obj.guiManager.KdField.Value;
+                if isprop(obj.guiManager, 'lambda1Field') && isprop(obj.guiManager, 'lambda2Field')
+                    simParams.lambda1 = obj.guiManager.lambda1Field.Value;
+                    simParams.lambda2 = obj.guiManager.lambda2Field.Value;
+                else
+                    simParams.lambda1 = obj.simParams.lambda1;
+                    simParams.lambda2 = obj.simParams.lambda2;
+                end
+                if isprop(obj.guiManager, 'lambda1VelField') && isprop(obj.guiManager, 'lambda2VelField')
+                    simParams.lambda1Vel = obj.guiManager.lambda1VelField.Value;
+                    simParams.lambda2Vel = obj.guiManager.lambda2VelField.Value;
+                else
+                    simParams.lambda1Vel = obj.simParams.lambda1Vel;
+                    simParams.lambda2Vel = obj.simParams.lambda2Vel;
+                end
+                if isprop(obj.guiManager, 'lambda1JerkField') && isprop(obj.guiManager, 'lambda2JerkField')
+                    simParams.lambda1Jerk = obj.guiManager.lambda1JerkField.Value;
+                    simParams.lambda2Jerk = obj.guiManager.lambda2JerkField.Value;
+                else
+                    simParams.lambda1Jerk = obj.simParams.lambda1Jerk;
+                    simParams.lambda2Jerk = obj.simParams.lambda2Jerk;
+                end
+                simParams.enableSpeedController = obj.guiManager.enableSpeedControllerCheckbox.Value;
+            else
+                % Use default PID parameters
+                simParams.Kp = obj.simParams.Kp;
+                simParams.Ki = obj.simParams.Ki;
+                simParams.Kd = obj.simParams.Kd;
+                simParams.lambda1 = obj.simParams.lambda1;
+                simParams.lambda2 = obj.simParams.lambda2;
+                simParams.lambda1Vel = obj.simParams.lambda1Vel;
+                simParams.lambda2Vel = obj.simParams.lambda2Vel;
+                simParams.lambda1Jerk = obj.simParams.lambda1Jerk;
+                simParams.lambda2Jerk = obj.simParams.lambda2Jerk;
+                simParams.enableSpeedController = obj.simParams.enableSpeedController;
+                warning('PID Controller GUI fields not found. Using default PID parameters.');
+            end
+            % --- End of PID Speed Controller Parameters ---
+        
+            % --- Maximum Speed Parameter ---
+            if isprop(obj.guiManager, 'maxSpeedField')
+                simParams.maxSpeed = obj.guiManager.maxSpeedField.Value; % m/s
+            else
+                simParams.maxSpeed = obj.simParams.maxSpeed; % Default value
+                warning('Max Speed GUI field not found. Using default maxSpeed.');
+            end
+            % --- End of Max Speed Parameter ---
+        
+            % --- Tires Configuration Parameters ---
+            if isprop(obj.guiManager, 'tractorTireHeightField') && ...
+               isprop(obj.guiManager, 'tractorTireWidthField') && ...
+               isprop(obj.guiManager, 'trailerTireHeightField') && ...
+               isprop(obj.guiManager, 'trailerTireWidthField')
+                simParams.tractorTireHeight = obj.guiManager.tractorTireHeightField.Value;
+                simParams.tractorTireWidth = obj.guiManager.tractorTireWidthField.Value;
+                simParams.trailerTireHeight = obj.guiManager.trailerTireHeightField.Value;
+                simParams.trailerTireWidth = obj.guiManager.trailerTireWidthField.Value;
+            else
+                % Use default tire parameters
+                simParams.tractorTireHeight = obj.simParams.tractorTireHeight;
+                simParams.tractorTireWidth = obj.simParams.tractorTireWidth;
+                simParams.trailerTireHeight = obj.simParams.trailerTireHeight;
+                simParams.trailerTireWidth = obj.simParams.trailerTireWidth;
+                warning('Tires Configuration GUI fields not found. Using default tire parameters.');
+            end
+            % --- End of Tires Configuration Parameters ---
+        
+            % --- Aerodynamics Parameters ---
+            if isprop(obj.guiManager, 'airDensityField') && isprop(obj.guiManager, 'dragCoeffField') && ...
+               isprop(obj.guiManager, 'windSpeedField') && isprop(obj.guiManager, 'windAngleDegField')
+                simParams.airDensity = obj.guiManager.airDensityField.Value;
+                simParams.dragCoeff = obj.guiManager.dragCoeffField.Value;
+                simParams.windSpeed = obj.guiManager.windSpeedField.Value;
+                simParams.windAngleDeg = obj.guiManager.windAngleDegField.Value;
+            else
+                % Use default aerodynamics parameters
+                simParams.airDensity = obj.simParams.airDensity;
+                simParams.dragCoeff = obj.simParams.dragCoeff;
+                simParams.windSpeed = obj.simParams.windSpeed;
+                simParams.windAngleDeg = obj.simParams.windAngleDeg;
+                warning('Aerodynamics GUI fields not found. Using default aerodynamics parameters.');
+            end
+            % --- End of Aerodynamics Parameters ---
+        
+            % --- Road Conditions Parameters ---
+            if isprop(obj.guiManager, 'slopeAngleField') && ...
+               isprop(obj.guiManager, 'roadFrictionCoefficientField') && ...
+               isprop(obj.guiManager, 'roadSurfaceTypeDropdown') && ...
+               isprop(obj.guiManager, 'roadRoughnessField')
+                simParams.slopeAngle = obj.guiManager.slopeAngleField.Value;  % In degrees
+                simParams.roadFrictionCoefficient = obj.guiManager.roadFrictionCoefficientField.Value;
+                simParams.roadSurfaceType = obj.guiManager.roadSurfaceTypeDropdown.Value;
+                simParams.roadRoughness = obj.guiManager.roadRoughnessField.Value;
+            else
+                % Use default road conditions parameters
+                simParams.slopeAngle = obj.simParams.slopeAngle;
+                simParams.roadFrictionCoefficient = obj.simParams.roadFrictionCoefficient;
+                simParams.roadSurfaceType = obj.simParams.roadSurfaceType;
+                simParams.roadRoughness = obj.simParams.roadRoughness;
+                warning('Road Conditions GUI fields not found. Using default road conditions parameters.');
+            end
+            % --- End of Road Conditions Parameters ---
+        
+            % --- Stiffness & Damping Parameters ---
+            if isprop(obj.guiManager, 'stiffnessXField') && ...
+               isprop(obj.guiManager, 'stiffnessYField') && ...
+               isprop(obj.guiManager, 'stiffnessZField') && ...
+               isprop(obj.guiManager, 'stiffnessRollField') && ...
+               isprop(obj.guiManager, 'stiffnessPitchField') && ...
+               isprop(obj.guiManager, 'stiffnessYawField') && ...
+               isprop(obj.guiManager, 'dampingXField') && ...
+               isprop(obj.guiManager, 'dampingYField') && ...
+               isprop(obj.guiManager, 'dampingZField') && ...
+               isprop(obj.guiManager, 'dampingRollField') && ...
+               isprop(obj.guiManager, 'dampingPitchField') && ...
+               isprop(obj.guiManager, 'dampingYawField')
+                simParams.stiffnessX = obj.guiManager.stiffnessXField.Value;
+                simParams.stiffnessY = obj.guiManager.stiffnessYField.Value;
+                simParams.stiffnessZ = obj.guiManager.stiffnessZField.Value;
+                simParams.stiffnessRoll = obj.guiManager.stiffnessRollField.Value;
+                simParams.stiffnessPitch = obj.guiManager.stiffnessPitchField.Value;
+                simParams.stiffnessYaw = obj.guiManager.stiffnessYawField.Value;
+        
+                simParams.dampingX = obj.guiManager.dampingXField.Value;
+                simParams.dampingY = obj.guiManager.dampingYField.Value;
+                simParams.dampingZ = obj.guiManager.dampingZField.Value;
+                simParams.dampingRoll = obj.guiManager.dampingRollField.Value;
+                simParams.dampingPitch = obj.guiManager.dampingPitchField.Value;
+                simParams.dampingYaw = obj.guiManager.dampingYawField.Value;
+            else
+                % Use default stiffness & damping parameters
+                simParams.stiffnessX = obj.simParams.stiffnessX;
+                simParams.stiffnessY = obj.simParams.stiffnessY;
+                simParams.stiffnessZ = obj.simParams.stiffnessZ;
+                simParams.stiffnessRoll = obj.simParams.stiffnessRoll;
+                simParams.stiffnessPitch = obj.simParams.stiffnessPitch;
+                simParams.stiffnessYaw = obj.simParams.stiffnessYaw;
+        
+                simParams.dampingX = obj.simParams.dampingX;
+                simParams.dampingY = obj.simParams.dampingY;
+                simParams.dampingZ = obj.simParams.dampingZ;
+                simParams.dampingRoll = obj.simParams.dampingRoll;
+                simParams.dampingPitch = obj.simParams.dampingPitch;
+                simParams.dampingYaw = obj.simParams.dampingYaw;
+                warning('Stiffness & Damping GUI fields not found. Using default stiffness & damping parameters.');
+            end
+            % --- End of Stiffness & Damping Parameters ---
+        
+            % --- Suspension Model Parameters ---
+            if isprop(obj.guiManager, 'K_springField') && ...
+               isprop(obj.guiManager, 'C_dampingField') && ...
+               isprop(obj.guiManager, 'restLengthField')
+                simParams.K_spring = obj.guiManager.K_springField.Value;
+                simParams.C_damping = obj.guiManager.C_dampingField.Value;
+                simParams.restLength = obj.guiManager.restLengthField.Value;
+            else
+                % Use default suspension parameters
+                simParams.K_spring = obj.simParams.K_spring;
+                simParams.C_damping = obj.simParams.C_damping;
+                simParams.restLength = obj.simParams.restLength;
+                warning('Suspension Model GUI fields not found. Using default suspension parameters.');
+            end
+            % --- End of Suspension Model Parameters ---
+        
+            % --- Wind Parameters ---
+            if isprop(obj.guiManager, 'windSpeedField') && ...
+               isprop(obj.guiManager, 'windAngleDegField')
+                simParams.windSpeed = obj.guiManager.windSpeedField.Value;
+                simParams.windAngleDeg = obj.guiManager.windAngleDegField.Value;
+            else
+                simParams.windSpeed = obj.simParams.windSpeed;
+                simParams.windAngleDeg = obj.simParams.windAngleDeg;
+                warning('Wind GUI fields not found. Using default wind parameters.');
+            end
+            % --- End of Wind Parameters ---
+        
+            % --- X and Y Coefficients ---
+            if isprop(obj.guiManager, 'pCx1Field') && isprop(obj.guiManager, 'pCy1Field')
+                simParams.pCx1 = obj.guiManager.pCx1Field.Value;
+                simParams.pDx1 = obj.guiManager.pDx1Field.Value;
+                simParams.pDx2 = obj.guiManager.pDx2Field.Value;
+                simParams.pEx1 = obj.guiManager.pEx1Field.Value;
+                simParams.pEx2 = obj.guiManager.pEx2Field.Value;
+                simParams.pEx3 = obj.guiManager.pEx3Field.Value;
+                simParams.pEx4 = obj.guiManager.pEx4Field.Value;
+                simParams.pKx1 = obj.guiManager.pKx1Field.Value;
+                simParams.pKx2 = obj.guiManager.pKx2Field.Value;
+                simParams.pKx3 = obj.guiManager.pKx3Field.Value;
+        
+                simParams.pCy1 = obj.guiManager.pCy1Field.Value;
+                simParams.pDy1 = obj.guiManager.pDy1Field.Value;
+                simParams.pDy2 = obj.guiManager.pDy2Field.Value;
+                simParams.pEy1 = obj.guiManager.pEy1Field.Value;
+                simParams.pEy2 = obj.guiManager.pEy2Field.Value;
+                simParams.pEy3 = obj.guiManager.pEy3Field.Value;
+                simParams.pEy4 = obj.guiManager.pEy4Field.Value;
+                simParams.pKy1 = obj.guiManager.pKy1Field.Value;
+                simParams.pKy2 = obj.guiManager.pKy2Field.Value;
+                simParams.pKy3 = obj.guiManager.pKy3Field.Value;
+            else
+                % Use default coefficients
+                simParams.pCx1 = obj.simParams.pCx1;
+                simParams.pDx1 = obj.simParams.pDx1;
+                simParams.pDx2 = obj.simParams.pDx2;
+                simParams.pEx1 = obj.simParams.pEx1;
+                simParams.pEx2 = obj.simParams.pEx2;
+                simParams.pEx3 = obj.simParams.pEx3;
+                simParams.pEx4 = obj.simParams.pEx4;
+                simParams.pKx1 = obj.simParams.pKx1;
+                simParams.pKx2 = obj.simParams.pKx2;
+                simParams.pKx3 = obj.simParams.pKx3;
+        
+                simParams.pCy1 = obj.simParams.pCy1;
+                simParams.pDy1 = obj.simParams.pDy1;
+                simParams.pDy2 = obj.simParams.pDy2;
+                simParams.pEy1 = obj.simParams.pEy1;
+                simParams.pEy2 = obj.simParams.pEy2;
+                simParams.pEy3 = obj.simParams.pEy3;
+                simParams.pEy4 = obj.simParams.pEy4;
+                simParams.pKy1 = obj.simParams.pKy1;
+                simParams.pKy2 = obj.simParams.pKy2;
+                simParams.pKy3 = obj.simParams.pKy3;
+                warning('X and Y Coefficients GUI fields not found. Using default coefficients.');
+            end
+            % --- End of X and Y Coefficients ---
+        
+            % --- Retrieve and Set Pressure Matrices ---
+            if isprop(obj.guiManager, 'pressureMatricesTab') && isprop(obj.guiManager, 'pressureMatrixPanels')
+                simParams.pressureMatrices = obj.guiManager.getPressureMatrices();
+            else
+                % Use default pressure matrices
+                simParams.pressureMatrices = obj.simParams.pressureMatrices;
+                warning('Pressure Matrices GUI components not found. Using default pressure matrices.');
+            end
+            % --- End of Pressure Matrices ---
+        
+            % --- Retrieve Excel Data ---
+            simParams.excelData = obj.simParams.excelData; % Assuming excelData is managed elsewhere
+        
+            % --- Final Step: Update Trailer Tab Visibility ---
+            simParams.includeTrailer = obj.guiManager.includeTrailerCheckbox.Value;
+        end
+
+        %% Save Logs Method
+        function [txtFilename, csvFilename] = saveLogs(obj, logMessages)
+            % saveLogs Saves log messages to a text and CSV file without overwriting existing files
+
+            % Generate unique filenames for logs
+            txtFilename = obj.getUniqueFilename(obj.simulationName, '.txt');
+            csvFilename = obj.getUniqueFilename(obj.simulationName, '.csv');
+
+            % Save log data to a text file
+            fid = fopen(txtFilename, 'w');
+            if fid ~= -1
+                fprintf(fid, '%s\n', logMessages{:});
+                fclose(fid);
+                disp(['Log data saved to ', txtFilename]);
+            else
+                warning('Failed to write simulation log to text file.');
+            end
+
+            % Create a table with log messages
+            logTable = table(logMessages', 'VariableNames', {'Logs'});
+            % Save log data to a CSV file
+            try
+                writetable(logTable, csvFilename);
+                disp(['Log data saved to ', csvFilename]);
+            catch ME
+                warning('Failed to write simulation log to CSV file: %s', ME.message);
+            end
+        end
+
+        %% Initialize Predefined Pressure Matrices
+        function initializePressureMatrices(obj)
+            % initializePressureMatrices Creates predefined pressure matrices with example values
+
+            % Initialize the structure to hold pressure matrices
+            obj.simParams.pressureMatrices = struct();
+
+            % Pressure matrix for 4 tires
+            obj.simParams.pressureMatrices.Tires4 = [
+                800000; % Tire 1
+                800000; % Tire 2
+                800000; % Tire 3
+                800000  % Tire 4
+            ];
+
+            % Pressure matrix for 6 tires
+            obj.simParams.pressureMatrices.Tires6 = [
+                750000; % Tire 1
+                760000; % Tire 2
+                770000; % Tire 3
+                780000; % Tire 4
+                790000; % Tire 5
+                800000  % Tire 6
+            ];
+
+            % Pressure matrix for 8 tires
+            obj.simParams.pressureMatrices.Tires8 = [
+                800000; % Tire 1
+                810000; % Tire 2
+                820000; % Tire 3
+                830000; % Tire 4
+                840000; % Tire 5
+                850000; % Tire 6
+                860000; % Tire 7
+                870000  % Tire 8
+            ];
+
+            % Pressure matrix for 10 tires
+            obj.simParams.pressureMatrices.Tires10 = [
+                800000; % Tire 1
+                800000; % Tire 2
+                800000; % Tire 3
+                800000; % Tire 4
+                800000; % Tire 5
+                800000; % Tire 6
+                800000; % Tire 7
+                800000; % Tire 8
+                800000; % Tire 9
+                800000  % Tire 10
+            ];
+
+            % Pressure matrix for 12 tires
+            obj.simParams.pressureMatrices.Tires12 = [
+                780000; % Tire 1
+                790000; % Tire 2
+                800000; % Tire 3
+                810000; % Tire 4
+                820000; % Tire 5
+                830000; % Tire 6
+                840000; % Tire 7
+                850000; % Tire 8
+                860000; % Tire 9
+                870000; % Tire 10
+                880000; % Tire 11
+                890000  % Tire 12
+            ];
+
+            % Pressure matrix for 14 tires
+            obj.simParams.pressureMatrices.Tires14 = [
+                780000; % Tire 1
+                790000; % Tire 2
+                800000; % Tire 3
+                810000; % Tire 4
+                820000; % Tire 5
+                830000; % Tire 6
+                840000; % Tire 7
+                850000; % Tire 8
+                860000; % Tire 9
+                870000; % Tire 10
+                880000; % Tire 11
+                890000; % Tire 12
+                880000; % Tire 13
+                890000  % Tire 14
+            ];
+
+            % Pressure matrix for 16 tires
+            obj.simParams.pressureMatrices.Tires16 = [
+                800000; % Tire 1
+                805000; % Tire 2
+                810000; % Tire 3
+                815000; % Tire 4
+                820000; % Tire 5
+                825000; % Tire 6
+                830000; % Tire 7
+                835000; % Tire 8
+                840000; % Tire 9
+                845000; % Tire 10
+                850000; % Tire 11
+                855000; % Tire 12
+                860000; % Tire 13
+                865000; % Tire 14
+                870000; % Tire 15
+                875000  % Tire 16
+            ];
+
+            % Pressure matrix for 18 tires
+            obj.simParams.pressureMatrices.Tires18 = [
+                780000; % Tire 1
+                785000; % Tire 2
+                790000; % Tire 3
+                795000; % Tire 4
+                800000; % Tire 5
+                805000; % Tire 6
+                810000; % Tire 7
+                815000; % Tire 8
+                820000; % Tire 9
+                825000; % Tire 10
+                830000; % Tire 11
+                835000; % Tire 12
+                840000; % Tire 13
+                845000; % Tire 14
+                850000; % Tire 15
+                855000; % Tire 16
+                860000; % Tire 17
+                865000  % Tire 18
+            ];
+
+            % Pressure matrix for 20 tires
+            obj.simParams.pressureMatrices.Tires20 = [
+                800000; % Tire 1
+                802000; % Tire 2
+                804000; % Tire 3
+                806000; % Tire 4
+                808000; % Tire 5
+                810000; % Tire 6
+                812000; % Tire 7
+                814000; % Tire 8
+                816000; % Tire 9
+                818000; % Tire 10
+                820000; % Tire 11
+                822000; % Tire 12
+                824000; % Tire 13
+                826000; % Tire 14
+                828000; % Tire 15
+                830000; % Tire 16
+                832000; % Tire 17
+                834000; % Tire 18
+                836000; % Tire 19
+                838000  % Tire 20
+            ];
+        end
+
+        %% Generate Unique Filename
+        function uniqueName = getUniqueFilename(~, baseName, extension)
+            % getUniqueFilename Generates a unique filename by appending a timestamp
+            %
+            % Parameters:
+            %   baseName  - The base name of the file without extension
+            %   extension - The file extension (e.g., '.mat', '.csv', '.txt')
+            %
+            % Returns:
+            %   uniqueName - A unique filename with the specified extension
+
+            % Initialize the unique name
+            uniqueName = [baseName, extension];
+
+            % Check if the file exists
+            if exist(uniqueName, 'file') == 2
+                % Append a timestamp to make the filename unique
+                timestamp = datestr(now, 'yyyymmdd_HHMMSS');
+                uniqueName = [baseName, '_', timestamp, extension];
+
+                % Ensure the new filename also doesn't exist
+                while exist(uniqueName, 'file') == 2
+                    pause(1); % Wait for a second to get a new timestamp
+                    timestamp = datestr(now, 'yyyymmdd_HHMMSS');
+                    uniqueName = [baseName, '_', timestamp, extension];
+                end
+            end
+        end
+                                
+        function [output] = initializeSim(obj)
+            % runSimulation Executes the vehicle simulation and computes the dynamics
+        
+            % Initialize output variables
+            tractorX = [];
+            tractorY = [];
+            tractorTheta = [];
+            trailerX = [];
+            trailerY = [];
+            trailerTheta = [];
+            steeringAnglesSim = [];
+            speedData = [];
+            globalVehicleFlags = struct('isWiggling', false, 'isRollover', false, 'isJackknife', false, 'isSkidding', false);
+        
+            % Initialize flat tire indices
+            flatTireIndicesTractor = [];
+            flatTireIndicesTrailer = [];
+            flatTireIndices = []; % Combined flat tire indices
+        
+            % Initialize log messages storage
+            logMessages = {};  % Preallocate as empty cell array
+        
+            % --- Initialize Waitbar ---
+            hWaitbar = waitbar(0, 'Starting Simulation...', 'Name', 'Simulation Progress');
+            cleanupObj = onCleanup(@() closeIfOpen(hWaitbar)); % Ensure waitbar closes on function exit
+            % --- End of Waitbar Initialization ---
+        
+            try
+                % Extract simulation data
+                if obj.hasUI
+                    % Get parameters from UI fields
+                    simParams = obj.getSimulationParameters();
+                    if isempty(simParams)
+                        uialert(obj.guiManager.tablePanel.Parent, 'Simulation parameters extraction failed.', 'Simulation Error');
+                        return;
+                    end
+                    try
+                        % Extract steering and acceleration commands
+                        steeringCommands = simParams.steeringCommands;
+                        accelerationCommands = simParams.accelerationCommands;
+                        tirePressureCommands = simParams.tirePressureCommands;
+        
+                        if isempty(steeringCommands)
+                            error('Steering commands are empty.');
+                        end
+                    catch ME
+                        uialert(obj.guiManager.tablePanel.Parent, 'Please load a valid Excel file with steering and acceleration commands.', 'Data Loading Error');
+                        return;
+                    end
+                else
+                    % Get parameters from simulation parameters
+                    simParams = obj.simParams;
+                    try
+                        % Extract steering and acceleration commands
+                        steeringCommands = simParams.steeringCommands;
+                        accelerationCommands = simParams.accelerationCommands;
+                        tirePressureCommands = simParams.tirePressureCommands;
+        
+                        if isempty(steeringCommands)
+                            error('Steering commands are empty.');
+                        end
+                    catch ME
+                        fprintf('Data Loading Error: %s\n', ME.message);
+                        return;
+                    end
+                end
+        
+                % Assign parameters to variables for easier access
+                tractorMass = simParams.tractorMass;
+                boxMasses = [];
+                if simParams.includeTrailer
+                    if isfield(simParams,'trailerBoxWeightDistributions') && ~isempty(simParams.trailerBoxWeightDistributions)
+                        % Compute the mass of each trailer box from its load distribution
+                        boxMasses = cellfun(@(ld) sum(ld(:,4)) / 9.81, simParams.trailerBoxWeightDistributions);
+                        trailerMass = sum(boxMasses);
+                    else
+                        trailerMass = simParams.trailerMass;
+                    end
+                    fprintf('Total vehicle mass updated: %.2f kg\n', tractorMass + trailerMass);
+                    trailerWheelbase = simParams.trailerWheelbase; % Defined when trailer is included
+                else
+                    trailerMass = 0;
+                    trailerWheelbase = 0; % Set to 0 when trailer is not included
+                end
+                initialVelocity = simParams.initialVelocity;
+                I_trailerMultiplier = simParams.I_trailerMultiplier;
+                maxDeltaDeg = simParams.maxDeltaDeg;
+                dtMultiplier = simParams.dtMultiplier;
+                windowSize = simParams.windowSize;
+                tractorLength = simParams.tractorLength;
+                tractorWidth = simParams.tractorWidth;
+                tractorHeight = simParams.tractorHeight;
+                tractorCoGHeight = simParams.tractorCoGHeight;
+                tractorWheelbase = simParams.tractorWheelbase;
+                tractorTrackWidth = simParams.tractorTrackWidth;
+                tractorNumAxles = simParams.tractorNumAxles;
+                tractorAxleSpacing = simParams.tractorAxleSpacing;
+                numTiresPerAxleTrailer = simParams.numTiresPerAxleTrailer;
+                numTiresPerAxleTractor = simParams.numTiresPerAxleTractor; % **New Variable**
+        
+                % --- Tires Configuration Parameters ---
+                tractorTireHeight = simParams.tractorTireHeight; % meters
+                tractorTireWidth = simParams.tractorTireWidth;   % meters
+                trailerTireHeight = simParams.trailerTireHeight; % meters
+                trailerTireWidth = simParams.trailerTireWidth;   % meters
+                % --- End of Tires Configuration Parameters ---
+        
+                % --- Integrated Acceleration Limiter Parameters ---
+                % maxAccelAtZeroSpeed = simParams.maxAccelAtZeroSpeed;
+                minAccelAtMaxSpeed = simParams.minAccelAtMaxSpeed;
+                % maxDecelAtZeroSpeed = simParams.maxDecelAtZeroSpeed;
+                minDecelAtMaxSpeed = simParams.minDecelAtMaxSpeed;
+                accelCurve = readmatrix(simParams.accelCurveFilePath);
+                decelCurve = readmatrix(simParams.decelCurveFilePath);
+                maxSpeedForAccelLimiting = simParams.maxSpeedForAccelLimiting;
+                % --- End of Acceleration Limiter Parameters ---
+        
+                % --- PID Speed Controller Parameters ---
+                Kp = simParams.Kp;
+                Ki = simParams.Ki;
+                Kd = simParams.Kd;
+                % --- End of PID Speed Controller Parameters ---
+        
+                % --- Speed Limiting Parameter ---
+                maxSpeed = simParams.maxSpeed; % m/s
+                % --- End of Speed Limiting Parameter ---
+        
+                % --- **Aerodynamics Parameters Integration** ---
+                airDensity = simParams.airDensity;     % kg/m³; retrieved from GUI
+                dragCoeff = simParams.dragCoeff;       % Dimensionless; retrieved from GUI
+        
+                if simParams.includeTrailer
+                    trailerWidth = simParams.trailerWidth;
+                    trailerHeight = simParams.trailerHeight;
+                    trailerLength = simParams.trailerLength;
+                else
+                    trailerWidth = 0;
+                    trailerHeight = 0;
+                    trailerLength = 0;
+                end
+        
+                frontalWidth = max(tractorWidth, trailerWidth);
+                frontalHeight = max(tractorHeight, trailerHeight);
+                frontalArea = frontalWidth * frontalHeight;  % In square meters
+        
+                sideWidth = max(tractorWidth, trailerWidth);
+                sideLength = (tractorLength + trailerLength) - tractorAxleSpacing;
+                sideArea = sideWidth * sideLength;  % In square meters
+                % --- End of Aerodynamics Parameters Integration ---
+        
+                % --- **Road Conditions Parameters** ---
+                slopeAngleDeg = simParams.slopeAngle;  % In degrees
+                slopeAngleRad = deg2rad(slopeAngleDeg); % Convert to radians
+                roadRoughness = simParams.roadRoughness; % 0 (smooth) to 1 (very rough)
+                % --- End of Road Conditions Parameters ---
+        
+                % Calculate total number of tires
+                totalTiresTractor = 2 + (tractorNumAxles * numTiresPerAxleTractor);
+        
+                if simParams.includeTrailer
+                    trailerNumAxles = sum(simParams.trailerAxlesPerBox);
+                    totalTiresTrailer = trailerNumAxles * numTiresPerAxleTrailer;
+                else
+                    totalTiresTrailer = 0;
+                end
+                totalNumberOfTires = totalTiresTractor + totalTiresTrailer;
+
+                % --- Select Pressure Matrix Based on Total Number of Tires ---
+                pressureMatrixKey = sprintf('Tires%d', totalNumberOfTires);
+                if isfield(simParams.pressureMatrices, pressureMatrixKey)
+                    selectedPressures = simParams.pressureMatrices.(pressureMatrixKey);
+                    logMessages{end+1} = sprintf('Selected pressure matrix for %d tires.', totalNumberOfTires);
+                else
+                    error('No pressure matrix found for %d tires.', totalNumberOfTires);
+                end
+                % --- End of Pressure Matrix Selection ---
+                
+                % Adjust time step based on multiplier
+                dt_original = 0.01; % Original time step
+                dt = dt_original * dtMultiplier;
+                if dt > 0.01
+                    dt = 0.01;
+                    logMessages{end+1} = sprintf('Adjusted time step to %.4f seconds for simulation stability.', dt);
+                end
+                
+                % --- Process Steering and Acceleration Data ---
+                % Handle ramp and step commands in steering angles and acceleration
+                [timeProcessed, steerAngles, accelerationData, tirePressureData, steeringEnded, accelerationEnded, tirePressureEnded] = processSignalData( ...
+                    steeringCommands, ...          % Steering command string
+                    accelerationCommands, ...      % Acceleration command string
+                    tirePressureCommands, ...      % Tire Pressure command string
+                    dt, ...
+                    selectedPressures' ...
+                    );
+
+                selectedPressures = tirePressureData(1, :);
+                % --- Split the pressures into tractor and trailer pressures ---
+                tractorTirePressures = selectedPressures(1:totalTiresTractor);
+                if simParams.includeTrailer
+                    trailerTirePressures = selectedPressures(totalTiresTractor+1:end);
+                else
+                    trailerTirePressures = [];
+                end
+        
+                % Validate the lengths
+                if length(tractorTirePressures) ~= totalTiresTractor
+                    error('Mismatch in number of tractor tire pressures.');
+                end
+                if simParams.includeTrailer && length(trailerTirePressures) ~= totalTiresTrailer
+                    error('Mismatch in number of trailer tire pressures.');
+                end
+                % --- End of Split Pressures ---
+        
+                % --- Begin Flat Tire Logic ---
+                % Define Pressure Threshold
+                % Convert 14 psi to Pascals (1 psi ≈ 6895 Pa)
+                pressureThresholdPa = 14 * 6895; % 14 psi in Pa
+        
+                % Log the pressure threshold
+                logMessages{end+1} = sprintf('Pressure Threshold set to %.2f Pa (14 psi).', pressureThresholdPa);
+        
+                % --- Check and Set Flat Tires for Tractor ---
+                for i = 1:length(tractorTirePressures)
+                    if tractorTirePressures(i) < pressureThresholdPa
+                        % Collect the index of the flat tire
+                        flatTireIndicesTractor(end+1) = i;
+                        % Log the flat tire event
+                        logMessages{end+1} = sprintf('Warning: Tractor Tire %d is flat (Pressure: %.2f Pa < %.2f Pa).', i, tractorTirePressures(i), pressureThresholdPa);
+                        % Mark the tire as flat by setting its contact area to zero
+                        tractorTirePressures(i) = 0; 
+                    end
+                end
+        
+                % --- Check and Set Flat Tires for Trailer ---
+                if simParams.includeTrailer
+                    for i = 1:length(trailerTirePressures)
+                        if trailerTirePressures(i) < pressureThresholdPa
+                            % Adjust the index to account for the total number of tractor tires
+                            adjustedIndex = i + length(tractorTirePressures);
+                            % Collect the index of the flat tire
+                            flatTireIndicesTrailer(end+1) = adjustedIndex;
+                            % Log the flat tire event
+                            logMessages{end+1} = sprintf('Warning: Trailer Tire %d is flat (Pressure: %.2f Pa < %.2f Pa).', i, trailerTirePressures(i), pressureThresholdPa);
+                            % Mark the tire as flat by setting its contact area to zero
+                            trailerTirePressures(i) = 0; 
+                        end
+                    end
+                end
+                % Combine flat tire indices
+                flatTireIndices = [flatTireIndicesTractor, flatTireIndicesTrailer];
+                % --- End Flat Tire Logic ---
+        
+                % --- Compute Contact Areas ---
+                % Compute per-tire loads (assuming equal distribution for simplicity)
+                perTireLoadTractor = (tractorMass * 9.81) / totalTiresTractor; % N
+                if simParams.includeTrailer
+                    if isfield(simParams,'trailerBoxWeightDistributions') && ~isempty(simParams.trailerBoxWeightDistributions)
+                        % Individual loads are provided per tire in the weight distributions
+                        trailerLoadsPerTire = vertcat(simParams.trailerBoxWeightDistributions{:});
+                        perTireLoadTrailer = trailerLoadsPerTire(:,4);
+                        if length(perTireLoadTrailer) ~= length(trailerTirePressures)
+                            logMessages{end+1} = sprintf(['Warning: trailerBoxWeightDistributions length (%d) ' ...
+                                'does not match number of trailer tires (%d). Using uniform distribution.'], ...
+                                length(perTireLoadTrailer), length(trailerTirePressures));
+                            perTireLoadTrailer = (trailerMass * 9.81) / length(trailerTirePressures) * ...
+                                ones(length(trailerTirePressures),1);
+                        end
+                    else
+                        perTireLoadTrailer = (trailerMass * 9.81) / totalTiresTrailer * ones(totalTiresTrailer,1); % N each
+                    end
+                end
+        
+                % Compute per-tire contact areas
+                % Avoid division by zero by setting contact area to zero if pressure is zero (flat tire)
+                tractorContactAreas = zeros(size(tractorTirePressures));
+                for i = 1:length(tractorTirePressures)
+                    if tractorTirePressures(i) > 0
+                        tractorContactAreas(i) = perTireLoadTractor / tractorTirePressures(i); % m^2
+                    else
+                        tractorContactAreas(i) = 0; % Flat tire
+                    end
+                end
+        
+                if simParams.includeTrailer
+                    trailerContactAreas = zeros(size(trailerTirePressures));
+                    for i = 1:length(trailerTirePressures)
+                        if trailerTirePressures(i) > 0
+                            trailerContactAreas(i) = perTireLoadTrailer(i) / trailerTirePressures(i); % m^2
+                        else
+                            trailerContactAreas(i) = 0; % Flat tire
+                        end
+                    end
+                else
+                    trailerContactAreas = [];
+                end
+                % --- End of Compute Contact Areas ---
+        
+                % --- Adjust Friction Coefficient Based on Road Surface Type ---
+                % Use predefined friction coefficients for different surfaces
+                switch simParams.roadSurfaceType
+                    case 'Dry Asphalt'
+                        mu = 0.85;
+                    case 'Wet Asphalt'
+                        mu = 0.6;
+                    case 'Gravel'
+                        mu = 0.5;
+                    case 'Snow'
+                        mu = 0.2;
+                    case 'Ice'
+                        mu = 0.1;
+                    otherwise
+                        mu = simParams.roadFrictionCoefficient; % Use the provided value
+                end
+                % Log the adjusted friction coefficient
+                logMessages{end+1} = sprintf('Adjusted friction coefficient (mu) based on road surface type (%s): %.2f', simParams.roadSurfaceType, mu);
+                % --- End of Friction Coefficient Adjustment ---
+        
+                % Log simulation parameters
+                logMessages{end+1} = 'Simulation Parameters:';
+                logMessages{end+1} = sprintf('Tractor Mass (including loads): %.2f kg', tractorMass);
+                if simParams.includeTrailer
+                    logMessages{end+1} = sprintf('Trailer Mass: %.2f kg', trailerMass);
+                else
+                    logMessages{end+1} = 'Trailer is not included in the simulation.';
+                end
+                logMessages{end+1} = sprintf('Coefficient of Friction (mu): %.2f', mu);
+                logMessages{end+1} = sprintf('Initial Velocity: %.2f m/s', initialVelocity);
+                logMessages{end+1} = sprintf('PID Controller Gains - Kp: %.2f, Ki: %.2f, Kd: %.2f', Kp, Ki, Kd);
+                logMessages{end+1} = sprintf('Maximum Speed Limit: %.2f m/s', maxSpeed);
+                logMessages{end+1} = sprintf('Time Step Multiplier: %.2f', dtMultiplier);
+                logMessages{end+1} = sprintf('Maximum Articulation Angle: %.2f degrees', maxDeltaDeg);
+                logMessages{end+1} = sprintf('Air Density: %.3f kg/m³', airDensity);
+                logMessages{end+1} = sprintf('Drag Coefficient: %.2f', dragCoeff);
+                logMessages{end+1} = sprintf('Slope Angle: %.2f degrees', slopeAngleDeg);
+                logMessages{end+1} = sprintf('Road Surface Type: %s', simParams.roadSurfaceType);
+                logMessages{end+1} = sprintf('Road Roughness: %.2f', roadRoughness);
+                logMessages{end+1} = '----------------------------------------';
+        
+                % --- Tires Configuration Logging ---
+                logMessages{end+1} = 'Tires Configuration:';
+                logMessages{end+1} = sprintf('Tractor Tire Height: %.2f m', tractorTireHeight);
+                logMessages{end+1} = sprintf('Tractor Tire Width: %.2f m', tractorTireWidth);
+                if simParams.includeTrailer
+                    logMessages{end+1} = sprintf('Trailer Tire Height: %.2f m', trailerTireHeight);
+                    logMessages{end+1} = sprintf('Trailer Tire Width: %.2f m', trailerTireWidth);
+                end
+                logMessages{end+1} = '----------------------------------------';
+        
+                % Validate load inputs to prevent front overloading
+                % maxFrontLoad = 0.6 * tractorMass * 9.81; % 60% of tractor mass in N
+                % totalFrontLoad = (W_FrontLeft + W_FrontRight) * 9.81;
+        
+                % if totalFrontLoad > maxFrontLoad
+                %     msg = sprintf('Total front load exceeds 60%% of tractor mass (%.2f N). Please reduce the front load.', maxFrontLoad);
+                %     if obj.hasUI
+                %         uialert(obj.guiManager.tablePanel.Parent, msg, 'Load Input Error');
+                %     else
+                %         logMessages{end+1} = sprintf('Load Input Error: %s', msg);
+                %     end
+                %     % Save logs before returning
+                %     [txtFilename, csvFilename] = obj.saveLogs(logMessages); % Capture filenames
+                %     return;
+                % end
+        
+                % --- Retrieve Brake System Parameters ---
+                maxBrakingForce = simParams.maxBrakingForce;
+                brakeEfficiency = simParams.brakeEfficiency;
+                brakeType = simParams.brakeType;
+                brakeResponseRate = 1;
+                brakeBias = simParams.brakeBias;
+        
+                % Initialize BrakeSystem with parameters from simParams
+                brakeSystem = BrakeSystem( ...
+                    maxBrakingForce, ...
+                    brakeEfficiency, ...
+                    brakeType, ...
+                    brakeResponseRate, ...
+                    brakeBias ...
+                    );
+                logMessages{end+1} = 'BrakeSystem initialized successfully.';
+                % --- End of Brake System Parameters ---
+        
+                % --- Retrieve Transmission Parameters ---
+                maxGear = simParams.maxGear;
+                gearRatios = simParams.gearRatios;
+                finalDriveRatio = simParams.finalDriveRatio;
+                shiftUpSpeed = simParams.shiftUpSpeed;
+                shiftDownSpeed = simParams.shiftDownSpeed;
+                engineBrakeTorque = simParams.engineBrakeTorque;
+                shiftDelay = simParams.shiftDelay;
+                % --- End of Transmission Parameters ---
+        
+                % Log Brake System Parameters
+                logMessages{end+1} = 'Brake System Parameters:';
+                logMessages{end+1} = sprintf('Max Braking Force: %.2f N', simParams.maxBrakingForce);
+                logMessages{end+1} = sprintf('Brake Efficiency: %.2f', simParams.brakeEfficiency);
+                logMessages{end+1} = sprintf('Brake Type: %s', simParams.brakeType);
+                logMessages{end+1} = '----------------------------------------';
+        
+                % Log Transmission Parameters
+                logMessages{end+1} = 'Transmission Parameters:';
+                logMessages{end+1} = sprintf('Max Gear: %d', simParams.maxGear);
+                logMessages{end+1} = sprintf('Final Drive Ratio: %.2f', simParams.finalDriveRatio);
+                logMessages{end+1} = sprintf('Shift Up Speeds: %s m/s', mat2str(simParams.shiftUpSpeed));
+                logMessages{end+1} = sprintf('Shift Down Speeds: %s m/s', mat2str(simParams.shiftDownSpeed));
+                logMessages{end+1} = sprintf('Engine Brake Torque: %.2f Nm', obj.simParams.engineBrakeTorque);
+                logMessages{end+1} = sprintf('Shift Delay: %.2f s', simParams.shiftDelay);
+                logMessages{end+1} = '----------------------------------------';
+        
+                % --- Instantiate Clutch ---
+                % Define clutch parameters for a Class 8 truck
+                maxClutchTorque = simParams.maxClutchTorque;           % Maximum torque the clutch can handle (Nm), typical for heavy-duty trucks
+                engagementSpeed = simParams.engagementSpeed;            % Time to engage the clutch (seconds), assuming gradual engagement
+                disengagementSpeed = simParams.disengagementSpeed;         % Time to disengage the clutch (seconds), assuming faster disengagement
+
+                clutch = Clutch( ...
+                    maxClutchTorque, ...
+                    engagementSpeed, ...
+                    disengagementSpeed ...
+                    );
+                logMessages{end+1} = 'Clutch initialized successfully.';
+                % --- End of Clutch Instantiation ---
+                % --- Instantiate Transmission ---
+                filterWindowSize = 500;  % Moving average window size
+                transmission = Transmission( ...
+                    maxGear, ...
+                    gearRatios, ...
+                    finalDriveRatio, ...
+                    shiftUpSpeed, ...
+                    shiftDownSpeed, ...
+                    engineBrakeTorque, ...
+                    shiftDelay, ...
+                    clutch, ...
+                    filterWindowSize ...
+                    );
+                logMessages{end+1} = 'Transmission initialized successfully for Class 8 Truck.';
+                % --- End of Transmission Initialization ---
+        
+                % --- Update Engine Efficiency Based on Fuel Consumption Rate ---
+                % Define base fuel consumption rate and corresponding base efficiency
+                baseFuelConsumptionRate = 10; % Example value in liters/hour
+                baseEfficiency = 0.85;        % Base drivetrain efficiency (0 to 1)
+        
+                % Ensure fuelConsumptionRate is positive to avoid division by zero
+                if simParams.fuelConsumptionRate <= 0
+                    error('Fuel Consumption Rate must be positive.');
+                end
+        
+                % Calculate updated efficiency
+                % Assumption: Efficiency inversely proportional to fuel consumption rate
+                % You can adjust the relationship as needed
+                efficiency = baseEfficiency * (baseFuelConsumptionRate / simParams.fuelConsumptionRate);
+        
+                % Clamp efficiency between 0.5 and 1.0 for realistic values
+                efficiency = max(0.5, min(1.0, efficiency));
+        
+                % Log the updated efficiency
+                logMessages{end+1} = sprintf('Engine efficiency updated to %.2f based on fuel consumption rate of %.2f liters/hour.', efficiency, simParams.fuelConsumptionRate);
+                % --- End of Efficiency Update ---
+        
+                % --- Initialize Engine Class ---
+                % --- Engine Parameters ---
+                % Hardcoded values for a Class 8 truck
+                maxTorque = 2000; % Maximum engine torque (Nm)
+                maxRPM = 2100;    % Maximum engine RPM
+                minRPM = 600;     % Minimum engine RPM (idle RPM)
+                gearRatiosEngine = gearRatios; % Use the same gear ratios as Transmission
+                differentialRatio = finalDriveRatio; % Differential gear ratio
+                % --- End of Engine Parameters ---
+        
+                % --- Read the non-linear torque curve from Excel file ---
+                % Assuming the file is named "torque_curve.xlsx" and has columns "RPM" and "Torque"
+                try
+                    torqueData = readtable(simParams.torqueFileName);
+                    if any(strcmp(torqueData.Properties.VariableNames, {'RPM', 'Torque'}))
+                        rpmValues = torqueData.RPM;
+                        torqueValues = torqueData.Torque;
+        
+                        % Define the torque curve as an interpolation based on the loaded data
+                        torqueCurve = @(rpm) interp1(rpmValues, torqueValues, rpm, 'linear', 'extrap');
+        
+                        logMessages{end+1} = sprintf('Loaded non-linear torque curve from "%s".', simParams.torqueFileName);
+                    else
+                        error('File format error: Expected columns "RPM" and "Torque" not found.');
+                    end
+                catch ME
+                    logMessages{end+1} = sprintf('Error loading torque curve from file: %s', ME.message);
+                    % Fall back to default torque curve if loading fails
+                    torqueCurvePeakRPM = 800; % RPM
+                    torqueCurveWidth = 600; % RPM
+                    torqueCurve = @(rpm) maxTorque * exp(-((rpm - torqueCurvePeakRPM).^2) / (2 * torqueCurveWidth^2)); % Example Gaussian torque curve
+                    logMessages{end+1} = 'Using default Gaussian torque curve due to error.';
+                end
+        
+                % Instantiate the Engine with updated efficiency and clutch
+                engine = Engine(maxTorque, torqueCurve, maxRPM, minRPM, gearRatiosEngine, differentialRatio, efficiency, 0.1, clutch);
+                logMessages{end+1} = 'Engine initialized successfully.';
+                % --- End of Engine Initialization ---
+        
+                % --- Instantiate the SpeedController ---
+                desiredSpeed = initialVelocity; % Assuming initialVelocity is the desired speed
+                obj.pid_SpeedController = pid_SpeedController( ...
+                    desiredSpeed, ...
+                    maxSpeed, ...
+                    Kp, ...
+                    Ki, ...
+                    Kd, ...
+                    minAccelAtMaxSpeed, ...
+                    minDecelAtMaxSpeed, ...
+                    'FilterType', 'sma', 'SMAWindowSize', 50, ...
+                    'Lambda1', simParams.lambda1, 'Lambda2', simParams.lambda2, ...
+                    'Lambda1Vel', simParams.lambda1Vel, 'Lambda2Vel', simParams.lambda2Vel, ...
+                    'Lambda1Jerk', simParams.lambda1Jerk, 'Lambda2Jerk', simParams.lambda2Jerk ...
+                    ); % maxAccel and minAccel set to 2.0 and -2.0 m/s^2 respectively
+                logMessages{end+1} = 'pid_SpeedController initialized successfully.';
+                % --- End of SpeedController Initialization ---
+
+                % Set the waypoints
+                % obj.pid_SpeedController.setWaypoints(simParams.waypoints);
+        
+                % --- Instantiate the limiter_LateralControl ---
+                maxAngleAtZeroSpeed = simParams.maxSteeringAngleAtZeroSpeed;
+                % minAngleAtMaxSpeed = simParams.minSteeringAngleAtMaxSpeed;
+                maxSpeedSteer = simParams.maxSteeringSpeed;
+                % maxRateAtZeroSpeed = 90;
+                % minRateAtMaxSpeed = 20;
+
+                obj.limiter_LateralControl = limiter_LateralControl( ...
+                    simParams.steeringCurveFilePath ...
+                    );
+                logMessages{end+1} = 'limiter_LateralControl initialized successfully.';
+                % --- End of limiter_LateralControl Initialization ---
+        
+                % --- Instantiate the limiter_LongitudinalControl ---
+                gaussianWindow = 11;  % Gaussian filter window size (must be odd)
+                gaussianStd = 1.0;     % Gaussian filter standard deviation
+                obj.limiter_LongitudinalControl = limiter_LongitudinalControl( ...
+                    accelCurve, ...
+                    decelCurve, ...
+                    maxSpeedForAccelLimiting, ...
+                    windowSize, ...
+                    gaussianWindow, ...
+                    gaussianStd ...
+                    );
+                obj.jerkController = jerk_Controller(0.7 * 9.81);
+                obj.accController = acc_Controller(0.75, 2.0, simParams.trailerLength, tractorWheelbase, 5.5);
+                obj.localizer = VehicleLocalizer(simParams.waypoints, 1.0);
+                logMessages{end+1} = 'limiter_LongitudinalControl initialized successfully.';
+                % --- End of limiter_LongitudinalControl Initialization ---
+
+                % --- Instantiate the curveSpeedLimiter ---
+                obj.curveSpeedLimiter = curveSpeed_Limiter();
+                logMessages{end+1} = 'curveSpeed_Limiter initialized successfully.';
+                % --- End of curveSpeedLimiter Initialization ---
+        
+                time = timeProcessed; % Update time vector
+                steerAngles = -steerAngles;
+        
+                % Interpolate data if dtMultiplier ≠ 1
+                if dtMultiplier ~= 1
+                    new_time = time(1):dt:time(end);
+                    
+                    % Interpolate steering and acceleration signals using linear interpolation
+                    steerAngles = interp1(time, steerAngles, new_time, 'linear', 'extrap');
+                    accelerationData = interp1(time, accelerationData, new_time, 'linear', 'extrap');
+                    tirePressureData = interp1(time, tirePressureData, new_time, 'linear', 'extrap');
+                    
+                    % Convert logical flags to double for interpolation
+                    steeringEnded_double = double(steeringEnded);
+                    accelerationEnded_double = double(accelerationEnded);
+                    tirePressureEnded_double = double(tirePressureEnded);
+                    
+                    % Interpolate steeringEnded and accelerationEnded using nearest-neighbor interpolation
+                    steeringEnded_interp = interp1(time, steeringEnded_double, new_time, 'nearest', 'extrap');
+                    accelerationEnded_interp = interp1(time, accelerationEnded_double, new_time, 'nearest', 'extrap');
+                    tirePressureEnded_interp = interp1(time, tirePressureEnded_double, new_time, 'nearest', 'extrap');
+                    
+                    % Convert interpolated flags back to logical arrays
+                    steeringEnded = logical(steeringEnded_interp);
+                    accelerationEnded = logical(accelerationEnded_interp);
+                    tirePressureEnded = logical(tirePressureEnded_interp);
+                    
+                    % Update the time vector
+                    time = new_time;
+                    
+                    % Log the interpolation
+                    logMessages{end+1} = 'Interpolated simulation data to new time steps.';
+                end
+        
+                % Update the number of steps based on new time vector
+                numSteps = length(time);
+        
+                %% Tractor Tire Pressures and Contact Areas
+                % Calculate total load for tractor
+                totalLoadTractor = tractorMass * 9.81;  % Total weight in Newtons
+        
+                % Compute per-tire loads (assuming equal distribution for simplicity)
+                perTireLoadTractor = totalLoadTractor / totalTiresTractor;
+        
+                % Create VehicleParameters instance for tractor with computed contact area
+                tractorParams = VehicleParameters( ...
+                    true, ...
+                    tractorLength, ...
+                    tractorWidth, ...
+                    tractorHeight, ...
+                    tractorCoGHeight, ...
+                    tractorWheelbase, ...
+                    tractorTrackWidth, ...
+                    tractorNumAxles, ...
+                    tractorAxleSpacing, ...
+                    tractorContactAreas ...
+                    );
+        
+                % Update masses
+                tractorParams.mass = tractorMass;
+        
+                % Set tractor tire dimensions
+                tractorParams.updateTireDimensions('tractor', tractorTireHeight, tractorTireWidth);
+        
+                %% Trailer Tire Pressures and Contact Areas (if trailer included)
+                if simParams.includeTrailer
+                    % Calculate total load for trailer
+                    totalLoadTrailer = trailerMass * 9.81;  % Total weight in Newtons
+
+                    % Compute per-tire loads
+                    if isfield(simParams,'trailerBoxWeightDistributions') && ~isempty(simParams.trailerBoxWeightDistributions)
+                        perTireLoadTrailer = vertcat(simParams.trailerBoxWeightDistributions{:});
+                        perTireLoadTrailer = perTireLoadTrailer(:,4); % already in Newtons
+                        if length(perTireLoadTrailer) ~= length(trailerTirePressures)
+                            logMessages{end+1} = sprintf(['Warning: trailerBoxWeightDistributions length (%d) ' ...
+                                'does not match number of trailer tires (%d). Using uniform distribution.'], ...
+                                length(perTireLoadTrailer), length(trailerTirePressures));
+                            perTireLoadTrailer = (trailerMass * 9.81) / length(trailerTirePressures) * ...
+                                ones(length(trailerTirePressures),1);
+                        end
+                    else
+                        perTireLoadTrailer = (trailerMass * 9.81) / totalTiresTrailer * ones(totalTiresTrailer,1); % N each
+                    end
+        
+                    % Create VehicleParameters instance for trailer with computed contact area
+                    trailerParams = VehicleParameters( ...
+                        false, ...
+                        simParams.trailerLength, ...
+                        simParams.trailerWidth, ...
+                        simParams.trailerHeight, ...
+                        simParams.trailerCoGHeight, ...
+                        simParams.trailerWheelbase, ...
+                        simParams.trailerTrackWidth, ...
+                        sum(simParams.trailerAxlesPerBox), ...
+                        simParams.trailerAxleSpacing, ...
+                        trailerContactAreas ...
+                        );
+                    trailerParams.mass = trailerMass;
+                    trailerParams.boxNumAxles = simParams.trailerAxlesPerBox;
+                    trailerParams.boxMasses  = boxMasses;
+        
+                    % Set trailer tire dimensions
+                    trailerParams.updateTireDimensions('trailer', trailerTireHeight, trailerTireWidth);
+                end
+        
+                % Initial conditions for tractor
+                x = 0;
+                y = 0;
+                theta = 0; % Orientation of the tractor (radians)
+                u = 0; % Initial longitudinal speed (m/s)
+                v = 0; % Initial lateral velocity of tractor (m/s)
+                r = 0; % Initial yaw rate of tractor (rad/s)
+        
+                % Compute axle positions for the tractor
+                numAxlesTractor = tractorParams.numAxles;
+                wheelbaseTractor = tractorParams.wheelbase;
+        
+                % Define positions for the 2 front tires
+                front_x = tractorParams.wheelbase / 2;
+                front_y_left = tractorParams.width / 2;
+                front_y_right = -tractorParams.width / 2;
+        
+                if numAxlesTractor > 1
+                    % Calculate positions from front axle at +wheelbase/2 to rear axle at -wheelbase/2
+                    axleSpacingTractor = wheelbaseTractor / (numAxlesTractor + 1);
+                    axlePositionsTractor = front_x - axleSpacingTractor : -axleSpacingTractor : front_x - numAxlesTractor * axleSpacingTractor;
+                else
+                    axlePositionsTractor = front_x - wheelbaseTractor / 2;
+                end
+        
+                % Positions of front, middle, and rear axles
+                frontAxlePosition = axlePositionsTractor(1);
+                rearAxlePosition = axlePositionsTractor(end);
+                middleAxleIndex = ceil(numAxlesTractor / 2);
+                middleAxlePosition = axlePositionsTractor(middleAxleIndex);
+        
+                % Define hitch position between middle and rear axle
+                hitchPosition = simParams.trailerHitchDistance + ((middleAxlePosition + rearAxlePosition) / 2); % Between middle and rear axle
+        
+                % Set the hitch_offset to be at the calculated hitch position
+                hitch_offset = hitchPosition;
+        
+                % Initialize arrays to store positions for plotting
+                tractorX = zeros(1, numSteps);
+                tractorY = zeros(1, numSteps);
+                tractorTheta = zeros(1, numSteps);
+                steeringAnglesSim = zeros(1, numSteps);
+                speedData = zeros(1, numSteps);
+                horsepowerSim = zeros(1, numSteps); % Store horsepower data
+        
+                % Preallocate desiredGear and stability flag arrays
+                desiredGear = zeros(1, numSteps);
+                isWigglingArray = false(1, numSteps);
+                isRolloverArray = false(1, numSteps);
+                isSkiddingArray = false(1, numSteps);
+                isJackknifeArray = false(1, numSteps);
+        
+                % --- Calculate Moment of Inertia for Tractor ---
+                % Tractor parameters
+                m_tractor = simParams.tractorMass;          % Tractor mass (kg)
+                L_tractor = simParams.tractorLength;        % Tractor length (m)
+                W_tractor = simParams.tractorWidth;         % Tractor width (m)
+        
+                % Moment of inertia of the tractor (approximate, assuming rectangular prism)
+                I_tractor = (1/12) * m_tractor * (L_tractor^2 + W_tractor^2);
+        
+                % --- Check if Trailer is Included ---
+                if simParams.includeTrailer
+                    % Trailer parameters
+                    m_trailer = trailerParams.mass;
+                    L_trailer = trailerParams.length;
+                    W_trailer = trailerParams.width;          % Ensure trailerParams.width exists
+                    h_CoG_trailer = trailerParams.h_CoG;
+                    trackWidth_trailer = trailerParams.trackWidth;
+                    wheelbase_trailer = trailerParams.wheelbase;
+        
+                    % Moment of inertia of the trailer (approximate)
+                    I_trailer = (1/12) * m_trailer * (L_trailer^2 + W_trailer^2);
+                    I_trailer = I_trailer * I_trailerMultiplier; % Apply multiplier
+        
+                    % Convert max articulation angle to radians
+                    max_delta = deg2rad(maxDeltaDeg);
+        
+                    % Initialize trailer states
+                    delta = 0; % Initial articulation angle
+                    psi_trailer = theta + delta; % Orientation of the trailer
+        
+                    % Compute initial position of the hitch point
+                    x_hitch = x + hitch_offset * cos(theta);
+                    y_hitch = y + hitch_offset * sin(theta);
+        
+                    % Compute initial position of the trailer's center of mass
+                    % Distance from hitch to trailer's center of gravity
+                    distance_hitch_to_cog = L_trailer / 2 - (middleAxlePosition - hitchPosition);
+        
+                    x_trailer = x_hitch - distance_hitch_to_cog * cos(psi_trailer);
+                    y_trailer = y_hitch - distance_hitch_to_cog * sin(psi_trailer);
+        
+                    % Initialize trailer velocities and yaw rate
+                    u_trailer = u; % For simplicity, assume same initial speed as tractor
+                    v_trailer = 0; % Assuming negligible sideslip difference
+                    r_trailer = 0; % Initial yaw rate of trailer (rad/s)
+        
+                    trailerX = zeros(1, numSteps);
+                    trailerY = zeros(1, numSteps);
+                    trailerTheta = zeros(1, numSteps);
+                else
+                    % If trailer is not included, define default values
+                    I_trailer = 0;
+                    m_trailer = 0;
+                    L_trailer = 0;
+                    W_trailer = 0;
+                    h_CoG_trailer = 0;
+                    trackWidth_trailer = 0;
+                    wheelbase_trailer = 0;
+                    max_delta = 0;
+                    loadDistributionTrailer = [];
+                    centerOfGravityTrailer = [];
+                end
+        
+                % --- Compute Total Moment of Inertia ---
+                I_total = I_tractor + I_trailer;
+        
+                % --- Log Inertia Values ---
+                logMessages{end+1} = sprintf('Tractor Moment of Inertia (I_tractor): %.2f kg·m²', I_tractor);
+                if simParams.includeTrailer
+                    logMessages{end+1} = sprintf('Trailer Moment of Inertia (I_trailer): %.2f kg·m²', I_trailer);
+                else
+                    logMessages{end+1} = 'No trailer included. Trailer Moment of Inertia (I_trailer) set to 0 kg·m².';
+                end
+                logMessages{end+1} = sprintf('Total Moment of Inertia (I_total): %.2f kg·m²', I_total);
+        
+                % Initialize load distribution and tire positions for the tractor
+                % [x, y, z, load, contact_area]
+                loadDistribution = [];
+        
+                % Compute total front load (assuming the front carries 3 times the tractor mass)
+                front_load_total = tractorMass * 3 * 9.81; % Total front load in Newtons
+                front_load_per_tire = front_load_total / 2;  % Load per front tire
+        
+                % Add Front Left Tire to loadDistribution with contact area placeholder
+                loadDistribution(end+1, :) = [
+                    front_x,        % x-position (m)
+                    front_y_left,   % y-position (m)
+                    tractorCoGHeight,  % z-position (m)
+                    front_load_per_tire,  % vertical load (N)
+                    tractorContactAreas(1)  % contact area (m²)
+                ]; % Front Left Tire
+        
+                % Add Front Right Tire to loadDistribution with contact area placeholder
+                loadDistribution(end+1, :) = [
+                    front_x,         % x-position (m)
+                    front_y_right,   % y-position (m)
+                    tractorCoGHeight,  % z-position (m)
+                    front_load_per_tire,  % vertical load (N)
+                    tractorContactAreas(2)  % contact area (m²)
+                ]; % Front Right Tire
+        
+                % Calculate the positions of each axle based on the number of axles
+                if tractorNumAxles > 0
+                    if tractorNumAxles > 1
+                        % Evenly space the axles between the front and rear based on wheelbase
+                        axle_spacing = tractorWheelbase / (tractorNumAxles + 1);
+                        axle_positions = front_x - axle_spacing : -axle_spacing : front_x - tractorNumAxles * axle_spacing;
+                    else
+                        % Single axle positioned at the center of the wheelbase
+                        axle_positions = front_x - tractorWheelbase / 2;
+                    end
+        
+                    % Iterate over each axle to add corresponding tires
+                    for i = 1:tractorNumAxles
+                        axle_x = axle_positions(i);
+                        for j = 1:numTiresPerAxleTractor
+                            % Alternate y-positions for left and right tires
+                            if j == 1
+                                y_pos = tractorParams.width / 2;
+                                contactArea = tractorContactAreas(2 + (i-1)*numTiresPerAxleTractor + j);
+                            else
+                                y_pos = -tractorParams.width / 2;
+                                contactArea = tractorContactAreas(2 + (i-1)*numTiresPerAxleTractor + j);
+                            end
+        
+                            % Compute total rear load (assuming the rear carries 2 times the tractor mass)
+                            rear_load_total = tractorMass * 2 * 9.81; % Total rear load in Newtons
+                            rear_load_per_tire = rear_load_total / (tractorNumAxles * numTiresPerAxleTractor); % Load per rear tire
+        
+                            % Add Tire to loadDistribution with contact area
+                            loadDistribution(end+1, :) = [
+                                axle_x,       % x-position (m)
+                                y_pos,        % y-position (m)
+                                tractorCoGHeight,  % z-position (m)
+                                rear_load_per_tire,    % vertical load (N)
+                                contactArea             % contact area (m²)
+                            ];
+                        end
+                    end
+                end
+        
+                % --- Select and Validate Pressure Matrices for Tractor ---
+                % Calculate total number of tractor tires
+                totalNumberOfTiresTractor = size(loadDistribution, 1);
+        
+                % Generate the pressure matrix key based on the number of tractor tires
+                pressureMatrixKeyTractor = sprintf('Tires%d', totalNumberOfTiresTractor);
+        
+                % Check if the pressure matrix exists
+                % (Already handled earlier, assuming selectedPressuresTractor is derived from selectedPressures)
+        
+                % --- Compute Contact Area Based on Tire Pressure for Tractor ---
+                for i = 1:size(loadDistribution,1)
+                    if tractorTirePressures(i) > 0
+                        loadDistribution(i,5) = loadDistribution(i,4) / tractorTirePressures(i); % contact area in m²
+                    else
+                        loadDistribution(i,5) = 0; % Flat tire or invalid pressure
+                        logMessages{end+1} = sprintf('Warning: Tractor Tire %d has zero or invalid pressure (%.2f Pa). Setting contact area to 0.', i, tractorTirePressures(i));
+                    end
+                end
+        
+                % **Adjust Vertical Loads Based on Road Roughness**
+                % Road roughness affects the vertical loads on tires
+                loadDistribution(:,4) = loadDistribution(:,4) .* (1 - 0.3 * roadRoughness); % Reduce loads on rough surfaces
+                logMessages{end+1} = sprintf('Adjusted tractor vertical loads based on road roughness (%.2f).', roadRoughness);
+        
+                % --- Center of Gravity Calculation for Tractor ---
+                loads = loadDistribution(:,4);
+                positions = loadDistribution(:,1:3);
+                centerOfGravity = KinematicsCalculator.calculateCenterOfGravity(loads, positions);
+        
+                %% Initialize load distribution and center of gravity for the trailer
+                if simParams.includeTrailer
+                    if isfield(simParams,'trailerBoxWeightDistributions') && ~isempty(simParams.trailerBoxWeightDistributions)
+                        % Load distribution is directly provided per trailer box
+                        loadDistributionTrailer = vertcat(simParams.trailerBoxWeightDistributions{:});
+                        % Append computed contact areas to the distribution
+                        numRowsTrailer = size(loadDistributionTrailer,1);
+                        numAreasTrailer = length(trailerContactAreas);
+                        if numRowsTrailer ~= numAreasTrailer
+                            logMessages{end+1} = sprintf(['Warning: trailerContactAreas length (%d) ' ...
+                                'does not match trailerBoxWeightDistributions rows (%d). ' ...
+                                'Using averaged contact area.'], numAreasTrailer, numRowsTrailer);
+                            if numAreasTrailer > 0
+                                avgArea = mean(trailerContactAreas);
+                            else
+                                avgArea = trailerTireWidth * trailerTireHeight;
+                            end
+                            trailerContactAreasToUse = repmat(avgArea, numRowsTrailer, 1);
+                        else
+                            trailerContactAreasToUse = trailerContactAreas(:);
+                        end
+                        loadDistributionTrailer(:,5) = trailerContactAreasToUse;
+
+                        % Adjust vertical loads for road roughness
+                        loadDistributionTrailer(:,4) = loadDistributionTrailer(:,4) .* (1 - 0.3 * roadRoughness);
+
+                        % Compute center of gravity
+                        loadsTrailer = loadDistributionTrailer(:,4);
+                        positionsTrailer = loadDistributionTrailer(:,1:3);
+                        centerOfGravityTrailer = KinematicsCalculator.calculateCenterOfGravity(loadsTrailer, positionsTrailer);
+                    else
+                        % Determine axle positions for each trailer box
+                        numAxlesTrailerVec = trailerParams.boxNumAxles;
+                        if isempty(numAxlesTrailerVec)
+                            % Fallback to total axles if per-box info not available
+                            numAxlesTrailerVec = trailerParams.numAxles;
+                        end
+                        numAxlesTrailer = sum(numAxlesTrailerVec);
+                        numTiresPerAxleTrailer = simParams.numTiresPerAxleTrailer;
+                        numTiresTrailer = numAxlesTrailer * numTiresPerAxleTrailer;
+
+                        axlePositionsTrailer = zeros(1, numAxlesTrailer);
+                        nextIdx = 1;
+                        offset = 0;
+                        for b = 1:numel(numAxlesTrailerVec)
+                            nAx = numAxlesTrailerVec(b);
+                            positionsBox = linspace(-trailerParams.wheelbase/2, trailerParams.wheelbase/2, nAx) - offset;
+                            axlePositionsTrailer(nextIdx:nextIdx+nAx-1) = positionsBox;
+                            nextIdx = nextIdx + nAx;
+                            offset = offset + trailerParams.wheelbase + simParams.trailerBoxSpacing;
+                        end
+                        loadDistributionTrailer = zeros(numTiresTrailer, 5); % [x, y, z, load, contact_area]
+                        weightPerTireTrailer = (trailerParams.mass * 9.81) / numTiresTrailer;
+
+                        % Calculate the contact area per trailer tire
+                        contactAreaPerTire = repmat(trailerTireWidth * trailerTireHeight, numTiresTrailer, 1); % m²
+                        totalContactArea = sum(contactAreaPerTire);
+
+                        % Store tire information for logging
+                        tireInfo = cell(numTiresTrailer, 1); % For logging purposes
+
+                        for i_axle = 1:numAxlesTrailer
+                            axlePos = axlePositionsTrailer(i_axle);
+                            tireIndexStart = (i_axle-1)*numTiresPerAxleTrailer + 1;
+                            y_positions_trailer = linspace(-trailerParams.trackWidth / 2, trailerParams.trackWidth / 2, numTiresPerAxleTrailer);
+                            for j_tire = 1:numTiresPerAxleTrailer
+                                tireIndex = tireIndexStart + j_tire - 1;
+                                y_pos = y_positions_trailer(j_tire);
+                                loadDistributionTrailer(tireIndex, :) = [axlePos, y_pos, trailerParams.h_CoG, weightPerTireTrailer, trailerContactAreas(tireIndex)];
+                                tireInfo{tireIndex} = sprintf('Trailer Tire %d: Position (%.2f, %.2f), Load %.2f N', ...
+                                    tireIndex, axlePos, y_pos, weightPerTireTrailer);
+                            end
+                        end
+
+                        logMessages{end+1} = 'Trailer Tire Positions and Initial Loads:';
+                        logMessages = [logMessages(:); tireInfo(:)];
+
+                        for i = 1:size(loadDistributionTrailer,1)
+                            if trailerTirePressures(i) > 0
+                                loadDistributionTrailer(i,5) = loadDistributionTrailer(i,4) / trailerTirePressures(i);
+                            else
+                                loadDistributionTrailer(i,5) = 0;
+                                logMessages{end+1} = sprintf('Warning: Trailer Tire %d has zero or invalid pressure (%.2f Pa). Setting contact area to 0.', i, trailerTirePressures(i));
+                            end
+                        end
+
+                        totalContactAreaTrailer = sum(loadDistributionTrailer(:,5));
+                        logMessages{end+1} = sprintf('Total Trailer Contact Area: %.4f m²', totalContactAreaTrailer);
+
+                        loadDistributionTrailer(:,4) = loadDistributionTrailer(:,4) .* (1 - 0.3 * roadRoughness);
+                        logMessages{end+1} = 'Adjusted trailer vertical loads based on road roughness.';
+
+                        loadsTrailer = loadDistributionTrailer(:,4);
+                        positionsTrailer = loadDistributionTrailer(:,1:3);
+                        centerOfGravityTrailer = KinematicsCalculator.calculateCenterOfGravity(loadsTrailer, positionsTrailer);
+                    end
+                else
+                    % If trailer is not included, use the tractor's load distribution
+                    % No additional action needed here
+                end
+        
+                % --- Initialize Tire Model ---
+                B = 10;    % Stiffness factor
+                C = 1.9;   % Shape factor
+                D = 8000;  % Peak factor (N)
+                E = 0.97;  % Curvature factor
+                % --- Incorporate Tire Width into Tire Model (Optional) ---
+                tireWidth = simParams.tractorTireWidth; % meters
+                % Assuming PacejkaMagicFormula can accept tireWidth as an additional parameter
+                simpleTireModel = PacejkaMagicFormula(B, C, D, E);
+                % --- End of Tire Width Integration ---
+        
+                % Define coefficients for high-fidelity tire model
+                coefficients = struct();
+                % Longitudinal Coefficients
+                coefficients.pCx1 = simParams.pCx1;
+                coefficients.pDx1 = simParams.pDx1;    % N
+                coefficients.pDx2 = simParams.pDx2;    % N
+                coefficients.pEx1 = simParams.pEx1;
+                coefficients.pEx2 = simParams.pEx2;
+                coefficients.pEx3 = simParams.pEx3;
+                coefficients.pEx4 = simParams.pEx4;
+                coefficients.pKx1 = simParams.pKx1;
+                coefficients.pKx2 = simParams.pKx2;
+                coefficients.pKx3 = simParams.pKx3;
+        
+                % Updated Lateral Coefficients
+                coefficients.pCy1 = simParams.pCy1;    % Shape factor
+                coefficients.pDy1 = simParams.pDy1;    % Peak lateral force
+                coefficients.pDy2 = simParams.pDy2;    % Peak lateral force
+                coefficients.pEy1 = simParams.pEy1;   % Curvature factor (unusually high)
+                coefficients.pEy2 = simParams.pEy2;    % Curvature adjustments
+                coefficients.pEy3 = simParams.pEy3;
+                coefficients.pEy4 = simParams.pEy4;
+                coefficients.pKy1 = simParams.pKy1;    % Cornering stiffness
+                coefficients.pKy2 = simParams.pKy2;
+                coefficients.pKy3 = simParams.pKy3;
+        
+                highFidelityTireModel = Pacejka96TireModel(coefficients);
+        
+                % Initialize Suspension Model using GUI-provided parameters
+                K_spring = simParams.K_spring;       % Spring stiffness (N/m)
+                C_damping = simParams.C_damping;     % Damping coefficient (N·s/m)
+                restLength = simParams.restLength;   % Rest length (m)
+        
+                % **Adjust Suspension Parameters Based on Road Roughness**
+                K_spring = K_spring * (1 - 0.2 * roadRoughness);
+                C_damping = C_damping * (1 + 0.5 * roadRoughness);
+                logMessages{end+1} = sprintf('Adjusted suspension stiffness to %.2f N/m and damping to %.2f N·s/m based on road roughness.', K_spring, C_damping);
+        
+                suspensionModel = LeafSpringSuspension( ...
+                    K_spring, ...
+                    C_damping, ...
+                    restLength, ...
+                    tractorMass, ...
+                    tractorTrackWidth, ...
+                    tractorWheelbase ...
+                    );
+        
+                %% --- Instantiate the ForceCalculator Considering Both Load Distributions ---
+                if simParams.includeTrailer
+                    vehicleType = 'tractor-trailer';
+                    % Combine tractor and trailer load distributions
+                    loadDistributionToUse = [loadDistribution; loadDistributionTrailer];
+        
+                    % Log the combined load distribution
+                    logMessages{end+1} = sprintf('Combined load distribution for tractor and trailer with a total of %d tires.', size(loadDistributionToUse, 1));
+                else
+                    vehicleType = 'tractor';
+                    loadDistributionToUse = loadDistribution; % Use tractor's load distribution only
+        
+                    % Log the tractor-only load distribution
+                    logMessages{end+1} = sprintf('Using load distribution for tractor only with a total of %d tires.', size(loadDistributionToUse, 1));
+                end
+        
+                % --- Center of Gravity Calculation ---
+                if simParams.includeTrailer
+                    combinedLoads = loadDistributionToUse(:,4);
+                    combinedPositions = loadDistributionToUse(:,1:3);
+                    centerOfGravity = KinematicsCalculator.calculateCenterOfGravity(combinedLoads, combinedPositions);
+        
+                    % Log the combined CoG
+                    logMessages{end+1} = sprintf('Combined Center of Gravity: (%.2f, %.2f, %.2f)', centerOfGravity(1), centerOfGravity(2), centerOfGravity(3));
+                else
+                    loads = loadDistributionToUse(:,4);
+                    positions = loadDistributionToUse(:,1:3);
+                    centerOfGravity = KinematicsCalculator.calculateCenterOfGravity(loads, positions);
+        
+                    % Log the tractor CoG
+                    logMessages{end+1} = sprintf('Tractor Center of Gravity: (%.2f, %.2f, %.2f)', centerOfGravity(1), centerOfGravity(2), centerOfGravity(3));
+                end
+        
+                % Define wind speed and direction
+                wind_speed = simParams.windSpeed; % m/s
+                wind_angle_deg = simParams.windAngleDeg; % degrees from the positive X-axis towards positive Y-axis
+                wind_angle_rad = deg2rad(wind_angle_deg);
+        
+                % Calculate wind components
+                wind_u = wind_speed * cos(wind_angle_rad); % X-component
+                wind_v = wind_speed * sin(wind_angle_rad); % Y-component
+                wind_w = 0; % Z-component (no vertical wind)
+        
+                % Define wind vector
+                windVector = [wind_u; wind_v; wind_w]; % [u; v; w] in global frame (m/s)
+        
+                if simParams.includeTrailer
+                    totalMassToUse = tractorParams.mass + trailerParams.mass; % total mass
+                else
+                    totalMassToUse = tractorParams.mass;
+                end
+        
+                %% --- Instantiate the ForceCalculator with Combined Load Distribution ---
+                % Define additional parameters for ForceCalculator
+                if simParams.includeTrailer
+                    trailerMassVal = trailerParams.mass;
+                    trailerWheelbaseVal = trailerParams.wheelbase;
+                    numTrailerTiresVal = simParams.numTiresPerAxleTrailer * trailerParams.numAxles;
+                else
+                    trailerMassVal = 0;
+                    trailerWheelbaseVal = 0;
+                    numTrailerTiresVal = 0;
+                end
+        
+                trailerInertiaVal = 0;
+                if simParams.includeTrailer
+                    %% Instantiate HitchModel
+                    % Define Hitch Points in respective frames
+                    tractorHitchPoint = [hitch_offset; 0; tractorCoGHeight];       % [x; y; z] in tractor's frame
+                    trailerKingpinPoint = [0; 0; trailerParams.h_CoG];              % [x; y; z] in trailer's frame (kingpin at origin)
+        
+                    % Define Stiffness and Damping Coefficients for HitchModel
+                    stiffness = struct(...
+                        'x', simParams.stiffnessX, ...     % Longitudinal stiffness (N/m)
+                        'y', simParams.stiffnessY, ...     % Lateral stiffness (N/m)
+                        'z', simParams.stiffnessZ, ...     % Vertical stiffness (N/m)
+                        'roll', simParams.stiffnessRoll, ...  % Roll stiffness (N·m/rad)
+                        'pitch', simParams.stiffnessPitch, ... % Pitch stiffness (N·m/rad)
+                        'yaw', simParams.stiffnessYaw ...    % Yaw stiffness (N·m/rad)
+                    );
+        
+                    damping = struct(...
+                        'x', simParams.dampingX, ...     % Longitudinal damping (N·s/m)
+                        'y', simParams.dampingY, ...     % Lateral damping (N·s/m)
+                        'z', simParams.dampingZ, ...     % Vertical damping (N·s/m)
+                        'roll', simParams.dampingRoll, ...  % Roll damping (N·m·s/rad)
+                        'pitch', simParams.dampingPitch, ... % Pitch damping (N·m·s/rad)
+                        'yaw', simParams.dampingYaw ...    % Yaw damping (N·m·s/rad)
+                    );
+        
+                    % Instantiate HitchModel for tractor to first trailer box
+                    dt_hitch = dt; % Use the same time step
+                    hitchModel = HitchModel(tractorHitchPoint, trailerKingpinPoint, stiffness, damping, max_delta, wheelbase_trailer, loadDistributionTrailer, dt_hitch);
+                    % Align initial hitch orientation with trailer
+                    hitchModel = hitchModel.initializeState(psi_trailer, 0);
+                    % Instantiate Spinner HitchModels for additional trailer boxes
+                    spinnerModels = {};
+                    nSpinners = max(simParams.trailerNumBoxes - 1, 0);
+                    for iSpinner = 1:nSpinners
+                        spCfg = simParams.spinnerConfigs{iSpinner};
+                        stiff_sp = spCfg.stiffness;
+                        damp_sp = spCfg.damping;
+                        tractorHitchPoint_sp = [simParams.trailerBoxSpacing; 0; simParams.trailerCoGHeight];
+                        trailerKingpinPoint_sp = [0; 0; simParams.trailerCoGHeight];
+                        spinnerModels{iSpinner} = HitchModel(tractorHitchPoint_sp, trailerKingpinPoint_sp, stiff_sp, damp_sp, max_delta, simParams.trailerWheelbase, loadDistributionTrailer, dt_hitch);
+                        % Ensure additional boxes start aligned
+                        spinnerModels{iSpinner} = spinnerModels{iSpinner}.initializeState(psi_trailer, 0);
+                    end
+                    % Preallocate per-box trailer orientations for multi-box articulation
+                    nBoxes = simParams.trailerNumBoxes;
+                    trailerThetaBoxes = zeros(nBoxes, numSteps);
+        
+                    % Define roll angle threshold (in radians)
+                    rollThreshold = deg2rad(30); % 30 degrees in radians
+                    hitchInstabilityThreshold = 10000; % 10,000 N
+        
+                    % Calculate trailer inertia
+                    trailerInertiaVal = simParams.I_trailerMultiplier * hitchModel.trailerInertia;
+                end
+        
+                % --- Instantiate the ForceCalculator with Combined Load Distribution ---
+                forceCalc = ForceCalculator(...
+                    vehicleType, ...                      % vehicleType ('tractor' or 'tractor-trailer')
+                    totalMassToUse, ...                   % total mass
+                    mu, ...                               % frictionCoefficient (adjusted based on road surface)
+                    [u; v; 0], ...                        % velocity vector
+                    dragCoeff, ...                        % dragCoeff 
+                    airDensity, ...                       % airDensity
+                    frontalArea, ...                      % frontalArea
+                    sideArea, ...                         % sideArea
+                    0.8, ...                              % sideForceCoefficient
+                    Inf, ...                              % turnRadius (set as needed)
+                    loadDistributionToUse, ...            % combined loadDistribution
+                    centerOfGravity, ...                  % centerOfGravity
+                    tractorCoGHeight, ...                 % z-coordinate of CoG
+                    [0; 0; r], ...                        % angular velocity vector
+                    slopeAngleRad, ...                    % slopeAngle (in radians)
+                    tractorTrackWidth, ...                % trackWidth
+                    tractorWheelbase, ...                 % wheelbase
+                    simpleTireModel, ...                  % tireModel (now defined)
+                    suspensionModel, ...                  % suspensionModel
+                    trailerInertiaVal, ...                % trailerInertia (0 if no trailer)
+                    dt, ...                               % time step
+                    trailerMassVal, ...                   % trailerMass (0 if no trailer)
+                    trailerWheelbaseVal, ...              % trailerWheelbase (0 if no trailer)
+                    numTrailerTiresVal, ...               % numTrailerTires (0 if no trailer)
+                    boxMasses, ...                        % trailer box masses
+                    'highFidelity', ...                   % simulation fidelity
+                    highFidelityTireModel, ...            % high-fidelity tire model
+                    windVector, ...                       % wind speed and direction as a vector in 3D
+                    brakeSystem ...                       % BrakeSystem instance
+                );
+                        
+                % -------------------------------------------------------------------
+                % %%% NEW LINES %%%: Initialize wheelSpeeds, wheelRadius, wheelInertia
+                % -------------------------------------------------------------------
+                numDriveTires = totalTiresTractor; 
+                if simParams.includeTrailer
+                    numDriveTires = numDriveTires + totalTiresTrailer; 
+                end
+                    
+                % %%% NEW LINES for WHEEL INERTIA CALCULATION %%%
+                %
+                % Let's do a simple approximation for the wheel inertia:
+                %  1) Assume each wheel + tire weighs ~80 kg (example for large truck).
+                %  2) Outer radius ~0.50 m, inner radius ~0.45 m => average ~0.475 m.
+                %  3) For a "solid disc" approximation: I = 0.5 * m * R^2
+                %  4) For a "thin ring": I = m * R^2
+                %
+                % We'll pick a factor in between (say ~0.7) to reflect a rim+spokes distribution.
+                % That means: I = 0.7 * m * R^2
+                %
+                wheelMass   = 80;         % (kg) approximate mass per wheel+tire
+                outerRadius = 0.50;       % (m)
+                innerRadius = 0.45;       % (m)
+                Ravg        = (outerRadius + innerRadius)/2; 
+                factor      = 0.7;        % factor between 0.5 (solid disc) and 1.0 (thin ring)
+                I_perWheel  = factor * wheelMass * (Ravg^2);  % => ~0.7 * 80 * 0.475^2
+            
+                % Now, if each wheel is the same, total wheel inertia might just be I_perWheel.
+                % But the ForceCalculator uses "wheelInertia" as the *per-wheel* inertia.
+                %
+                % We have multiple wheels, but "wheelInertia" can be a scalar if all wheels are identical:
+                forceCalc.wheelSpeeds  = zeros(numDriveTires, 1);  % all zeros initially
+                forceCalc.wheelInertia = I_perWheel;               % (kg·m^2) per wheel
+
+                forceCalc.wheelSpeeds  = zeros(numDriveTires, 1);  % all zeros initially
+                forceCalc.wheelInertia = 1.2;     % 1.2 kg·m² example
+                forceCalc.enableSpeedController = simParams.enableSpeedController;
+                % --- Set Flat Tires in ForceCalculator ---
+                if ~isempty(flatTireIndices)
+                    forceCalc = forceCalc.setFlatTire(flatTireIndices);
+                end
+        
+                % --- Logging Final Load Distribution ---
+                logMessages{end+1} = 'Load distribution initialized successfully for the vehicle.';
+        
+                % Initial state for DynamicsUpdater (tractor)
+                initialState.position = [x; y];
+                initialState.velocity = u; % Scalar longitudinal speed
+                initialState.orientation = theta;
+                initialState.lateralVelocity = v;
+                initialState.yawRate = r;
+                initialState.rollAngle = 0;   % Initialize roll angle to zero
+                initialState.rollRate = 0;    % Initialize roll rate to zero
+        
+                % Compute Hitch Point Distance (example value)
+                hitchPointDistance = hitch_offset; % meters
+        
+                % Update to include trackWidth for DynamicsUpdater
+                trackWidth = tractorTrackWidth;
+        
+                % For the tractor
+                K_roll_tractor = 50000;  % N·m/rad
+                D_roll_tractor = 5000;   % N·m·s/rad
+                I_roll_tractor = 2500;   % kg·m²
+        
+                % For the trailer (if included)
+                K_roll_trailer = 30000;  % N·m/rad
+                D_roll_trailer = 3000;   % N·m·s/rad
+                I_roll_trailer = 2000;   % kg·m²
+        
+                % Instantiate the KinematicsCalculator with the appropriate CoG
+                kinematicsCalc = KinematicsCalculator( ...
+                    forceCalc, ...
+                    tractorCoGHeight, ...
+                    tractorCoGHeight, ... % Use trailer's CoG if included
+                    K_roll_tractor, ...
+                    D_roll_tractor, ...
+                    I_roll_tractor, ...
+                    K_roll_trailer, ...
+                    D_roll_trailer, ...
+                    I_roll_trailer, ...
+                    dt ...
+                    );
+        
+                if simParams.includeTrailer
+                    wheelBasetoUse = tractorWheelbase + trailerWheelbase;
+                    widthtoUse = tractorWidth + trailerWidth;
+                else
+                    wheelBasetoUse = tractorWheelbase;
+                    widthtoUse = tractorWidth;
+                end
+        
+                % --- Instantiate the DynamicsUpdater ---
+                dynamicsUpdater = DynamicsUpdater( ...
+                    forceCalc, ...
+                    kinematicsCalc, ...
+                    initialState, ...
+                    totalMassToUse, ...
+                    wheelBasetoUse, ...
+                    tractorCoGHeight, ...
+                    widthtoUse, ...
+                    dt, ...
+                    vehicleType, ...
+                    trackWidth, ...
+                    K_roll_tractor, ...   % N·m/rad
+                    D_roll_tractor, ...   % N·m·s/rad
+                    transmission ...      % Transmission instance
+                    );
+        
+                % Directional stability parameters
+                U = -1.8; % deg/g (negative for oversteer)
+                L = 3.5; % m (wheelbase)
+                
+                % Tolerance
+                tolerance = 0.10; % 10% tolerance
+                if simParams.includeTrailer
+                    %% Instantiate StabilityChecker
+                    stabilityChecker = StabilityChecker(...
+                        dynamicsUpdater, ...
+                        dynamicsUpdater.forceCalculator, ...
+                        dynamicsUpdater.kinematicsCalculator, ...
+                        m_trailer, ...   % m_trailer
+                        L_trailer, ...   % L_trailer
+                        mu, ...          % mu
+                        tractorCoGHeight ... % h_CoG (of trailer)
+                        );
+                end
+        
+                %% Initialize arrays to store simulation data
+                n = numSteps; % Number of time steps
+                timeArray = time;
+                positionX = zeros(n, 1);
+                positionY = zeros(n, 1);
+                orientationArray = zeros(n, 1);
+                velocityU = zeros(n, 1);
+                lateralVelocityV = zeros(n, 1);
+                yawRateR = zeros(n, 1);
+                rollAngleArray = zeros(n, 1);     % New array to store roll angles
+                rollRateArray = zeros(n, 1);      % New array to store roll rates
+                accelerationLongitudinal = zeros(n, 1);
+                accelerationLateral = zeros(n, 1);
+                % Initialize jerk arrays (time derivative of acceleration)
+                jerkLongitudinal = zeros(n, 1);
+                jerkLateral = zeros(n, 1);
+                steeringAnglesSim = zeros(n, 1);
+        
+                %% Simulation Loop
+                logMessages{end+1} = '--- Starting Simulation ---';
+        
+                % Define Middle Axle Distance from Tractor's Front Axle
+                middleAxleDistance = simParams.tractorHitchDistance; % in meters (Adjust based on your tractor's configuration)
+        
+                % Define Additional Rearward Shift if necessary
+                additionalRearShift = 0.5; % Set to 0 for direct alignment, for now it is 50cm / half meter
+        
+                % Update Hitch Offset to Align Trailer's Hitch with Middle Axle
+                hitch_offset_plot = middleAxleDistance + additionalRearShift; % Should be equal to middleAxleDistance if additionalRearShift is 0
+        
+                % Log hitch alignment parameters
+                logMessages{end+1} = sprintf('Middle Axle Distance: %.2f meters', middleAxleDistance);
+                logMessages{end+1} = sprintf('Additional Rearward Shift: %.2f meters', additionalRearShift);
+                logMessages{end+1} = sprintf('Hitch Offset Plot: %.2f meters', hitch_offset_plot);
+                logMessages{end+1} = '----------------------------------------';
+        
+                % Initialize a flag to track if speed has reached zero
+                speedZeroReached = false;
+        
+                % Define how often to update the waitbar (e.g., every 1%)
+                reportInterval = ceil(numSteps / 100); % Update every 1%
+        
+                % --- BrakeSystem Integration Begins ---
+                % Ensure that the ForceCalculator has the BrakeSystem instance
+                forceCalc.brakeSystem = brakeSystem;
+                % --- BrakeSystem Integration Ends ---
+                
+                % Vehicle parameters
+                % Example of speed-dependent lookahead:
+                baseLookahead = 50; % base value
+                speedFactor = min(u/10, 3); % scale with speed but limit growth
+                lookaheadDistance = baseLookahead * speedFactor;
+
+                alpha = 0.1;
+                predictionTime = 0.5; % sec 
+                numPredictions = 500;
+                planningHorizon = 500;
+                historyBufferSize = 30;
+                gaussianBufferSize = 3;
+                curvatureShiftThreshold = 0.1; % Shift down when radius < 10 meters
+                gaussianSigma = 1;
+
+                obj.simParams.guiManager.generateWaypoints();
+                if obj.simulationName == "simulation_Vehicle2"
+                    offsetX = obj.uiManager.getOffsetX();
+                    offsetY = obj.uiManager.getOffsetY();
+                    rotationAngleDeg = obj.uiManager.getRotationAngleVehicle2(); % Degrees
+                    rotationAngleRad = deg2rad(rotationAngleDeg); % Radians% Define Rotation Matrix
+                    R = [cos(rotationAngleRad), -sin(rotationAngleRad);
+                         sin(rotationAngleRad),  cos(rotationAngleRad)];
+                elseif obj.simulationName == "simulation_Vehicle1"
+                    offsetX = obj.uiManager.getvehicle1OffsetX();
+                    offsetY = obj.uiManager.getvehicle1OffsetY();
+                    rotationAngleDeg = obj.uiManager.getRotationAngleVehicle1(); % Degrees
+                    rotationAngleRad = deg2rad(rotationAngleDeg); % Radians% Define Rotation Matrix
+                    R = [cos(rotationAngleRad), -sin(rotationAngleRad);
+                         sin(rotationAngleRad),  cos(rotationAngleRad)];
+                end
+
+                % Create purePursuit_PathFollower object
+                purePursuitPathFollower = purePursuit_PathFollower( ...
+                    simParams.waypoints, ...
+                    wheelBasetoUse, ...
+                    lookaheadDistance, ...
+                    simParams.maxSteeringAngleAtZeroSpeed, ...
+                    alpha, ...
+                    predictionTime, ...
+                    numPredictions, ...
+                    planningHorizon, ...
+                    0.1, ...
+                    R, ...
+                    offsetX, ...
+                    offsetY, ...
+                    historyBufferSize, ...
+                    transmission, ...
+                    curvatureShiftThreshold, ...
+                    gaussianBufferSize, ...
+                    gaussianSigma ...
+                    );
+                throttle = Throttle(1,0.1);
+
+                % --- Auto-export of all local variables  --------------------------
+                thisFuncVars = setdiff(who, {'obj', 'output', 'fn', 'k'});   % all except 'obj' & 'output'
+                for k = 1:numel(thisFuncVars)
+                    varName = thisFuncVars{k};
+                    output.(varName) = eval(varName);             % output.varName = varName;
+                end
+                % ------------------------------------------------------------------------
+            catch ME
+                try
+                    [txtFilename, csvFilename] = obj.saveLogs(logMessages); % Capture filenames
+                    disp(['Logs saved to ', txtFilename, ' and ', csvFilename]);
+                catch logError
+                    warning('Failed to save simulation logs due to: %s', logError.message);
+                end
+                rethrow(ME); % Re-throw the error after logging
+            end
+        end
+        
+        function [output] = computeNextSimFrame(obj,input)
+            try    
+                % --- Auto-import of all variables within 'input' ------------
+                fn = fieldnames(input);          % names
+                tot = numel(fn);
+                for k = 1:tot
+                    fld = fn{k};                 % name (string)
+                    eval([fld ' = input.' fld ';']);      % creates local variable
+                end
+                % -------------------------------------------------------------------------
+                for i = 1:numSteps
+                    % --- Update Waitbar ---
+                    if mod(i, reportInterval) == 0 || i == numSteps
+                        progress = (i / numSteps) * 100;
+                        waitbar(i / numSteps, hWaitbar, sprintf('Simulation Progress: %.2f%%', progress));
+                    end
+                    
+                    templim = find(tirePressureEnded, 1, 'first');
+                    if  i <= templim
+                        selectedPressures = tirePressureData(i, :);
+                        simParams.pressureMatrices = selectedPressures;
+                        % obj.guiManager.setPressureMatrices(selectedPressures);
+                    else
+                        selectedPressures = tirePressureData(find(tirePressureEnded, 1, 'first'), :);
+                        simParams.pressureMatrices = selectedPressures;
+                    end
+
+                    % --- Split the pressures into tractor and trailer pressures ---
+                    tractorTirePressures = selectedPressures(1:totalTiresTractor);
+                    if simParams.includeTrailer
+                        trailerTirePressures = selectedPressures(totalTiresTractor+1:end);
+                    else
+                        trailerTirePressures = [];
+                    end
+
+                    % Validate the lengths
+                    if length(tractorTirePressures) ~= totalTiresTractor
+                        error('Mismatch in number of tractor tire pressures.');
+                    end
+                    if simParams.includeTrailer && length(trailerTirePressures) ~= totalTiresTrailer
+                        error('Mismatch in number of trailer tire pressures.');
+                    end
+                    % --- End of Split Pressures ---
+
+                    % --- Begin Flat Tire Logic ---
+                    % Define Pressure Threshold
+                    % Convert 14 psi to Pascals (1 psi ≈ 6895 Pa)
+                    pressureThresholdPa = 14 * 6895; % 14 psi in Pa
+
+                    % Log the pressure threshold
+                    logMessages{end+1} = sprintf('Pressure Threshold set to %.2f Pa (14 psi).', pressureThresholdPa);
+
+                    % --- Check and Set Flat Tires for Tractor ---
+                    for n = 1:length(tractorTirePressures)
+                        if tractorTirePressures(n) < pressureThresholdPa
+                            % Collect the index of the flat tire
+                            flatTireIndicesTractor(end+1) = n;
+                            % Log the flat tire event
+                            logMessages{end+1} = sprintf('Warning: Tractor Tire %d is flat (Pressure: %.2f Pa < %.2f Pa).', n, tractorTirePressures(n), pressureThresholdPa);
+                            % Mark the tire as flat by setting its contact area to zero
+                            tractorTirePressures(n) = 0; 
+                        end
+                    end
+
+                    % --- Check and Set Flat Tires for Trailer ---
+                    if simParams.includeTrailer
+                        for n = 1:length(trailerTirePressures)
+                            if trailerTirePressures(n) < pressureThresholdPa
+                                % Adjust the index to account for the total number of tractor tires
+                                adjustedIndex = n + length(tractorTirePressures);
+                                % Collect the index of the flat tire
+                                flatTireIndicesTrailer(end+1) = adjustedIndex;
+                                % Log the flat tire event
+                                logMessages{end+1} = sprintf('Warning: Trailer Tire %d is flat (Pressure: %.2f Pa < %.2f Pa).', n, trailerTirePressures(n), pressureThresholdPa);
+                                % Mark the tire as flat by setting its contact area to zero
+                                trailerTirePressures(n) = 0; 
+                            end
+                        end
+                    end
+                    % Combine flat tire indices
+                    flatTireIndices = [flatTireIndicesTractor, flatTireIndicesTrailer];
+                    % --- End Flat Tire Logic ---
+
+                    % --- Set Flat Tires in ForceCalculator ---
+                    if ~isempty(flatTireIndices)
+                        forceCalc = forceCalc.setFlatTire(flatTireIndices);
+                    end
+
+                    % --- Compute Contact Areas ---
+                    % Compute per-tire loads (assuming equal distribution for simplicity)
+                    perTireLoadTractor = (tractorMass * 9.81) / totalTiresTractor; % N
+                    if simParams.includeTrailer
+                        if isfield(simParams,'trailerBoxWeightDistributions') && ~isempty(simParams.trailerBoxWeightDistributions)
+                            perTireLoadTrailer = vertcat(simParams.trailerBoxWeightDistributions{:});
+                            perTireLoadTrailer = perTireLoadTrailer(:,4); % in Newtons
+                            if length(perTireLoadTrailer) ~= length(trailerTirePressures)
+                                logMessages{end+1} = sprintf(['Warning: trailerBoxWeightDistributions length (%d) ' ...
+                                    'does not match number of trailer tires (%d). Using uniform distribution.'], ...
+                                    length(perTireLoadTrailer), length(trailerTirePressures));
+                                perTireLoadTrailer = (trailerMass * 9.81) / length(trailerTirePressures) * ...
+                                    ones(length(trailerTirePressures),1);
+                            end
+                        else
+                            perTireLoadTrailer = (trailerMass * 9.81) / totalTiresTrailer * ones(totalTiresTrailer,1); % N each
+                        end
+                    end
+
+                    % Compute per-tire contact areas
+                    % Avoid division by zero by setting contact area to zero if pressure is zero (flat tire)
+                    tractorContactAreas = zeros(size(tractorTirePressures));
+                    for n = 1:length(tractorTirePressures)
+                        if tractorTirePressures(n) > 0
+                            tractorContactAreas(n) = perTireLoadTractor / tractorTirePressures(n); % m^2
+                        else
+                            tractorContactAreas(n) = 0; % Flat tire
+                        end
+                    end
+
+                    if simParams.includeTrailer
+                        trailerContactAreas = zeros(size(trailerTirePressures));
+                        for n = 1:length(trailerTirePressures)
+                            if trailerTirePressures(n) > 0
+                                trailerContactAreas(n) = perTireLoadTrailer(n) / trailerTirePressures(n); % m^2
+                            else
+                                trailerContactAreas(n) = 0; % Flat tire
+                            end
+                        end
+                    else
+                        trailerContactAreas = [];
+                    end
+                    %--- End of Compute Contact Areas ---
+
+                    currentSpeed = u;
+
+                    forceCalc.turnRadius = dynamicsUpdater.forceCalculator.turnRadius;
+
+                    % --- Update purePursuit_PathFollower with Current State ---
+                    currentState = [x, y];
+                    purePursuitPathFollower = purePursuitPathFollower.updateState(currentState, theta, u);
+                
+                    % --- Compute Control Commands from purePursuit_PathFollower ---
+                    [purePursuitPathFollower, desiredSteeringAngleDeg] = purePursuitPathFollower.computeSteering();
+
+                    % --- Apply Steering and Acceleration Commands ---
+                    % Limit steering angle and acceleration based on simulation constraints
+                    limitedSteerAngleDeg = obj.limiter_LateralControl.computeSteeringAngle(desiredSteeringAngleDeg(1), currentSpeed);
+                
+                    % --- Steering Control ---
+                    desiredSteerAngleDeg = steerAngles(i); % In degrees
+                    if ~steeringEnded(i)
+                        limitedSteerAngleDeg = obj.limiter_LateralControl.computeSteeringAngle(desiredSteerAngleDeg, currentSpeed);
+                    end
+                    steerAngleRad = deg2rad(limitedSteerAngleDeg);
+                    steerAngleRad = AckermannGeometry.enforceSteeringLimits(steerAngleRad);
+        
+                    % --- Compute Desired Acceleration ---
+                    accData = accelerationData(i);
+                    if ~accelerationEnded(i)
+                        desired_acceleration = accelerationData(i);
+                        desired_acceleration_sim(i) = desired_acceleration;
+                        logMessages{end+1} = sprintf('Step %d: Using Excel-provided acceleration: %.4f m/s^2', i, desired_acceleration);
+                    else
+                        % Obtain upcoming path geometry for speed planning
+                        curIdx = obj.localizer.localize(dynamicsUpdater.position');
+                        lookAhead = min(curIdx + purePursuitPathFollower.planningHorizon - 1, numel(purePursuitPathFollower.radiusOfCurvature));
+                        upcomingRadii = purePursuitPathFollower.radiusOfCurvature(curIdx:lookAhead);
+                        waypointSpacing = 1.0;
+                        curveIdx = find(~isinf(upcomingRadii),1,'first');
+                        if isempty(curveIdx)
+                            distToCurve = Inf;
+                        else
+                            distToCurve = (curveIdx-1)*waypointSpacing;
+                        end
+                        inCurve = ~isinf(upcomingRadii);
+                        baseSpeed = obj.pid_SpeedController.desiredSpeed;
+                        [limitedSpeed, accelOverride] = obj.curveSpeedLimiter.limitSpeed(currentSpeed, baseSpeed, distToCurve, inCurve, dt);
+                        obj.pid_SpeedController.desiredSpeed = limitedSpeed;
+                        inCurve = ~isinf(dynamicsUpdater.forceCalculator.turnRadius);
+                        % if inCurve
+                        %     desired_acceleration_pid = 0;
+                        %     obj.pid_SpeedController.controllerActive = false;
+                        % else
+                            desired_acceleration_pid = obj.pid_SpeedController.computeAcceleration(currentSpeed, time(i), dynamicsUpdater.forceCalculator.turnRadius, upcomingRadii);
+                            obj.pid_SpeedController.controllerActive = true;
+                        % end
+                        distToCurve = obj.localizer.distanceToNextCurve(curIdx, upcomingRadii);
+                        [desired_acceleration, predictedRotation] = obj.accController.adjust(currentSpeed, desired_acceleration_pid, distToCurve, dynamicsUpdater.forceCalculator.turnRadius, dt);
+                        logMessages{end+1} = sprintf('Step %d: ACC predicted trailer rotation %.4f rad.', i, predictedRotation);
+                        obj.pid_SpeedController.desiredSpeed = baseSpeed;
+                        if ~isnan(accelOverride)
+                            desired_acceleration = min(accelOverride,desired_acceleration);
+                        end
+                        desired_acceleration_sim(i) = 0;
+                        logMessages{end+1} = sprintf('Step %d: Computed acceleration using pid_SpeedController: %.4f m/s^2', i, desired_acceleration);
+                    end
+        
+                    % --- Speed Limiter Integration ---
+                    if currentSpeed >= maxSpeed
+                        desired_acceleration = 0; % No further acceleration
+                        logMessages{end+1} = sprintf('Step %d: Max speed reached (%.2f m/s). Throttle set to 0.', i, currentSpeed);
+                    end
+        
+                    % --- Apply Acceleration Limiter ---
+                    limited_acceleration = obj.limiter_LongitudinalControl.applyLimits(desired_acceleration, currentSpeed);
+                    limited_acceleration = movmean(limited_acceleration, floor(windowSize/dt));
+
+                    [limited_acceleration, steerAngleRad] = obj.jerkController.limit(limited_acceleration, steerAngleRad, time(i));
+                    [~, ~, R] = AckermannGeometry.calculateAckermannSteeringAngles(steerAngleRad, tractorWheelbase, tractorTrackWidth);
+                    dynamicsUpdater.forceCalculator.turnRadius = R;
+                    dynamicsUpdater.forceCalculator.steeringAngle = steerAngleRad;
+
+                    limited_acceleration_sig(i) = limited_acceleration;
+                    logMessages{end+1} = sprintf('Step %d: Limited acceleration: %.4f m/s^2', i, limited_acceleration);
+                    steeringAnglesSim(i) = steerAngleRad;
+                    % --- End of Acceleration Limiter ---
+        
+                    % --- Transmission Gear Update ---
+                    [transmission, desiredGear(i)] = transmission.updateGear(currentSpeed, limited_acceleration, time(i), dt);
+                    logMessages{end+1} = sprintf('Step %d: Current Gear after update: %d', i, transmission.currentGear);
+                    % --- End of Transmission Gear Update ---
+                    ClutchPedal(i) = clutch.engagementPercentage;
+        
+                    % --- Determine Desired Braking Force Based on Desired Acceleration ---
+                    if limited_acceleration < 0
+                        % Negative acceleration: Deceleration command
+                        desired_decel = abs(limited_acceleration);
+                        brakeForceInput = desired_decel * totalMassToUse; % F = m * a
+                        brakeSystem = brakeSystem.setDesiredBrakingForce(brakeForceInput);
+                        logMessages{end+1} = sprintf('Step %d: Desired braking force set to %.2f N.', i, brakeForceInput);
+                    else
+                        % Positive acceleration: No braking
+                        brakeSystem = brakeSystem.setDesiredBrakingForce(0);
+                        brakeForceInput = 0;
+                        logMessages{end+1} = sprintf('Step %d: Desired braking force set to 0 N.', i);
+                    end
+                    % --- End of Desired Braking Force Determination ---
+        
+                    % --- Apply Brakes ---
+                    brakeForceInputSig(i) = brakeForceInput;
+                    brakeSystem = brakeSystem.applyBrakes(dt);
+                    F_brake = brakeSystem.computeTotalBrakingForce();
+                    F_brake = movmean(F_brake, floor(windowSize/dt));
+                    F_brakesig(i) = F_brake;
+                    logMessages{end+1} = sprintf('Step %d: Braking Force applied: %.2f N.', i, F_brake);
+                    % --- End of Brake Application ---
+        
+                    % --- Transmission Engine Braking ---
+                    % Get engine braking torque from Transmission
+                    engineBrakeTorque = transmission.getEngineBrakeTorque();
+                    logMessages{end+1} = sprintf('Step %d: Engine Brake Torque: %.2f Nm.', i, engineBrakeTorque);
+        
+                    % Convert engine braking torque to braking force
+                    wheelRadius = tractorTireHeight / 2; % meters
+                    F_engineBrake = engineBrakeTorque / wheelRadius; % F = Torque / Radius
+                    logMessages{end+1} = sprintf('Step %d: Engine Braking Force: %.2f N.', i, F_engineBrake);
+        
+                    % --- Combine BrakeSystem and Engine Braking Forces ---
+                    %total_F_brake = F_brake + F_engineBrake;
+                    %logMessages{end+1} = sprintf('Step %d: Total Braking Force (BrakeSystem + Engine): %.2f N.', i, total_F_brake);
+        
+                    % --- Update ForceCalculator with Combined Braking Force ---
+                    forceCalc = forceCalc.updateBrakingForce(-F_brake); % Apply total braking force oppositely
+                    logMessages{end+1} = sprintf('Step %d: Braking Force updated in ForceCalculator as %.2f N.', i, -F_brake);
+                    % --- End of Braking Force Update ---
+        
+                    % --- Determine Throttle Position ---
+                    if currentSpeed >= maxSpeed || limited_acceleration <= 0
+                        throttlePosition = 0; % No throttle during deceleration or at max speed
+                    else
+                        % Calculate maximum possible acceleration
+                        [engineTorqueMax, wheelTorqueMax] = engine.getTorque(1, transmission.currentGear); % Full throttle
+                        maxAvailableForce = wheelTorqueMax / wheelRadius; % F = Torque / Radius
+                        maxPossibleAcceleration = maxAvailableForce / totalMassToUse; % a = F / m
+        
+                        % Limit desired acceleration to max possible
+                        limited_acceleration = min(limited_acceleration, maxPossibleAcceleration);
+                        % Calculate required traction force
+                        F_required = limited_acceleration * totalMassToUse; % F = m * a
+                        wheelTorqueRequired = F_required * wheelRadius; % Torque = Force * Radius
+                
+                        % Compute loadTorque
+                        loadTorque = wheelTorqueRequired / (transmission.gearRatios(transmission.currentGear) * ...
+                                           transmission.finalDriveRatio * engine.efficiency);
+        
+                        % Compute throttle position needed
+                        throttlePosition = wheelTorqueRequired / wheelTorqueMax;
+                        throttlePosition = max(0, min(1, throttlePosition)); % Clamp between 0 and 1
+                    end
+
+                    if clutch.isEngaged
+                        throttle = throttle.setThrottle(throttlePosition);
+                        throttle = throttle.updateThrottle(clutch.engagementPercentage, dt);
+                        throttlePositionSig(i) = throttlePosition;
+                        logMessages{end+1} = sprintf('Step %d: Throttle Position set to %.2f%%.', i, throttlePosition * 100);
+                    else
+                        throttle = throttle.setThrottle(0);
+                        throttle = throttle.updateThrottle(clutch.engagementPercentage, dt);
+                        throttlePositionSig(i) = 0;
+                    end
+        
+                    % --- Get Actual Torque from Engine ---
+                    [engineTorque, wheelTorque] = engine.getTorque(throttlePosition, transmission.currentGear);
+                                        
+                    % 2) Convert brake force to brake torque
+                    %    Suppose F_brake is the total braking force on wheels (N)
+                    %    Then brakeTorque = F_brake * radius
+                    %    We already have wheelRadius=0.5 => so:
+                    brakeTorque = F_brake * forceCalc.wheelRadius; 
+                    % If wheelRadius is a scalar, that's easy. If it's per-wheel array, you might distribute brake force differently.
+
+                    % ---------------------------------------------------------------
+                    % %%% NEW LINES %%%: Integrate wheel speeds
+                    % ---------------------------------------------------------------
+                    % We integrate wheel speeds using net torque from engine & brake:
+                    % We'll do an approximate "engineTorque = total torque / #wheels" if distributing equally. 
+                    % For simplicity, pass total engineTorque, total brakeTorque and let updateWheelSpeeds
+                    % distribute them equally. 
+                    forceCalc = forceCalc.updateWheelSpeeds(dt, engineTorque, brakeTorque);
+
+                    % Include engine braking torque when throttle is zero
+                    if throttlePosition == 0
+                        engineTorque = -transmission.engineBrakeTorque; % Negative torque for engine braking
+                        wheelTorque = engineTorque * transmission.currentGear * transmission.finalDriveRatio * engine.efficiency;
+                        logMessages{end+1} = sprintf('Step %d: Engine Braking Torque applied: %.2f Nm.', i, engineTorque);        
+                        % Recalculate loadTorque due to engine braking
+                        loadTorque = engineBrakeTorque / (transmission.gearRatios(transmission.currentGear) * ...
+                                         transmission.finalDriveRatio * engine.efficiency);
+                    elseif clutch.isEngaged      
+                        engineTorque = transmission.engineBrakeTorque; % Negative torque for engine braking
+                        % Recalculate loadTorque based on wheelTorque
+                        loadTorque = (wheelTorque / (transmission.gearRatios(transmission.currentGear) * ...
+                                     transmission.finalDriveRatio * engine.efficiency));
+                    else
+                        engineTorque = 0;
+                        loadTorque = (wheelTorque / (transmission.gearRatios(transmission.currentGear) * ...
+                                     transmission.finalDriveRatio * engine.efficiency));
+                    end
+
+                    % --- Update Engine RPM ---
+                    engine.updateRPM(throttle.getThrottle(), loadTorque, dt, transmission.currentGear);
+                    logMessages{end+1} = sprintf('Step %d: Engine Torque: %.2f Nm, Wheel Torque: %.2f Nm.', i, engineTorque, wheelTorque);
+        
+                    % --- **Account for Number of Drive Tires in F_traction Calculation** ---
+                    % **Assumption:** All tractor and trailer tires are drive tires.
+                    % Adjust these variables if only a subset of tires are drive tires.
+                    numDriveTiresTractor = totalTiresTractor; 
+                    if simParams.includeTrailer
+                        numDriveTiresTrailer = totalTiresTrailer;
+                    else
+                        numDriveTiresTrailer = 0;
+                    end
+        
+                    totalDriveTires = numDriveTiresTractor + numDriveTiresTrailer;
+                    logMessages{end+1} = sprintf('Total Drive Tires: %d (Tractor: %d, Trailer: %d)', totalDriveTires, numDriveTiresTractor, numDriveTiresTrailer);
+                    % --- End of Drive Tires Accounting ---
+        
+                    % --- Update ForceCalculator with Traction Force ---
+                    F_traction_per_tire = wheelTorque / wheelRadius; % Traction force per tire
+                    F_traction = F_traction_per_tire; % Total traction force
+                    forceCalc.updateTractionForce(F_traction);
+                    logMessages{end+1} = sprintf('Step %d: Traction Force updated in ForceCalculator as %.2f N.', i, F_traction);
+        
+                    % --- Calculate Horsepower ---
+                    engineRPM = engine.getRPM(); % Retrieve the current RPM from the engine object
+                    horsePower = (engineTorque * engineRPM) / 7127; % Convert torque and RPM to horsepower
+                    logMessages{end+1} = sprintf('Step %d: Horsepower: %.2f HP', i, horsePower);
+        
+                    % Update the force calculator's calculated forces
+                    dynamicsUpdater.forceCalculator.calculatedForces.traction = [F_traction; 0; 0];
+        
+                    % Optionally store horsepower in a data array if you wish to log it over time
+                    horsepowerSim(i) = horsePower; % This array can be saved or plotted later
+        
+                    %% Integration of HitchModel Forces if trailer is included
+                    if simParams.includeTrailer
+                        % Define tractor and trailer states for HitchModel
+                        tractorState = struct('position', [x; y; 0], ...
+                                               'orientation', [0; 0; theta], ...
+                                               'velocity', [u; v; 0], ...
+                                               'angularVelocity', [0; 0; r]);
+        
+                        trailerState = struct('position', [x_trailer; y_trailer; 0], ...
+                                               'orientation', [0; 0; psi_trailer], ...
+                                               'velocity', [u_trailer; v_trailer; 0], ...
+                                               'angularVelocity', [0; 0; r_trailer]);
+        
+                        % Calculate Hitch Forces and Moments
+                        [hitchModel, F_hitch, M_hitch] = hitchModel.calculateForces(tractorState, trailerState);
+                        % [stabilityChecker, hitchModel.stiffnessCoefficients.yaw] = stabilityChecker.recommendHitchUpdates(dt);
+                        dynamicsUpdater.forceCalculator.calculatedForces.hitchMomentZ = M_hitch;
+                        dynamicsUpdater.forceCalculator.calculatedForces.hitch = F_hitch;
+        
+                        % Update trailer's orientation and yaw rate from HitchModel
+                        psi_trailer = hitchModel.angularState.psi;
+                        r_trailer = hitchModel.angularState.omega;
+        
+                        % Update trailerState for next iteration
+                        trailerState.orientation(3) = psi_trailer;
+                        trailerState.angularVelocity(3) = r_trailer;
+        
+                        % Update trailer's velocity (assuming simple model for demonstration)
+                        u_trailer = u; % For simplicity, trailer's longitudinal speed equals tractor's speed
+                        v_trailer = v; % Assuming negligible sideslip difference
+        
+                        % Apply Hitch Forces to ForceCalculator
+                        dynamicsUpdater.forceCalculator.calculatedForces.hitch = F_hitch;
+        
+                        %% Update Trailer's State in DynamicsUpdater
+                        dynamicsUpdater = dynamicsUpdater.setTrailerVelocity([u_trailer; v_trailer; 0]);
+                        dynamicsUpdater = dynamicsUpdater.setTrailerAngularVelocity([0; 0; r_trailer]);
+                    end
+        
+                    %% Update dynamics for the tractor
+                    dynamicsUpdater = dynamicsUpdater.updateState();
+        
+                    % Retrieve updated state variables for the tractor
+                    x = dynamicsUpdater.position(1);
+                    y = dynamicsUpdater.position(2);
+                    theta = dynamicsUpdater.orientation;
+                    u = dynamicsUpdater.velocity;
+                    v = dynamicsUpdater.lateralVelocity;
+                    r = dynamicsUpdater.yawRate;
+                    phi = dynamicsUpdater.rollAngle;   % Retrieve roll angle
+                    p = dynamicsUpdater.rollRate;      % Retrieve roll rate
+
+                    stabilityChecker.forceCalculator = dynamicsUpdater.forceCalculator;
+
+                    %% Update StabilityChecker and Check Stability if trailer is included
+                    if simParams.includeTrailer
+                        % Update omega_trailer and currentHitchAngle
+                        % Update StabilityChecker's dynamic parameters
+                        % Extract current dynamic parameters
+                        newVelocity = [u; v; 0];               % [u; v; w] in m/s
+                        newAngularVelocity = [0; 0; r];        % [p; q; r] in rad/s
+                        newTurnRadius = dynamicsUpdater.forceCalculator.turnRadius; % Assuming 'turnRadius' is a property of Transmission
+                        newVehicleMass = totalMassToUse;        % Total mass (tractor + trailer)
+        
+                        % Update StabilityChecker with new dynamics
+                        stabilityChecker = stabilityChecker.updateDynamics(newVelocity, newAngularVelocity, newTurnRadius, newVehicleMass, theta);
+        
+                        % Update Hitch Angle (delta) based on current articulation
+                        % Assuming 'delta' represents the current hitch articulation angle in radians
+                        % Update this value based on your simulation's articulation logic
+                        stabilityChecker.currentHitchAngle = psi_trailer; % Ensure 'delta' is defined and updated appropriately
+
+                        % stabilityChecker = stabilityChecker.updateDamping(simParams.dampingX);
+                        % Check stability conditions
+                        stabilityChecker = stabilityChecker.checkStability();
+        
+                        % Get stability flags
+                        [isWiggling, isRollover, isSkidding, isJackknife] = stabilityChecker.getStabilityFlags();
+
+                        % recommendedParams = stabilityChecker.generateRecommendedPacejkaParameters(highFidelityTireModel);
+                        % highFidelityTireModel.pCy1 = recommendedParams.pCy1;
+                        % highFidelityTireModel.pDy1 = recommendedParams.pDy1; 
+                        % highFidelityTireModel.pKy1 = recommendedParams.pKy1;
+                        % highFidelityTireModel.pEx1 = recommendedParams.pEx1;
+                        % highFidelityTireModel.pEx2 = recommendedParams.pEx2;
+                        % highFidelityTireModel.pEx3 = recommendedParams.pEx3;
+                        % highFidelityTireModel.pEx4 = recommendedParams.pEx4;
+                        % 
+                        % recommendedHitchParams = stabilityChecker.generateRecommendedHitchParameters(hitchModel);
+                        % hitchModel.stiffnessCoefficients.x = recommendedHitchParams.stiffnessCoefficients.x;
+                        % hitchModel.stiffnessCoefficients.y = recommendedHitchParams.stiffnessCoefficients.y;
+                        % hitchModel.stiffnessCoefficients.roll = recommendedHitchParams.stiffnessCoefficients.roll;
+                        % hitchModel.stiffnessCoefficients.pitch = recommendedHitchParams.stiffnessCoefficients.pitch;
+                        % hitchModel.stiffnessCoefficients.yaw = recommendedHitchParams.stiffnessCoefficients.yaw;
+                        % hitchModel.dampingCoefficients.x = recommendedHitchParams.dampingCoefficients.x;
+                        % hitchModel.dampingCoefficients.y = recommendedHitchParams.dampingCoefficients.y;
+                        % hitchModel.dampingCoefficients.roll = recommendedHitchParams.dampingCoefficients.roll;
+                        % hitchModel.dampingCoefficients.pitch = recommendedHitchParams.dampingCoefficients.pitch;
+                        % hitchModel.dampingCoefficients.yaw = recommendedHitchParams.dampingCoefficients.yaw;
+        
+                        % Update globalVehicleFlags
+                        globalVehicleFlags.isWiggling = globalVehicleFlags.isWiggling || isWiggling;
+                        globalVehicleFlags.isRollover = globalVehicleFlags.isRollover || isRollover;
+                        globalVehicleFlags.isSkidding = globalVehicleFlags.isSkidding || isSkidding;
+                        globalVehicleFlags.isJackknife = globalVehicleFlags.isJackknife || isJackknife;
+        
+                        % Store the flags for plotting
+                        isWigglingArray(i) = isWiggling;
+                        isRolloverArray(i) = isRollover;
+                        isSkiddingArray(i) = isSkidding;
+                        isJackknifeArray(i) = isJackknife;
+                    end
+
+                    % --- Ensure that the longitudinal speed does not go below zero ---
+                    if u < 0
+                        u = 0;
+                        dynamicsUpdater.velocity = 0; % Ensure updater's velocity is zero
+                        logMessages{end+1} = sprintf('Step %d: Corrected negative longitudinal speed to zero.', i);
+                    end
+                    % --- End of Speed Correction ---
+        
+                    % obj.pid_SpeedController.updatePosition(x,y);
+                    % Store positions and angles for plotting
+                    tractorX(i) = x;
+                    tractorY(i) = y;
+                    tractorTheta(i) = theta;
+                    steeringAnglesSim(i) = steerAngleRad; % Store steering angle
+                    % Store Roll Dynamics
+                    rollAngleArray(i) = phi;   % Store roll angle
+                    rollRateArray(i) = p;      % Store roll rate
+        
+                    %% Align Trailer's Orientation and Position with Tractor if included
+                    if simParams.includeTrailer
+                        % Compute Hitch Point Position based on Tractor's Position and Orientation
+                        x_hitch = x - hitch_offset_plot * cos(theta);
+                        y_hitch = y - hitch_offset_plot * sin(theta);
+        
+                        % Set Trailer's Hitch Position to Hitch Point Position
+                        trailerX(i) = x_hitch;
+                        trailerY(i) = y_hitch;
+        
+                        % Calculate Trailer's Orientation based on Movement Direction
+                        if i > 1
+                            trailerTheta(i) = psi_trailer;
+                        else
+                            trailerTheta(i) = theta;
+                        end
+                        % Store orientations for each trailer box
+                        % Store main trailer orientation
+                        trailerThetaBoxes(1, i) = trailerTheta(i);
+                        % Update and store orientations for each additional trailer box via spinner models
+                        for j = 1:nSpinners
+                            % Determine tractor state for this spinner
+                            if j == 1
+                                tractorState_sp = struct( ...
+                                    'position', [x_hitch; y_hitch; 0], ...
+                                    'orientation', [0; 0; psi_trailer], ...
+                                    'velocity', [u_trailer; v_trailer; 0], ...
+                                    'angularVelocity', [0; 0; r_trailer] ...
+                                );
+                            else
+                                prevPsi  = trailerThetaBoxes(j, i);
+                                prevOmega = spinnerModels{j-1}.angularState.omega;
+                                tractorState_sp = struct( ...
+                                    'position', [0; 0; 0], ...
+                                    'orientation', [0; 0; prevPsi], ...
+                                    'velocity', [0; 0; 0], ...
+                                    'angularVelocity', [0; 0; prevOmega] ...
+                                );
+                            end
+
+                            % Current trailer box state taken from spinner model's last state
+                            currPsi  = spinnerModels{j}.angularState.psi;
+                            currOmega = spinnerModels{j}.angularState.omega;
+                            trailerState_sp = struct( ...
+                                'position', [0; 0; 0], ...
+                                'orientation', [0; 0; currPsi], ...
+                                'velocity', [0; 0; 0], ...
+                                'angularVelocity', [0; 0; currOmega] ...
+                            );
+
+                            % Update spinner model dynamics
+                            [spinnerModels{j}, ~, ~] = spinnerModels{j}.calculateForces(tractorState_sp, trailerState_sp);
+
+                            % Store updated box orientation
+                            trailerThetaBoxes(j+1, i) = spinnerModels{j}.angularState.psi;
+                        end
+                    end
+        
+                    % Collect log messages
+                    logMessages{end+1} = sprintf('Step %d:', i);
+                    logMessages{end+1} = sprintf('  Tractor Position: (%.2f, %.2f)', x, y);
+                    logMessages{end+1} = sprintf('  Tractor Theta: %.4f radians', theta);
+                    logMessages{end+1} = sprintf('  Tractor Roll Angle: %.4f radians', phi);
+                    if simParams.includeTrailer
+                        logMessages{end+1} = sprintf('  Trailer Hitch Position: (%.2f, %.2f)', trailerX(i), trailerY(i));
+                        logMessages{end+1} = sprintf('  Trailer Theta: %.4f radians', trailerTheta(i));
+                    end
+                    logMessages{end+1} = '----------------------------------------';
+
+                    %% Store simulation data for Excel output
+                    positionX(i) = x;
+                    positionY(i) = y;
+                    orientationArray(i) = theta;
+                    velocityU(i) = u;
+                    lateralVelocityV(i) = v;
+                    yawRateR(i) = r;
+                    accelerationLongitudinal(i) = dynamicsUpdater.a_long;
+                    accelerationLateral(i) = dynamicsUpdater.a_lat;
+                    accelerationsim(i) = norm([dynamicsUpdater.a_long, dynamicsUpdater.a_lat]);
+                    % Compute jerk (derivative of acceleration)
+                    if i > 1
+                        jerkLongitudinal(i) = (accelerationLongitudinal(i) - accelerationLongitudinal(i-1)) / dt;
+                        jerkLateral(i) = (accelerationLateral(i) - accelerationLateral(i-1)) / dt;
+                    else
+                        jerkLongitudinal(i) = 0;
+                        jerkLateral(i) = 0;
+                    end
+                    % steeringAnglesSim already stored earlier
+                end
+                % --- Auto-export of all local variables  --------------------------
+                thisFuncVars = setdiff(who, {'obj', 'output', 'fn', 'tot', 'k', 'fld', 'i', 'input'});   % all except 'obj' & 'output'
+                for k = 1:numel(thisFuncVars)
+                    varName = thisFuncVars{k};
+                    output.(varName) = eval(varName);             % output.varName = varName;
+                end
+                % ------------------------------------------------------------------------
+            catch ME
+                try
+                    [txtFilename, csvFilename] = obj.saveLogs(logMessages); % Capture filenames
+                    disp(['Logs saved to ', txtFilename, ' and ', csvFilename]);
+                catch logError
+                    warning('Failed to save simulation logs due to: %s', logError.message);
+                end
+                rethrow(ME); % Re-throw the error after logging
+            end
+        end
+        
+        function speedData = closeSim(obj,in)
+            try    
+                % --- Auto-import of all variables within 'input' ------------
+                functn = fieldnames(in);          % names
+                tot = numel(functn);
+                for pum = 1:tot
+                    fld = functn{pum};                 % name (string)
+                    eval([fld ' = in.' fld ';']);      % creates local variable
+                end
+                % -------------------------------------------------------------------------
+                logMessages{end+1} = '--- Simulation Completed ---';
+        
+                % Plot Stability Flags
+                if simParams.includeTrailer
+                    figure('Name', 'Stability Checker Flags');
+        
+                    subplot(4,1,1);
+                    plot(timeArray, isWigglingArray, 'r', 'LineWidth', 1.5);
+                    title('Stability Flags Over Time');
+                    ylabel('Wiggling');
+                    ylim([-0.1 1.1]);
+                    grid on;
+        
+                    subplot(4,1,2);
+                    plot(timeArray, isRolloverArray, 'g', 'LineWidth', 1.5);
+                    ylabel('Rollover');
+                    ylim([-0.1 1.1]);
+                    grid on;
+        
+                    subplot(4,1,3);
+                    plot(timeArray, isSkiddingArray, 'b', 'LineWidth', 1.5);
+                    ylabel('Skidding');
+                    ylim([-0.1 1.1]);
+                    grid on;
+        
+                    subplot(4,1,4);
+                    plot(timeArray, isJackknifeArray, 'm', 'LineWidth', 1.5);
+                    ylabel('Jackknife');
+                    xlabel('Time (s)');
+                    ylim([-0.1 1.1]);
+                    grid on;
+        
+                    % Improve layout
+                    sgtitle('Stability Checker Flags Over Time');
+        
+                    % Optionally, save the figure
+                    figFilename = obj.getUniqueFilename(obj.simulationName, '.png');
+                    saveas(gcf, figFilename);
+                    logMessages{end+1} = sprintf('Stability flags plot saved to %s.', figFilename);
+                end
+        
+                %% Assign Speed Data
+                speedData = velocityU(:);  % Ensure it's a column vector
+        
+                %% Write simulation data to MATLAB .mat file (faster than Excel)
+                simulationData = struct(...
+                    'Time', timeArray, ...
+                    'PositionX', positionX, ...
+                    'PositionY', positionY, ...
+                    'Orientation', orientationArray, ...
+                    'VelocityU', velocityU, ...
+                    'LateralVelocityV', lateralVelocityV, ...
+                    'YawRateR', yawRateR, ...
+                    'RollAngle', rollAngleArray, ...          % Include roll angle in output
+                    'RollRate', rollRateArray, ...            % Include roll rate in output
+                    'AccelerationLongitudinal', accelerationLongitudinal, ...
+                    'AccelerationLateral', accelerationLateral, ...
+                    'JerkLongitudinal', jerkLongitudinal, ...
+                    'JerkLateral', jerkLateral, ...
+                    'SteeringAngle', -steeringAnglesSim, ...
+                    'GlobalVehicleFlags', globalVehicleFlags, ...
+                    'Horsepower', horsepowerSim, ... % Include horsepower data
+                    'CurrentGear', desiredGear, ...
+                    'CommandedAcceleration', desired_acceleration_sim, ...
+                    'CommandedSteerAngles', -steerAngles, ...
+                    'Acceleration', accelerationsim, ...
+                    'Clutch', ClutchPedal, ...
+                    'Throttle', throttlePositionSig, ...
+                    'SteeringWheelAngle', -steeringAnglesSim*20 ...
+                );
+        
+                if simParams.includeTrailer
+                    simulationData.TrailerX = trailerX;
+                    simulationData.TrailerY = trailerY;
+                    simulationData.TrailerTheta = trailerTheta;
+                    % Export per-box trailer orientations for multi-box follow-the-lead
+                    simulationData.trailerThetaBoxes = trailerThetaBoxes;
+                end
+        
+                % Plot acceleration limits
+                obj.limiter_LongitudinalControl.plotLimits();
+                
+                % Plot Gaussian filter coefficients
+                %obj.limiter_LongitudinalControl.plotGaussianResponse();
+
+                % Generate unique filename for .mat file
+                matFilename = obj.getUniqueFilename(obj.simulationName, '.mat');
+                save(matFilename, '-struct', 'simulationData');
+        
+                %% Save log data to a text and CSV file
+                [txtFilename, csvFilename] = obj.saveLogs(logMessages); % Capture filenames
+        
+                %% Confirmation Messages
+                if exist(matFilename, 'file')
+                    disp(['Simulation data saved to ', matFilename]);
+                else
+                    warning('Failed to save simulation data.');
+                end
+        
+                if exist(txtFilename, 'file') && exist(csvFilename, 'file')
+                    disp(['Logs saved to ', txtFilename, ' and ', csvFilename]);
+                else
+                    warning('Failed to save simulation logs.');
+                end
+        
+                fprintf('--- Simulation Data and Logs Saved ---\n');
+                % Auto-export all local simulation variables to output struct
+                vars = setdiff(who, {'obj','input','output','fn','k'});
+                for idx = 1:numel(vars)
+                    name = vars{idx};
+                    output.(name) = eval(name);
+                end
+            catch ME
+                % Handle any errors and ensure logs are saved
+                %logMessages{end+1} = sprintf('Simulation Error: %s', ME.message);
+                try
+                    [txtFilename, csvFilename] = obj.saveLogs(logMessages); % Capture filenames
+                    disp(['Logs saved to ', txtFilename, ' and ', csvFilename]);
+                catch logError
+                    warning('Failed to save simulation logs due to: %s', logError.message);
+                end
+                rethrow(ME); % Re-throw the error after logging
+            end
+        end
+
+        %% Mirror Angle Function
+        function mirroredTheta = mirrorAngle(~, theta, psi_trailer)
+            % mirrorAngle Reflects the trailer angle across a specified angle
+
+            % Convert psi_trailer to a unit vector
+            v = [cos(psi_trailer); sin(psi_trailer)];
+
+            % Define the reflection matrix across the line at angle theta
+            M = [cos(2*theta), sin(2*theta);
+                 sin(2*theta), -cos(2*theta)];
+
+            % Apply the reflection matrix
+            v_mirrored = M * v;
+
+            % Convert the mirrored vector back to an angle
+            mirroredTheta = atan2(v_mirrored(2), v_mirrored(1));
+
+            % Normalize the angle to be within [-pi, pi]
+            mirroredTheta = wrapToPi(mirroredTheta);
+        end
+    end
+end
+
+% --- Added: Helper Function to Close Waitbar Safely ---
+function closeIfOpen(h)
+    if isvalid(h)
+        close(h);
+    end
+end
+
+function [time, signal, freeFlag] = processSignalColumn(commandString, initialValue, signalName, dt)
+    % processSignalColumn
+    % 
+    % Once a multi-tire "pressure_" command is encountered, we break out of 
+    % the loop so the commanded pressure remains for the rest of the simulation.
+    %
+    % Accepts multi-tire commands like:
+    %   pressure_(t:150-[tire:9,psi:70];[tire:2,psi:72];[tire:1,psi:7])
+    % 
+    % Also supports single-tire commands:
+    %   pressure_(t:150;tire:9;psi:70)
+    %
+    % And your usual:
+    %   ramp_X(duration), step_X(duration), keep_X(duration), simval_(duration)
+    %
+    % If `initialValue` is 1xM => M tires. The final signal is NxM.
+    % 
+    % The key difference: once we do a multi-tire pressure command, 
+    % we do a single step and then `break` => ignore subsequent commands.
+
+    commands = split(commandString, '|');
+    commands = strtrim(commands);
+
+    % Check if single or multi-tire
+    if isscalar(initialValue)
+        lastRow  = initialValue;  % 1×1
+        numTires = 1;
+    else
+        lastRow  = initialValue;  % 1×M
+        numTires = numel(initialValue);
+    end
+
+    time   = [];
+    signal = [];
+    freeFlag = [];
+
+    smoothingWindow = 5;  % reduce or remove if smoothing causes overshoot
+
+    rampPattern      = '^ramp_(\-?\d+\.?\d*)\(\s*(\d+\.?\d*)\)$';
+    stepPattern      = '^step_(\-?\d+\.?\d*)\(\s*(\d+\.?\d*)\)$';
+    keepPattern      = '^keep_(\-?\d+\.?\d*)\(\s*(\d+\.?\d*)\)$';
+    simvalPattern    = '^simval_\((\d+\.?\d*)\)$';
+    
+    % Single-tire pressure pattern (optional):
+    singlePressurePattern = '^pressure_\(\s*t\s*:\s*(\d+\.?\d*)\s*;\s*tire\s*:\s*(\d+)\s*;\s*psi\s*:\s*(\d+\.?\d*)\s*\)$';
+
+    % Multi-tire pattern, e.g.: pressure_(t:150-[tire:9,psi:70];[tire:2,psi:72])
+    multiPressurePattern  = '^pressure_\(\s*t\s*:\s*(\d+\.?\d*)\s*-\s*(.*)\)$';
+
+    for iCmd = 1:numel(commands)
+        cmd = commands{iCmd};
+
+        %% 1) RAMP
+        if ~isempty(regexp(cmd, rampPattern, 'once'))
+            tokens = regexp(cmd, rampPattern, 'tokens');
+            targetVal = str2double(tokens{1}{1});
+            duration  = str2double(tokens{1}{2});
+            numSteps  = ceil(duration / dt);
+            tLocal    = (0:numSteps-1)' * dt;
+
+            % Build ramp
+            if numTires == 1
+                vals = linspace(lastRow, targetVal, numSteps)';
+                vals = movmean(vals, smoothingWindow); 
+                vals(vals<0) = 0;  % clamp negative
+            else
+                vals = zeros(numSteps, numTires);
+                for c=1:numTires
+                    partial = linspace(lastRow(c), targetVal, numSteps);
+                    partial = movmean(partial, smoothingWindow);
+                    partial(partial<0) = 0;  % clamp negative
+                    vals(:, c) = partial;
+                end
+            end
+
+            if ~isempty(time)
+                tLocal = tLocal + time(end);
+            end
+            time   = [time; tLocal];
+            signal = [signal; vals];
+            freeFlag = [freeFlag; false(numSteps,1)];
+
+            if numTires == 1
+                lastRow = max(targetVal, 0);
+            else
+                lastRow(:) = max(targetVal, 0);
+            end
+
+        %% 2) STEP
+        elseif ~isempty(regexp(cmd, stepPattern, 'once'))
+            tokens = regexp(cmd, stepPattern, 'tokens');
+            targetVal = str2double(tokens{1}{1});
+            duration  = str2double(tokens{1}{2});
+            numSteps  = ceil(duration / dt);
+            tLocal    = (0:numSteps-1)' * dt;
+
+            stepMat = repmat(lastRow, numSteps,1);
+            targetVal = max(targetVal, 0); % clamp
+            stepMat(:) = targetVal;
+
+            if ~isempty(time)
+                tLocal = tLocal + time(end);
+            end
+            time   = [time; tLocal];
+            signal = [signal; stepMat];
+            freeFlag= [freeFlag; false(numSteps,1)];
+
+            if numTires==1
+                lastRow = targetVal;
+            else
+                lastRow(:) = targetVal;
+            end
+
+        %% 3) KEEP
+        elseif ~isempty(regexp(cmd, keepPattern, 'once'))
+            tokens = regexp(cmd, keepPattern, 'tokens');
+            targetVal = str2double(tokens{1}{1});
+            duration  = str2double(tokens{1}{2});
+            numSteps  = ceil(duration / dt);
+            tLocal    = (0:numSteps-1)'*dt;
+
+            targetVal = max(targetVal, 0);
+            keepMat = repmat(lastRow, numSteps,1);
+            keepMat(:)= targetVal;
+
+            if ~isempty(time)
+                tLocal = tLocal + time(end);
+            end
+            time   = [time; tLocal];
+            signal = [signal; keepMat];
+            freeFlag= [freeFlag; false(numSteps,1)];
+
+            if numTires==1
+                lastRow= targetVal;
+            else
+                lastRow(:)= targetVal;
+            end
+
+        %% 4) SIMVAL
+        elseif ~isempty(regexp(cmd, simvalPattern, 'once'))
+            tokens   = regexp(cmd, simvalPattern, 'tokens');
+            duration = str2double(tokens{1}{1});
+            numSteps = ceil(duration / dt);
+            tLocal   = (0:numSteps-1)'*dt;
+
+            simMat = repmat(lastRow, numSteps,1);
+            simMat(simMat<0) = 0;  % clamp
+            if ~isempty(time)
+                tLocal = tLocal + time(end);
+            end
+            time   = [time; tLocal];
+            signal = [signal; simMat];
+            freeFlag= [freeFlag; true(numSteps,1)];
+
+        %% 5) SINGLE-TIRE PRESSURE
+        elseif ~isempty(regexp(cmd, singlePressurePattern, 'once'))
+            % e.g. pressure_(t:150;tire:9;psi:70)
+            tokens = regexp(cmd, singlePressurePattern, 'tokens');
+            tTime   = str2double(tokens{1}{1});
+            tireIdx = str2double(tokens{1}{2});
+            psiVal  = str2double(tokens{1}{3});
+            psiVal  = max(psiVal, 0); % clamp
+
+            % 1) hold lastRow for tTime
+            numSteps = ceil(tTime / dt);
+            tLocal   = (0:numSteps-1)'*dt;
+            holdMat  = repmat(lastRow, numSteps,1);
+            holdMat(holdMat<0) = 0;
+
+            if ~isempty(time)
+                tLocal = tLocal + time(end);
+            end
+            time   = [time; tLocal];
+            signal = [signal; holdMat];
+            freeFlag= [freeFlag; false(numSteps,1)];
+
+            % 2) step that one tire over next dt
+            stepDuration= dt;
+            tLocal2 = (0:1)'*stepDuration + time(end);
+
+            stepMat = repmat(lastRow, 2,1);
+            if tireIdx<= numTires
+                stepMat(2, tireIdx) = psiVal;
+            else
+                warning('Tire index %d out of range (numTires=%d).', tireIdx, numTires);
+            end
+            stepMat(stepMat<0)=0;
+
+            time   = [time; tLocal2];
+            signal = [signal; stepMat];
+            freeFlag= [freeFlag; false(2,1)];
+
+            lastRow = stepMat(end,:);
+
+            fprintf('[%s] Single-Tire Pressure => T=%.1f => Tire#%d => %.1f psi\n',...
+                    signalName, tTime, tireIdx, psiVal);
+
+        %% 6) MULTI-TIRE PRESSURE
+        elseif ~isempty(regexp(cmd, multiPressurePattern, 'once'))
+            % e.g. pressure_(t:150-[tire:9,psi:70];[tire:2,psi:72])
+            tokens = regexp(cmd, multiPressurePattern, 'tokens');
+            tTime   = str2double(tokens{1}{1});
+            chunkStr= strtrim(tokens{1}{2});  % e.g. "[tire:9,psi:70];[tire:2,psi:72]"
+
+            % 1) hold lastRow for tTime
+            numSteps = ceil(tTime / dt);
+            tLocal   = (0:numSteps-1)'*dt;
+            holdMat  = repmat(lastRow, numSteps,1);
+            holdMat(holdMat<0)=0;
+
+            if ~isempty(time)
+                tLocal = tLocal + time(end);
+            end
+            time   = [time; tLocal];
+            signal = [signal; holdMat];
+            freeFlag= [freeFlag; false(numSteps,1)];
+
+            % 2) parse sub-chunks => step them
+            subChunks = split(chunkStr, ';');
+            subChunks = strtrim(subChunks);
+
+            stepDuration = dt;
+            tLocal2 = (0:1)'*stepDuration + time(end);
+            stepMat = repmat(lastRow, 2,1);
+
+            for sc = 1:numel(subChunks)
+                oneChunk = subChunks{sc}; 
+                subTok   = regexp(oneChunk, '^\[tire\s*:\s*(\d+)\s*,\s*psi\s*:\s*(\d+\.?\d*)\]$', 'tokens','once');
+                if ~isempty(subTok)
+                    cTire = str2double(subTok{1});
+                    cPsi  = max(str2double(subTok{2}), 0); % clamp
+                    if cTire<= numTires
+                        stepMat(2, cTire) = cPsi;
+                    else
+                        warning('Tire index %d out of range (numTires=%d).', cTire, numTires);
+                    end
+                else
+                    warning('Bad sub-chunk format: "%s". Expected "[tire:X,psi:Y]".', oneChunk);
+                end
+            end
+            stepMat(stepMat<0)=0;
+
+            time   = [time; tLocal2];
+            signal = [signal; stepMat];
+            freeFlag= [freeFlag; false(2,1)];
+
+            lastRow = stepMat(end,:);
+            fprintf('[%s] Multi-Tire Pressure => t=%.1f => %d sub-chunks.\n',...
+                    signalName, tTime, numel(subChunks));
+
+            % *** KEY CHANGE *** 
+            % Stop parsing more commands => keep these pressures for the rest
+            break;
+
+        else
+            error('Invalid command "%s" in %s. Commands: ramp_, step_, keep_, simval_, pressure_.', ...
+                  cmd, signalName);
+        end
+    end
+
+    %% If no commands => single sample
+    if isempty(time)
+        time = 0;
+        if isscalar(initialValue)
+            signal = initialValue; % Nx1
+        else
+            signal = initialValue; % NxM
+        end
+        freeFlag = false;
+    else
+        [time, idx] = unique(time, 'stable');
+        signal = signal(idx,:);
+        freeFlag = freeFlag(idx);
+    end
+end
+
+%% Nested Helper Function to Process Individual Signal Columns
+function [time, steerAngles, accelerationData, tirePressureData, ...
+          steeringEnded, accelerationEnded, tirePressureEnded] = ...
+         processSignalData(steeringCommands, accelerationCommands, ...
+                           tirePressureCommands, dt, defaultTirePressures)
+    % processSignalData extends your logic to incorporate an explicit
+    % "defaultTirePressures" input for initial multi-tire pressures.
+    %
+    % Inputs:
+    %   steeringCommands      - e.g., 'ramp_-30(1)|keep_-30(0.8)'
+    %   accelerationCommands  - e.g., 'simval_(10)'
+    %   tirePressureCommands  - e.g., 'pressure_(t:150;tire:9;psi:70)'
+    %   dt                    - time step (seconds)
+    %   defaultTirePressures  - 1×M row of initial pressures for M tires, e.g. [100 100 100 100]
+    %
+    % Outputs:
+    %   time               = Nx1 global time vector
+    %   steerAngles        = Nx1
+    %   accelerationData   = Nx1
+    %   tirePressureData   = NxM
+    %   steeringEnded      = Nx1
+    %   accelerationEnded  = Nx1
+    %   tirePressureEnded  = Nx1
+
+    %% 1) Steering, Acceleration and Tire Pressure Parsing in Parallel
+    initialSteerAngle = 0;  % single scalar
+    initialAcceleration = 0;
+
+    pool = gcp('nocreate');
+    if isempty(pool)
+        pool = backgroundPool;
+    end
+
+    futures = parallel.FevalFuture.empty(3,0);
+
+    if ~isempty(steeringCommands)
+        futures(1) = parfeval(pool, @processSignalColumn, 3, ...
+            steeringCommands, initialSteerAngle, 'SteeringAngle', dt);
+    end
+
+    if ~isempty(accelerationCommands)
+        futures(2) = parfeval(pool, @processSignalColumn, 3, ...
+            accelerationCommands, initialAcceleration, 'Acceleration', dt);
+    end
+
+    if ~isempty(tirePressureCommands)
+        futures(3) = parfeval(pool, @processSignalColumn, 3, ...
+            tirePressureCommands, defaultTirePressures, 'TirePressure', dt);
+    end
+
+    % Gather results (fetch in the order futures were created)
+    idx = 1;
+    if ~isempty(steeringCommands)
+        [timeSteer, sVal, freeSteerFlag] = fetchOutputs(futures(idx));
+        endTimeSteer = timeSteer(end);
+        idx = idx + 1;
+    else
+        timeSteer = 0;
+        sVal = initialSteerAngle;
+        freeSteerFlag = false;
+        endTimeSteer = 0;
+    end
+
+    if ~isempty(accelerationCommands)
+        [timeAccel, aVal, freeAccelFlag] = fetchOutputs(futures(idx));
+        endTimeAccel = timeAccel(end);
+        idx = idx + 1;
+    else
+        timeAccel = 0;
+        aVal = initialAcceleration;
+        freeAccelFlag = false;
+        endTimeAccel = 0;
+    end
+
+    if ~isempty(tirePressureCommands)
+        [timeTire, pVal, freePressFlag] = fetchOutputs(futures(idx));
+        endTimeTire = timeTire(end);
+    else
+        timeTire = 0;
+        pVal = defaultTirePressures;  % 1×M
+        freePressFlag = false;
+        endTimeTire = 0;
+    end
+
+    %% 4) Build the global time vector
+    globalEndTime = max([endTimeSteer, endTimeAccel, endTimeTire]);
+    numSteps = ceil(globalEndTime / dt) + 1;
+    time = (0:dt:(numSteps-1)*dt)';
+
+    %% 5) Interpolate the 1D signals: steering & acceleration
+    if numel(timeSteer)>1
+        steerAngles = interp1(timeSteer, sVal, time, 'linear','extrap');
+        freeSteerFlagInterp = interp1(timeSteer, double(freeSteerFlag), time, 'nearest','extrap');
+    else
+        steerAngles = repmat(sVal, size(time));
+        freeSteerFlagInterp = repmat(double(freeSteerFlag), size(time));
+    end
+
+    if numel(timeAccel)>1
+        accelerationData = interp1(timeAccel, aVal, time, 'linear','extrap');
+        freeAccelFlagInterp = interp1(timeAccel, double(freeAccelFlag), time, 'nearest','extrap');
+    else
+        accelerationData = repmat(aVal, size(time));
+        freeAccelFlagInterp = repmat(double(freeAccelFlag), size(time));
+    end
+
+    %% 6) Interpolate the multi-tire pressure matrix pVal => NxM
+    if numel(timeTire)>1
+        [oldRows, oldCols] = size(pVal);  % e.g. (NtSteps × M)
+        newRows = numel(time);
+        tirePressureData = zeros(newRows, oldCols);
+
+        for c=1:oldCols
+            tirePressureData(:,c) = interp1(timeTire, pVal(:,c), time, 'linear','extrap');
+        end
+
+        freePressFlagInterp = interp1(timeTire, double(freePressFlag), time, 'nearest','extrap');
+    else
+        % no commands => just replicate pVal across all rows
+        [~, oldCols] = size(pVal);
+        tirePressureData = repmat(pVal, numSteps,1);
+        freePressFlagInterp = repmat(double(freePressFlag), numSteps,1);
+    end
+
+    %% 7) Convert to logical
+    freeSteerFlagInterp  = logical(freeSteerFlagInterp);
+    freeAccelFlagInterp  = logical(freeAccelFlagInterp);
+    freePressFlagInterp  = logical(freePressFlagInterp);
+
+    %% 8) Ended flags
+    steeringEnded     = (time >= endTimeSteer) | freeSteerFlagInterp;
+    accelerationEnded = (time >= endTimeAccel) | freeAccelFlagInterp;
+    tirePressureEnded = (time >= endTimeTire)  | freePressFlagInterp;
+
+    %% 9) Force column vectors for 1D signals
+    steerAngles      = steerAngles(:);
+    accelerationData = accelerationData(:);
+    steeringEnded    = steeringEnded(:);
+    accelerationEnded= accelerationEnded(:);
+    tirePressureEnded= tirePressureEnded(:);
+    % tirePressureData stays NxM
+end
+
+%% Helper to fix statuses after interpolation
+% If you do an interpolation of a 0...0,1 series, you might get 
+% partial values in between. We want strictly 0 or 1, so let's
+% clamp everything except the final time sample to 0, and final sample to 1.
+function statusOut = zeroUntilLastSample(statusIn)
+    % zeroUntilLastSample Clamps all values to zero except the last sample -> 1
+    %
+    % Example:
+    %   in:  [0 0 1 1 1]
+    %   out: [0 0 0 0 1]
+    %
+    % Sometimes used if we only want a "free" signal at the final step.
+
+    statusOut = zeros(size(statusIn));
+    if ~isempty(statusIn)
+        statusOut(end) = 1;
+    end
+end
+
+function y = smoothNonlinearTransform(x, a)
+% smoothNonlinearTransform Apply a smooth nonlinear transformation to a signal
+%
+% Syntax:
+%   y = smoothNonlinearTransform(x, a)
+%
+% Inputs:
+%   x - Input signal (vector or matrix)
+%   a - Nonlinearity coefficient (controls the amount of curvature)
+%       Typical values: small positive or negative numbers (e.g., 0.1)
+%
+% Outputs:
+%   y - Transformed signal
+%
+% Example:
+%   t = linspace(-10, 10, 1000);
+%   y = smoothNonlinearTransform(t, 0.1);
+%   plot(t, y);
+%   xlabel('Input');
+%   ylabel('Transformed Output');
+%   title('Polynomial-Based Smooth Nonlinear Transformation');
+
+    % Input validation
+    if nargin < 2
+        error('smoothNonlinearTransform requires two input arguments: x and a');
+    end
+    
+    % Apply the transformation
+    y = x + a * x.^3;
 end