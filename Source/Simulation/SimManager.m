%/**
% * @class SimManager
% * @brief Handles running simulations, detecting collisions, and plotting results for Vehicles in parallel.
% *
% * This revised version launches collision detection in parallel to animating the trajectories.
% *
% * @version 2.6
% * @date 2024-10-31
% */
classdef SimManager < handle
    properties
        map
        % Simulation Components
        dataManager
        plotManager
        collisionDetector

        % Vehicle Simulations and Configurations
        vehicleSim1
        vehicleSim2
        vehicleSimConfig1
        vehicleSimConfig2

        % Managers
        uiManager
        configManager

        % Simulation Parameters
        dt

        % Collision point coordinates
        collisionX
        collisionY

        % Storage for simulation results
        sim1Results
        sim2Results
    end

    methods
        function obj = SimManager(map, dataManager, plotManager, collisionDetector, ...
                                   vehicleSimConfig1, vehicleSimConfig2, ...
                                   vehicleSim1, vehicleSim2, ...
                                   uiManager, configManager, dt)
            obj.map = map;
            obj.dataManager = dataManager;
            obj.plotManager = plotManager;
            obj.collisionDetector = collisionDetector;
            obj.vehicleSimConfig1 = vehicleSimConfig1;
            obj.vehicleSimConfig2 = vehicleSimConfig2;
            obj.vehicleSim1 = vehicleSim1;
            obj.vehicleSim2 = vehicleSim2;
            obj.uiManager = uiManager;
            obj.configManager = configManager;
            obj.dt = dt;

            % Initialize collision point coordinates
            obj.collisionX = NaN;
            obj.collisionY = NaN;
        end

        %/**
        % * @brief Executes the simulation workflow, launches collision checking in parallel,
        % *        and animates the vehicle trajectories.
        % */
        function runSimulations(obj)
            try
                %% 1. Clear Previous Plots
                disp('Clearing previous plots...');
                obj.plotManager.clearPlots();

                %% 2. Update Simulation Parameters for Both Vehicles
                disp('Updating simulation parameters for Vehicle 1...');
                obj.vehicleSim1.simParams = obj.vehicleSimConfig1.getSimulationParameters();
                disp('Updating simulation parameters for Vehicle 2...');
                obj.vehicleSim2.simParams = obj.vehicleSimConfig2.getSimulationParameters();

                % Set vehicleType fields dynamically
                obj.vehicleSim1.simParams.vehicleType = 'Truck';
                obj.vehicleSim2.simParams.vehicleType = 'Tractor';

                %% 3. Retrieve Offsets and Rotation Settings
                disp('Retrieving offsets and rotation settings...');
                offsetX = obj.uiManager.getOffsetX();
                offsetY = obj.uiManager.getOffsetY();
                vehicle1OffsetX = obj.uiManager.getvehicle1OffsetX();
                vehicle1OffsetY = obj.uiManager.getvehicle1OffsetY();
                rotateVehicle2 = obj.uiManager.getRotateVehicle2();
                rotateVehicle1 = obj.uiManager.getRotateVehicle1();
                rotationAngleDeg = obj.uiManager.getRotationAngleVehicle2(); % Degrees
                vehicle1rotationAngleDeg = obj.uiManager.getRotationAngleVehicle1(); % Degrees
                rotationAngleRad = deg2rad(-rotationAngleDeg); % Radians for Vehicle 2
                vehicle1rotationAngleRad = deg2rad(-vehicle1rotationAngleDeg); % Radians for Vehicle 1

                %% 4. Validate Offsets
                disp('Validating offsets...');
                if isempty(offsetX) || isempty(offsetY) || ~isnumeric(offsetX) || ~isnumeric(offsetY)
                    uialert(obj.uiManager.fig, 'Please enter valid numeric offset values for the Tractor.', 'Input Error');
                    return;
                end

                %% 5. Retrieve Wheel Dimensions
                disp('Retrieving wheel dimensions...');
                wheelHeightTruck1 = obj.vehicleSim1.simParams.tractorTireHeight;
                wheelWidthTruck1  = obj.vehicleSim1.simParams.tractorTireWidth;

                if obj.vehicleSim1.simParams.includeTrailer
                    wheelHeightTrailer1 = obj.vehicleSim1.simParams.trailerTireHeight;
                    wheelWidthTrailer1  = obj.vehicleSim1.simParams.trailerTireWidth;
                else
                    wheelHeightTrailer1 = [];
                    wheelWidthTrailer1  = [];
                end

                wheelHeightTractor2 = obj.vehicleSim2.simParams.tractorTireHeight;
                wheelWidthTractor2  = obj.vehicleSim2.simParams.tractorTireWidth;

                if obj.vehicleSim2.simParams.includeTrailer
                    wheelHeightTrailer2 = obj.vehicleSim2.simParams.trailerTireHeight;
                    wheelWidthTrailer2  = obj.vehicleSim2.simParams.trailerTireWidth;
                else
                    wheelHeightTrailer2 = [];
                    wheelWidthTrailer2  = [];
                end

                %% 6. Validate Wheel Dimensions
                disp('Validating wheel dimensions...');
                if isempty(wheelHeightTruck1) || wheelHeightTruck1 <= 0 || ...
                   isempty(wheelWidthTruck1)  || wheelWidthTruck1 <= 0
                    uialert(obj.uiManager.fig, 'Please ensure Tractor Wheel Height and Width are positive values in simulation parameters for Vehicle 1.', 'Input Error');
                    return;
                end

                if ~isempty(wheelHeightTrailer1) && (~isnumeric(wheelHeightTrailer1) || wheelHeightTrailer1 <= 0 || ...
                   ~isnumeric(wheelWidthTrailer1)  || wheelWidthTrailer1 <= 0)
                    uialert(obj.uiManager.fig, 'Please ensure Trailer Wheel Height and Width are positive values in simulation parameters for Vehicle 1.', 'Input Error');
                    return;
                end

                if isempty(wheelHeightTractor2) || wheelHeightTractor2 <= 0 || ...
                   isempty(wheelWidthTractor2)  || wheelWidthTractor2 <= 0
                    uialert(obj.uiManager.fig, 'Please ensure Tractor Wheel Height and Width are positive values in simulation parameters for Vehicle 2.', 'Input Error');
                    return;
                end

                if ~isempty(wheelHeightTrailer2) && (~isnumeric(wheelHeightTrailer2) || wheelHeightTrailer2 <= 0 || ...
                   ~isnumeric(wheelWidthTrailer2)  || wheelWidthTrailer2 <= 0)
                    uialert(obj.uiManager.fig, 'Please ensure Trailer Wheel Height and Width are positive values in simulation parameters for Vehicle 2.', 'Input Error');
                    return;
                end

                %% 7. Initialize the Progress Bar
                disp('Initializing progress bar...');
                hWaitbar = waitbar(0.15, 'Starting Simulations...', 'Name', 'Simulation Progress');
                cleanupObj = onCleanup(@() closeIfOpen(hWaitbar));

                %% 8. Instantiate Vehicle and Trailer Parameters for Plotting (for real-time animation)
                disp('Instantiating vehicle parameters for plotting...');
                vehicleParams1 = obj.createVehicleParams(obj.vehicleSim1.simParams, wheelHeightTruck1, wheelWidthTruck1);
                if obj.vehicleSim1.simParams.includeTrailer
                    trailerParams1 = obj.createTrailerParams(obj.vehicleSim1.simParams, wheelHeightTrailer1, wheelWidthTrailer1, 1);
                else
                    trailerParams1 = [];
                end
                vehicleParams2 = obj.createVehicleParams(obj.vehicleSim2.simParams, wheelHeightTractor2, wheelWidthTractor2);
                if obj.vehicleSim2.simParams.includeTrailer
                    trailerParams2 = obj.createTrailerParams(obj.vehicleSim2.simParams, wheelHeightTrailer2, wheelWidthTrailer2, 2);
                else
                    trailerParams2 = [];
                end

                %% Retrieve and validate mass values for collision detection
                disp('Retrieving and validating mass values for real-time animation...');
                VehicleUnderAnalysisMaxMass = obj.uiManager.getVehicle1Mass();
                J2980AssumedMaxMass        = obj.uiManager.getVehicle2Mass();
                if ~isnumeric(VehicleUnderAnalysisMaxMass) || VehicleUnderAnalysisMaxMass <= 0
                    uialert(obj.uiManager.fig, 'Invalid Tractor Vehicle Mass entered. Please enter a positive numeric value.', 'Input Error');
                    return;
                end
                if ~isnumeric(J2980AssumedMaxMass) || J2980AssumedMaxMass <= 0
                    uialert(obj.uiManager.fig, 'Invalid Vehicle Under Analysis Mass entered. Please enter a positive numeric value.', 'Input Error');
                    return;
                end

                %% Determine total steps for real-time animation
                totalSteps = length(obj.vehicleSim1.simParams.steeringCommands);
                fprintf('Total Simulation Steps set to: %d\n', totalSteps);
                
                %% 9. Run Vehicle Simulations
                Debug = 1;
                if Debug == 0
                    disp('Running simulations asynchronously...');
                    futures = cell(1, 2);

                    futures{1} = parfeval(@SimManager.runVehicleSim1, 1, obj.vehicleSim1);
                    futures{2} = parfeval(@SimManager.runVehicleSim2, 1, obj.vehicleSim2);

                    simResultsArray = cell(1, 2);
                    for idx = 1:2
                        future = futures{idx};
                        disp(['Fetching outputs for simulation ', num2str(idx), '...']);
                        result = fetchOutputs(future);
                        simResultsArray{idx} = result;

                        progress = 0.15 + (0.85 / 2) * (idx / 2);
                        waitbar(progress, hWaitbar, sprintf('Simulation Progress: %.2f%%', progress * 100));
                    end

                    obj.sim1Results = simResultsArray{1};
                    obj.sim2Results = simResultsArray{2};
                else
                    disp('Running simulations synchronously...');
                    obj.sim1Results = SimManager.runVehicleSim1(obj.vehicleSim1);
                    disp('VehicleSim1 simulation completed.');
                    obj.sim2Results = SimManager.runVehicleSim2(obj.vehicleSim2);
                    disp('VehicleSim2 simulation completed.');
                end

                %% 9. Transfer Simulation Results
                disp('Transferring simulation results to DataManager...');
                obj.transferSimulationResults();

                %% 10. Equalize Simulation Data Lengths
                disp('Equalizing simulation data lengths...');
                sim1Length = length(obj.dataManager.globalVehicle1Data.X);
                sim2Length = length(obj.dataManager.globalVehicle2Data.X);
                maxLength  = max(sim1Length, sim2Length);

                obj.dataManager.globalVehicle1Data.X = extendData(obj.dataManager.globalVehicle1Data.X, maxLength);
                obj.dataManager.globalVehicle1Data.Y = extendData(obj.dataManager.globalVehicle1Data.Y, maxLength);
                obj.dataManager.globalVehicle1Data.Theta = extendData(obj.dataManager.globalVehicle1Data.Theta, maxLength);
                obj.dataManager.globalVehicle1Data.Speed = extendData(obj.dataManager.globalVehicle1Data.Speed, maxLength);
                obj.dataManager.globalVehicle1Data.SteeringAngle = extendData(obj.dataManager.globalVehicle1Data.SteeringAngle, maxLength);

                if obj.vehicleSim1.simParams.includeTrailer
                    obj.dataManager.globalTrailer1Data.X = extendData(obj.dataManager.globalTrailer1Data.X, maxLength);
                    obj.dataManager.globalTrailer1Data.Y = extendData(obj.dataManager.globalTrailer1Data.Y, maxLength);
                    obj.dataManager.globalTrailer1Data.Theta = extendData(obj.dataManager.globalTrailer1Data.Theta, maxLength);
                    obj.dataManager.globalTrailer1Data.SteeringAngle = extendData(obj.dataManager.globalTrailer1Data.SteeringAngle, maxLength);
                end

                obj.dataManager.globalVehicle2Data.X = extendData(obj.dataManager.globalVehicle2Data.X, maxLength);
                obj.dataManager.globalVehicle2Data.Y = extendData(obj.dataManager.globalVehicle2Data.Y, maxLength);
                obj.dataManager.globalVehicle2Data.Theta = extendData(obj.dataManager.globalVehicle2Data.Theta, maxLength);
                obj.dataManager.globalVehicle2Data.Speed = extendData(obj.dataManager.globalVehicle2Data.Speed, maxLength);
                obj.dataManager.globalVehicle2Data.SteeringAngle = extendData(obj.dataManager.globalVehicle2Data.SteeringAngle, maxLength);

                if obj.vehicleSim2.simParams.includeTrailer
                    obj.dataManager.globalTrailer2Data.X = extendData(obj.dataManager.globalTrailer2Data.X, maxLength);
                    obj.dataManager.globalTrailer2Data.Y = extendData(obj.dataManager.globalTrailer2Data.Y, maxLength);
                    obj.dataManager.globalTrailer2Data.Theta = extendData(obj.dataManager.globalTrailer2Data.Theta, maxLength);
                    obj.dataManager.globalTrailer2Data.SteeringAngle = extendData(obj.dataManager.globalTrailer2Data.SteeringAngle, maxLength);
                end

                waitbar(0.25, hWaitbar, 'Simulation Data Equalized.');

                %% 11. Determine Total Steps
                disp('Determining total simulation steps...');
                totalSteps = maxLength;
                fprintf('Total Simulation Steps set to: %d\n', totalSteps);

                %% 12. Initialize Collision Data (will be filled later)
                disp('Initializing collision data...');
                obj.dataManager.collisionData.X = NaN(totalSteps, 1);
                obj.dataManager.collisionData.Y = NaN(totalSteps, 1);

                %% 13. Validate Vehicle Data
                disp('Validating vehicle data...');
                if isempty(obj.dataManager.globalVehicle1Data.X) || isempty(obj.dataManager.globalVehicle1Data.Y) || ...
                   isempty(obj.dataManager.globalVehicle2Data.X) || isempty(obj.dataManager.globalVehicle2Data.Y)
                    uialert(obj.uiManager.fig, 'One or both vehicle simulations returned empty data. Please check simulation parameters.', 'Data Error');
                    return;
                end

                %% 14. Apply Offsets (Vehicle 2)
                disp('Applying offsets to Tractor Vehicle positions...');
                obj.dataManager.globalVehicle2Data.X = obj.dataManager.globalVehicle2Data.X;
                obj.dataManager.globalVehicle2Data.Y = obj.dataManager.globalVehicle2Data.Y;
                if obj.vehicleSim2.simParams.includeTrailer
                    obj.dataManager.globalTrailer2Data.X = obj.dataManager.globalTrailer2Data.X;
                    obj.dataManager.globalTrailer2Data.Y = obj.dataManager.globalTrailer2Data.Y;
                end

                %% 15. Apply Rotation and Offset to Vehicle 1 if Enabled
                if rotateVehicle1
                    fprintf('Rotation enabled for Vehicle 1. Applying rotation of %.2f degrees.\n', vehicle1rotationAngleDeg);
                    R = [cos(vehicle1rotationAngleRad), -sin(vehicle1rotationAngleRad);
                         sin(vehicle1rotationAngleRad),  cos(vehicle1rotationAngleRad)];
                    rotatedPositionsV1 = (R * ([obj.dataManager.globalVehicle1Data.X, obj.dataManager.globalVehicle1Data.Y]).').';
                    vehicle1offsetP = [vehicle1OffsetX, vehicle1OffsetY];
                    rotatedPositionsV1 = (rotatedPositionsV1 + vehicle1offsetP)';
                    obj.dataManager.globalVehicle1Data.X = rotatedPositionsV1(1, :)';
                    obj.dataManager.globalVehicle1Data.Y = rotatedPositionsV1(2, :)';
                    obj.dataManager.globalVehicle1Data.Theta = ...
                        mod(obj.dataManager.globalVehicle1Data.Theta + vehicle1rotationAngleRad + pi, 2*pi) - pi;

                    if obj.vehicleSim1.simParams.includeTrailer
                        X_trailer = obj.dataManager.globalTrailer1Data.X;
                        Y_trailer = obj.dataManager.globalTrailer1Data.Y;
                        positionsTrailer = [X_trailer, Y_trailer];
                        rotatedPositionsTrailer = (R * positionsTrailer.').';
                        rotatedPositionsTrailer = (rotatedPositionsTrailer + vehicle1offsetP)';
                        obj.dataManager.globalTrailer1Data.X = rotatedPositionsTrailer(1, :)';
                        obj.dataManager.globalTrailer1Data.Y = rotatedPositionsTrailer(2, :)';
                        obj.dataManager.globalTrailer1Data.Theta = ...
                            mod(obj.dataManager.globalTrailer1Data.Theta + vehicle1rotationAngleRad + pi, 2*pi) - pi;
                    end
                else
                    obj.dataManager.globalVehicle1Data.X = obj.dataManager.globalVehicle1Data.X + vehicle1OffsetX;
                    obj.dataManager.globalVehicle1Data.Y = obj.dataManager.globalVehicle1Data.Y + vehicle1OffsetY;
                    if obj.vehicleSim1.simParams.includeTrailer
                        obj.dataManager.globalTrailer1Data.X = obj.dataManager.globalTrailer1Data.X + vehicle1OffsetX;
                        obj.dataManager.globalTrailer1Data.Y = obj.dataManager.globalTrailer1Data.Y + vehicle1OffsetY;
                    end
                end

                %% 16. Apply Rotation and Offset to Vehicle 2 if Enabled
                if rotateVehicle2
                    fprintf('Rotation enabled for Vehicle 2. Applying rotation of %.2f degrees.\n', rotationAngleDeg);
                    R = [cos(rotationAngleRad), -sin(rotationAngleRad);
                         sin(rotationAngleRad),  cos(rotationAngleRad)];
                    rotatedPositionsV2 = (R * ([obj.dataManager.globalVehicle2Data.X, obj.dataManager.globalVehicle2Data.Y]).').';
                    offsetP = [offsetX, offsetY];
                    rotatedPositionsV2 = (rotatedPositionsV2 + offsetP)';
                    obj.dataManager.globalVehicle2Data.X = rotatedPositionsV2(1, :)';
                    obj.dataManager.globalVehicle2Data.Y = rotatedPositionsV2(2, :)';
                    obj.dataManager.globalVehicle2Data.Theta = ...
                        mod(obj.dataManager.globalVehicle2Data.Theta + rotationAngleRad + pi, 2*pi) - pi;

                    if obj.vehicleSim2.simParams.includeTrailer
                        X_trailer = obj.dataManager.globalTrailer2Data.X;
                        Y_trailer = obj.dataManager.globalTrailer2Data.Y;
                        positionsTrailer = [X_trailer, Y_trailer];
                        rotatedPositionsTrailer = (R * positionsTrailer.').';
                        rotatedPositionsTrailer = (rotatedPositionsTrailer + offsetP)';
                        obj.dataManager.globalTrailer2Data.X = rotatedPositionsTrailer(1, :)';
                        obj.dataManager.globalTrailer2Data.Y = rotatedPositionsTrailer(2, :)';
                        obj.dataManager.globalTrailer2Data.Theta = ...
                            mod(obj.dataManager.globalTrailer2Data.Theta + rotationAngleRad + pi, 2*pi) - pi;
                    end
                else
                    obj.dataManager.globalVehicle2Data.X = obj.dataManager.globalVehicle2Data.X + offsetX;
                    obj.dataManager.globalVehicle2Data.Y = obj.dataManager.globalVehicle2Data.Y + offsetY;
                    if obj.vehicleSim2.simParams.includeTrailer
                        obj.dataManager.globalTrailer2Data.X = obj.dataManager.globalTrailer2Data.X + offsetX;
                        obj.dataManager.globalTrailer2Data.Y = obj.dataManager.globalTrailer2Data.Y + offsetY;
                    end
                end


                %% 19. Launch Collision Detection in Parallel
                disp('Launching collision detection in background...');
                % We pass in all the needed arguments. This will run the collision
                % detection logic in the background while we animate on the main thread.
                collisionFuture = parfeval(@obj.runCollisionCheck, 1, totalSteps, ...
                    vehicleParams1, trailerParams1, vehicleParams2, trailerParams2, ...
                    VehicleUnderAnalysisMaxMass, J2980AssumedMaxMass);

                %% 20. Animate Vehicles
                disp('Starting animation...');
                zoom(obj.plotManager.sharedAx, 'on');
                set(obj.plotManager.sharedAx, 'XLimMode', 'manual', 'YLimMode', 'manual');
                % Prepare lane map and initial markers once
                mapWidth  = 600;
                mapHeight = 600;
                mapObj = LaneMap(mapWidth, mapHeight);
                mapObj.LaneCommands = obj.map;
                mapObj.LaneColor    = [0.8275, 0.8275, 0.8275];
                mapObj.LaneWidth    = 5;

                mapObj.plotLaneMapWithCommands(obj.plotManager.sharedAx, ...
                                               mapObj.LaneCommands, ...
                                               mapObj.LaneColor);
<<<<<<< HEAD
                hold(obj.plotManager.sharedAx, 'on');
=======

>>>>>>> 0e8e38f8
                obj.plotManager.highlightInitialPositions(obj.dataManager);

                includeTrailer2 = isfield(obj.vehicleSim2.simParams, 'includeTrailer') && ...
                                      obj.vehicleSim2.simParams.includeTrailer;

                for iStep = 1:totalSteps

                    % Clear axes so each frame is fresh
                    obj.plotManager.clearPlots();

<<<<<<< HEAD
                    % Plot the lane map again
                    mapObj.plotLaneMapWithCommands(obj.plotManager.sharedAx, ...
                                                   mapObj.LaneCommands, ...
                                                   mapObj.LaneColor);
                    hold(obj.plotManager.sharedAx, 'on');

                    % Plot the partial trajectory up to iStep
=======
                    % Plot the lane map and initial markers
                    mapObj.plotLaneMapWithCommands(obj.plotManager.sharedAx, ...
                                                   mapObj.LaneCommands, ...
                                                   mapObj.LaneColor);
                    obj.plotManager.highlightInitialPositions(obj.dataManager);

                    % Plot partial trajectory and vehicles at this step
>>>>>>> 0e8e38f8
                    obj.plotManager.plotTrajectories(obj.dataManager, iStep, ...
                        obj.vehicleSim1.simParams, obj.vehicleSim2.simParams);
                    obj.plotManager.plotVehicles(obj.dataManager, iStep, ...
                        vehicleParams1, trailerParams1, ...
                        vehicleParams2, trailerParams2);

<<<<<<< HEAD
                    drawnow;
                    pause(0.05);
=======
                    drawnow limitrate;
                    pause(0.01);
>>>>>>> 0e8e38f8
                end

                disp('Animation complete. Fetching collision results from the background...');
                collisionOutput = fetchOutputs(collisionFuture);
                collisionData   = collisionOutput{1};

                % You can handle collisionData as you wish (e.g., store it, re-plot).
                if collisionData.collisionDetected
                    fprintf('Collision was detected at step %d.\n', collisionData.collisionStep);
                    obj.collisionX = collisionData.collisionX;
                    obj.collisionY = collisionData.collisionY;
                    % Store collision data in DataManager
                    obj.dataManager.collisionData.X(collisionData.collisionStep) = collisionData.collisionX;
                    obj.dataManager.collisionData.Y(collisionData.collisionStep) = collisionData.collisionY;
                    % Optionally, you can re-plot the final or collision state, highlight collision, etc.
                else
                    disp('No collision detected in the entire simulation.');
                end

            catch ME
                disp(['An error occurred: ', ME.message]);
                obj.saveLogs({sprintf('Simulation Error: %s', ME.message)});
                rethrow(ME);
                waitbar(1, hWaitbar, 'Simulation Error Occurred.');
                pause(1);
                closeIfOpen(hWaitbar);
            end
        end

        %/**
        % * @brief This method runs the "for i=1:totalSteps" collision check in the background.
        % * @param totalSteps The total number of simulation steps.
        % */
        function collisionData = runCollisionCheck(obj, totalSteps, ...
                vehicleParams1, trailerParams1, vehicleParams2, trailerParams2, ...
                VehicleUnderAnalysisMaxMass, J2980AssumedMaxMass)

            collisionData.collisionDetected = false;
            collisionData.collisionStep     = NaN;
            collisionData.collisionX        = NaN;
            collisionData.collisionY        = NaN;

            fprintf('--- Starting Collision Detection in Parallel ---\n');
            for i = 2:totalSteps
                tractorCorners1 = VehiclePlotter.getVehicleCorners(...
                    obj.dataManager.globalVehicle1Data.X(i), ...
                    obj.dataManager.globalVehicle1Data.Y(i), ...
                    obj.dataManager.globalVehicle1Data.Theta(i), ...
                    vehicleParams1, ...
                    true, ...
                    0, ...
                    vehicleParams1.numTiresPerAxle ...
                );

                tractorCorners2 = VehiclePlotter.getVehicleCorners(...
                    obj.dataManager.globalVehicle2Data.X(i), ...
                    obj.dataManager.globalVehicle2Data.Y(i), ...
                    obj.dataManager.globalVehicle2Data.Theta(i), ...
                    vehicleParams2, ...
                    true, ...
                    0, ...
                    vehicleParams2.numTiresPerAxle ...
                );

                [collisionDetectedNow, ...
                 collisionXNow, ...
                 collisionYNow] = ...
                    obj.checkCornersForCollision(i, tractorCorners1, tractorCorners2, ...
                                                 trailerParams1, trailerParams2);

                if collisionDetectedNow
                    collisionData.collisionDetected = true;
                    collisionData.collisionStep     = i;
                    collisionData.collisionX        = collisionXNow;
                    collisionData.collisionY        = collisionYNow;
                    fprintf('Collision detected at Step %d.\n', i);
                    break;
                end
            end

            fprintf('--- Collision Detection in Parallel Completed ---\n');
        end

        %/**
        % * @brief Checks the corners for collision at step i, returning [didCollide, colX, colY].
        % */
        function [didCollide, collisionX, collisionY] = checkCornersForCollision(...
            obj, i, tractorCorners1, tractorCorners2, trailerParams1, trailerParams2)

            didCollide = false;
            collisionX = NaN;
            collisionY = NaN;

            % Trailer corners if needed
            trailerCorners1 = [];
            trailerCorners2 = [];
            if obj.vehicleSim1.simParams.includeTrailer && ~isempty(trailerParams1)
                trailerCorners1 = VehiclePlotter.getVehicleCorners(...
                    obj.dataManager.globalTrailer1Data.X(i), ...
                    obj.dataManager.globalTrailer1Data.Y(i), ...
                    obj.dataManager.globalTrailer1Data.Theta(i), ...
                    trailerParams1, ...
                    false, ...
                    0, ...
                    trailerParams1.numTiresPerAxle ...
                );
            end
            if obj.vehicleSim2.simParams.includeTrailer && ~isempty(trailerParams2)
                trailerCorners2 = VehiclePlotter.getVehicleCorners(...
                    obj.dataManager.globalTrailer2Data.X(i), ...
                    obj.dataManager.globalTrailer2Data.Y(i), ...
                    obj.dataManager.globalTrailer2Data.Theta(i), ...
                    trailerParams2, ...
                    false, ...
                    0, ...
                    trailerParams2.numTiresPerAxle ...
                );
            end

            % Check collisions
            collisionTT = obj.collisionDetector.checkCollision(tractorCorners1, tractorCorners2);
            collisionTrailers = false;

            if ~isempty(trailerCorners1) && ~isempty(trailerCorners2)
                collisionTrailers = obj.collisionDetector.checkCollision(trailerCorners1, trailerCorners2);
            end

            collisionTractor1Trailer2 = false;
            collisionTractor2Trailer1 = false;
            if ~isempty(trailerCorners1)
                collisionTractor2Trailer1 = obj.collisionDetector.checkCollision(tractorCorners2, trailerCorners1);
            end
            if ~isempty(trailerCorners2)
                collisionTractor1Trailer2 = obj.collisionDetector.checkCollision(tractorCorners1, trailerCorners2);
            end

            if collisionTT || collisionTrailers || collisionTractor1Trailer2 || collisionTractor2Trailer1
                didCollide = true;

                % Attempt to compute intersection center
                poly1 = polyshape(tractorCorners1(:,1), tractorCorners1(:,2));
                poly2 = polyshape(tractorCorners2(:,1), tractorCorners2(:,2));
                if ~isempty(trailerCorners1)
                    poly1 = union(poly1, polyshape(trailerCorners1(:,1), trailerCorners1(:,2)));
                end
                if ~isempty(trailerCorners2)
                    poly2 = union(poly2, polyshape(trailerCorners2(:,1), trailerCorners2(:,2)));
                end
                intersection = intersect(poly1, poly2);
                if ~isempty(intersection.Vertices)
                    collisionX = mean(intersection.Vertices(:,1));
                    collisionY = mean(intersection.Vertices(:,2));
                else
                    % Fallback approximate
                    collisionX = 0.5 * (obj.dataManager.globalVehicle1Data.X(i) + ...
                                        obj.dataManager.globalVehicle2Data.X(i));
                    collisionY = 0.5 * (obj.dataManager.globalVehicle1Data.Y(i) + ...
                                        obj.dataManager.globalVehicle2Data.Y(i));
                end
            end
        end

        % (Remaining methods unchanged except for removing the old in-line collision loop)

        function transferSimulationResults(obj)
            requiredFields = {'X', 'Y', 'Theta', 'speedData', 'steeringAngles'};
            if isstruct(obj.sim1Results)
                missingFields = setdiff(requiredFields, fieldnames(obj.sim1Results));
                if ~isempty(missingFields)
                    error('sim1Results is missing required fields: %s', strjoin(missingFields, ', '));
                end
                obj.dataManager.globalVehicle1Data.X = obj.sim1Results.X(:);
                obj.dataManager.globalVehicle1Data.Y = obj.sim1Results.Y(:);
                obj.dataManager.globalVehicle1Data.Theta = obj.sim1Results.Theta(:);
                obj.dataManager.globalVehicle1Data.Speed = obj.sim1Results.speedData(:);
                obj.dataManager.globalVehicle1Data.SteeringAngle = obj.sim1Results.steeringAngles(:);
            else
                error('sim1Results is not a structure. Expected a structure.');
            end

            if obj.vehicleSim1.simParams.includeTrailer
                if isfield(obj.sim1Results, 'trailerX') && isfield(obj.sim1Results, 'trailerY') && isfield(obj.sim1Results, 'trailerTheta')
                    obj.dataManager.globalTrailer1Data.X = obj.sim1Results.trailerX(:);
                    obj.dataManager.globalTrailer1Data.Y = obj.sim1Results.trailerY(:);
                    obj.dataManager.globalTrailer1Data.Theta = obj.sim1Results.trailerTheta(:);
                    if isfield(obj.sim1Results, 'trailerSteeringAngles') && ~isempty(obj.sim1Results.trailerSteeringAngles)
                        obj.dataManager.globalTrailer1Data.SteeringAngle = obj.sim1Results.trailerSteeringAngles(:);
                    else
                        obj.dataManager.globalTrailer1Data.SteeringAngle = zeros(length(obj.dataManager.globalTrailer1Data.X), 1);
                        warning('No trailerSteeringAngles in sim1Results. Assigning zeros.');
                    end
                else
                    error('sim1Results is missing trailer fields for Vehicle 1.');
                end
            else
                obj.dataManager.globalTrailer1Data.X = [];
                obj.dataManager.globalTrailer1Data.Y = [];
                obj.dataManager.globalTrailer1Data.Theta = [];
                obj.dataManager.globalTrailer1Data.SteeringAngle = [];
            end

            if isstruct(obj.sim2Results)
                missingFields = setdiff(requiredFields, fieldnames(obj.sim2Results));
                if ~isempty(missingFields)
                    error('sim2Results is missing required fields: %s', strjoin(missingFields, ', '));
                end
                obj.dataManager.globalVehicle2Data.X = obj.sim2Results.X(:);
                obj.dataManager.globalVehicle2Data.Y = obj.sim2Results.Y(:);
                obj.dataManager.globalVehicle2Data.Theta = obj.sim2Results.Theta(:);
                obj.dataManager.globalVehicle2Data.Speed = obj.sim2Results.speedData(:);
                obj.dataManager.globalVehicle2Data.SteeringAngle = obj.sim2Results.steeringAngles(:);
            else
                error('sim2Results is not a structure. Expected a structure.');
            end

            if obj.vehicleSim2.simParams.includeTrailer
                if isfield(obj.sim2Results, 'trailerX') && isfield(obj.sim2Results, 'trailerY') && isfield(obj.sim2Results, 'trailerTheta')
                    obj.dataManager.globalTrailer2Data.X = obj.sim2Results.trailerX(:);
                    obj.dataManager.globalTrailer2Data.Y = obj.sim2Results.trailerY(:);
                    obj.dataManager.globalTrailer2Data.Theta = obj.sim2Results.trailerTheta(:);
                    if isfield(obj.sim2Results, 'trailerSteeringAngles') && ~isempty(obj.sim2Results.trailerSteeringAngles)
                        obj.dataManager.globalTrailer2Data.SteeringAngle = obj.sim2Results.trailerSteeringAngles(:);
                    else
                        obj.dataManager.globalTrailer2Data.SteeringAngle = zeros(length(obj.dataManager.globalTrailer2Data.X), 1);
                        warning('No trailerSteeringAngles in sim2Results. Assigning zeros.');
                    end
                else
                    error('sim2Results is missing trailer fields for Vehicle 2.');
                end
            else
                obj.dataManager.globalTrailer2Data.X = [];
                obj.dataManager.globalTrailer2Data.Y = [];
                obj.dataManager.globalTrailer2Data.Theta = [];
                obj.dataManager.globalTrailer2Data.SteeringAngle = [];
            end
        end

        function saveLogs(obj, logMessages)
            txtFilename = obj.getUniqueFilename('simulation_Vehicle1', '.txt');
            csvFilename = obj.getUniqueFilename('simulation_Vehicle1', '.csv');

            fid = fopen(txtFilename, 'w');
            if fid ~= -1
                fprintf(fid, '%s\n', logMessages{:});
                fclose(fid);
                disp(['Log data saved to ', txtFilename]);
            else
                warning('Failed to write simulation log to text file.');
            end

            logTable = table(logMessages', 'VariableNames', {'Logs'});
            try
                writetable(logTable, csvFilename);
                disp(['Log data saved to ', csvFilename]);
            catch ME
                warning('Failed to write simulation log to CSV file: %s', ME.message);
            end
        end

        function uniqueName = getUniqueFilename(~, baseName, extension)
            uniqueName = [baseName, extension];
            if exist(uniqueName, 'file') == 2
                timestamp = datestr(now, 'yyyymmdd_HHMMSS');
                uniqueName = [baseName, '_', timestamp, extension];
            end
        end

        function params = createVehicleParams(obj, simParams, wheelHeight, wheelWidth)
            if isfield(simParams, 'numTiresPerAxleTractor')
                numTiresPerAxle = simParams.numTiresPerAxleTractor;
            else
                numTiresPerAxle = 4;
                warning('Missing numTiresPerAxleTractor. Using default: 4');
            end

            params = struct(...
                'isTractor', true, ...
                'length', simParams.tractorLength, ...
                'width', simParams.tractorWidth, ...
                'height', simParams.tractorHeight, ...
                'CoGHeight', simParams.tractorCoGHeight, ...
                'wheelbase', simParams.tractorWheelbase, ...
                'trackWidth', simParams.tractorTrackWidth, ...
                'numAxles', simParams.tractorNumAxles, ...
                'axleSpacing', simParams.tractorAxleSpacing, ...
                'mass', simParams.tractorMass, ...
                'wheelWidth', wheelWidth, ...
                'wheelHeight', wheelHeight, ...
                'numTiresPerAxle', numTiresPerAxle ...
            );
        end

        function params = createTrailerParams(obj, simParams, wheelHeight, wheelWidth, trailerNumber)
            requiredFields = {'trailerLength', 'trailerWidth', 'trailerHeight', 'trailerCoGHeight', ...
                              'trailerWheelbase', 'trailerTrackWidth', 'trailerNumAxles', ...
                              'trailerAxleSpacing', 'trailerMass', 'numTiresPerAxleTrailer', ...
                              'W_FrontLeft', 'W_FrontRight', 'W_RearLeft', 'W_RearRight'};
            for i = 1:length(requiredFields)
                if ~isfield(simParams, requiredFields{i})
                    error('simParams missing %s', requiredFields{i});
                end
            end

            numTiresPerAxle = simParams.numTiresPerAxleTrailer;
            if isempty(numTiresPerAxle) || ~isnumeric(numTiresPerAxle) || numTiresPerAxle <= 0
                numTiresPerAxle = 4;
                warning('Invalid numTiresPerAxleTrailer. Using default: 4');
            end

            numAxlesTractor   = simParams.tractorNumAxles;
            wheelbaseTractor  = simParams.tractorWheelbase;
            if numAxlesTractor > 1
                axlePositionsTractor = linspace(wheelbaseTractor / 2, -wheelbaseTractor / 2, numAxlesTractor);
            else
                axlePositionsTractor = 0;
            end

            frontAxlePosition = axlePositionsTractor(1);
            rearAxlePosition  = axlePositionsTractor(end);
            middleAxleIndex   = ceil(numAxlesTractor / 2);
            middleAxlePosition = axlePositionsTractor(middleAxleIndex);

            params = struct(...
                'isTractor', false, ...
                'length', simParams.trailerLength, ...
                'width', simParams.trailerWidth, ...
                'height', simParams.trailerHeight, ...
                'CoGHeight', simParams.trailerCoGHeight, ...
                'wheelbase', simParams.trailerWheelbase, ...
                'trackWidth', simParams.trailerTrackWidth, ...
                'numAxles', simParams.trailerNumAxles, ...
                'axleSpacing', simParams.trailerAxleSpacing, ...
                'mass', simParams.trailerMass, ...
                'wheelWidth', wheelWidth, ...
                'wheelHeight', wheelHeight, ...
                'numTiresPerAxle', numTiresPerAxle, ...
                'W_Total', simParams.W_FrontLeft + simParams.W_FrontRight + ...
                           simParams.W_RearLeft + simParams.W_RearRight, ...
                'includeTrailer', simParams.includeTrailer, ...
                'HitchDistance', simParams.trailerHitchDistance + ...
                                 ((middleAxlePosition + rearAxlePosition) / 2) ...
            );

            if trailerNumber == 1
                obj.dataManager.TrailerLength1 = simParams.trailerLength;
            elseif trailerNumber == 2
                obj.dataManager.TrailerLength2 = simParams.trailerLength;
            end
        end
    end

    methods(Static)
        function simResults = runVehicleSim1(vehicleSim, stepCallback)
            if nargin < 2 || isempty(stepCallback)
                stepCallback = [];
            end
            [X, Y, Theta, trailerX, trailerY, trailerTheta, flags, ...
                steeringAngles, speedData] = vehicleSim.runSimulation();
            simResults = struct(...
                'X', X, ...
                'Y', Y, ...
                'Theta', Theta, ...
                'trailerX', trailerX, ...
                'trailerY', trailerY, ...
                'trailerTheta', trailerTheta, ...
                'flags', flags, ...
                'steeringAngles', steeringAngles, ...
                'speedData', speedData ...
            );
        end

        function simResults = runVehicleSim2(vehicleSim, stepCallback)
            if nargin < 2 || isempty(stepCallback)
                stepCallback = [];
            end
            [X, Y, Theta, trailerX, trailerY, trailerTheta, flags, ...
                steeringAngles, speedData] = vehicleSim.runSimulation();
            simResults = struct(...
                'X', X, ...
                'Y', Y, ...
                'Theta', Theta, ...
                'trailerX', trailerX, ...
                'trailerY', trailerY, ...
                'trailerTheta', trailerTheta, ...
                'flags', flags, ...
                'steeringAngles', steeringAngles, ...
                'speedData', speedData ...
            );
        end
    end
end

function extendedData = extendData(data, targetLength)
    currentLength = length(data);
    if currentLength == 0
        extendedData = zeros(targetLength, 1);
    elseif currentLength < targetLength
        lastValue  = data(end);
        extension  = repmat(lastValue, targetLength - currentLength, 1);
        extendedData = [data; extension];
    else
        extendedData = data;
    end
end

function closeIfOpen(h)
    if isvalid(h)
        close(h);
    end
end<|MERGE_RESOLUTION|>--- conflicted
+++ resolved
@@ -371,11 +371,9 @@
                 mapObj.plotLaneMapWithCommands(obj.plotManager.sharedAx, ...
                                                mapObj.LaneCommands, ...
                                                mapObj.LaneColor);
-<<<<<<< HEAD
+
                 hold(obj.plotManager.sharedAx, 'on');
-=======
-
->>>>>>> 0e8e38f8
+
                 obj.plotManager.highlightInitialPositions(obj.dataManager);
 
                 includeTrailer2 = isfield(obj.vehicleSim2.simParams, 'includeTrailer') && ...
@@ -386,7 +384,6 @@
                     % Clear axes so each frame is fresh
                     obj.plotManager.clearPlots();
 
-<<<<<<< HEAD
                     % Plot the lane map again
                     mapObj.plotLaneMapWithCommands(obj.plotManager.sharedAx, ...
                                                    mapObj.LaneCommands, ...
@@ -394,28 +391,16 @@
                     hold(obj.plotManager.sharedAx, 'on');
 
                     % Plot the partial trajectory up to iStep
-=======
-                    % Plot the lane map and initial markers
-                    mapObj.plotLaneMapWithCommands(obj.plotManager.sharedAx, ...
-                                                   mapObj.LaneCommands, ...
-                                                   mapObj.LaneColor);
-                    obj.plotManager.highlightInitialPositions(obj.dataManager);
-
-                    % Plot partial trajectory and vehicles at this step
->>>>>>> 0e8e38f8
+
                     obj.plotManager.plotTrajectories(obj.dataManager, iStep, ...
                         obj.vehicleSim1.simParams, obj.vehicleSim2.simParams);
                     obj.plotManager.plotVehicles(obj.dataManager, iStep, ...
                         vehicleParams1, trailerParams1, ...
                         vehicleParams2, trailerParams2);
 
-<<<<<<< HEAD
                     drawnow;
                     pause(0.05);
-=======
-                    drawnow limitrate;
-                    pause(0.01);
->>>>>>> 0e8e38f8
+
                 end
 
                 disp('Animation complete. Fetching collision results from the background...');
