--- conflicted
+++ resolved
@@ -349,7 +349,6 @@
                                                mapObj.LaneCommands, ...
                                                mapObj.LaneColor);
                 obj.plotManager.highlightInitialPositions(obj.dataManager);
-<<<<<<< HEAD
 
                 for iStep = 1:totalSteps
                     % Update trajectory lines up to the current step
@@ -358,18 +357,6 @@
 
                     % Plot vehicle polygons at this step
                     obj.plotManager.plotVehicles(obj.dataManager, iStep, ...
-=======
-
-                includeTrailer2 = isfield(obj.vehicleSim2.simParams, 'includeTrailer') && ...
-                                      obj.vehicleSim2.simParams.includeTrailer;
-
-                for iStep = 1:totalSteps
-                    % Update trajectories and vehicle outlines
-                    obj.plotManager.updateTrajectories(obj.dataManager, iStep, ...
-                        obj.vehicleSim1.simParams, obj.vehicleSim2.simParams);
-
-                    obj.plotManager.updateVehicleOutlines(obj.dataManager, iStep, ...
->>>>>>> 00fe8499
                         vehicleParams1, trailerParams1, ...
                         vehicleParams2, trailerParams2);
 
