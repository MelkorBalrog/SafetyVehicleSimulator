%/**
% * @class SimManager
% * @brief Handles running simulations, detecting collisions, and plotting results for Vehicles in parallel.
% *
% * This revised version launches collision detection in parallel to animating the trajectories.
% *
% * @version 2.6
% * @date 2024-10-31
% */
classdef SimManager < handle
    properties
        map
        % Simulation Components
        dataManager
        plotManager
        collisionDetector

        % Vehicle Simulations and Configurations
        vehicleSim1
        vehicleSim2
        vehicleSimConfig1
        vehicleSimConfig2

        % Managers
        uiManager
        configManager

        % Simulation Parameters
        dt

        % Collision point coordinates
        collisionX
        collisionY

        % Storage for simulation results
        sim1Results
        sim2Results
    end

    methods
        function obj = SimManager(map, dataManager, plotManager, collisionDetector, ...
                                   vehicleSimConfig1, vehicleSimConfig2, ...
                                   vehicleSim1, vehicleSim2, ...
                                   uiManager, configManager, dt)
            obj.map = map;
            obj.dataManager = dataManager;
            obj.plotManager = plotManager;
            obj.collisionDetector = collisionDetector;
            obj.vehicleSimConfig1 = vehicleSimConfig1;
            obj.vehicleSimConfig2 = vehicleSimConfig2;
            obj.vehicleSim1 = vehicleSim1;
            obj.vehicleSim2 = vehicleSim2;
            obj.uiManager = uiManager;
            obj.configManager = configManager;
            obj.dt = dt;

            % Initialize collision point coordinates
            obj.collisionX = NaN;
            obj.collisionY = NaN;
        end

        %/**
        % * @brief Executes the simulation workflow, launches collision checking in parallel,
        % *        and animates the vehicle trajectories.
        % */
        function runSimulations(obj)
            try
                %% 1. Clear Previous Plots
                disp('Clearing previous plots...');
                obj.plotManager.clearPlots();

                %% 2. Update Simulation Parameters for Both Vehicles
                disp('Updating simulation parameters for Vehicle 1...');
                obj.vehicleSim1.simParams = obj.vehicleSimConfig1.getSimulationParameters();
                disp('Updating simulation parameters for Vehicle 2...');
                obj.vehicleSim2.simParams = obj.vehicleSimConfig2.getSimulationParameters();

                % Set vehicleType fields dynamically
                obj.vehicleSim1.simParams.vehicleType = 'Truck';
                obj.vehicleSim2.simParams.vehicleType = 'Tractor';

                %% 3. Retrieve Offsets and Rotation Settings
                disp('Retrieving offsets and rotation settings...');
                offsetX = obj.uiManager.getOffsetX();
                offsetY = obj.uiManager.getOffsetY();
                vehicle1OffsetX = obj.uiManager.getvehicle1OffsetX();
                vehicle1OffsetY = obj.uiManager.getvehicle1OffsetY();
                rotateVehicle2 = obj.uiManager.getRotateVehicle2();
                rotateVehicle1 = obj.uiManager.getRotateVehicle1();
                rotationAngleDeg = obj.uiManager.getRotationAngleVehicle2(); % Degrees
                vehicle1rotationAngleDeg = obj.uiManager.getRotationAngleVehicle1(); % Degrees
                rotationAngleRad = deg2rad(-rotationAngleDeg); % Radians for Vehicle 2
                vehicle1rotationAngleRad = deg2rad(-vehicle1rotationAngleDeg); % Radians for Vehicle 1

                %% 4. Validate Offsets
                disp('Validating offsets...');
                if isempty(offsetX) || isempty(offsetY) || ~isnumeric(offsetX) || ~isnumeric(offsetY)
                    uialert(obj.uiManager.fig, 'Please enter valid numeric offset values for the Tractor.', 'Input Error');
                    return;
                end

                %% 5. Retrieve Wheel Dimensions
                disp('Retrieving wheel dimensions...');
                wheelHeightTruck1 = obj.vehicleSim1.simParams.tractorTireHeight;
                wheelWidthTruck1  = obj.vehicleSim1.simParams.tractorTireWidth;

                if obj.vehicleSim1.simParams.includeTrailer
                    wheelHeightTrailer1 = obj.vehicleSim1.simParams.trailerTireHeight;
                    wheelWidthTrailer1  = obj.vehicleSim1.simParams.trailerTireWidth;
                else
                    wheelHeightTrailer1 = [];
                    wheelWidthTrailer1  = [];
                end

                wheelHeightTractor2 = obj.vehicleSim2.simParams.tractorTireHeight;
                wheelWidthTractor2  = obj.vehicleSim2.simParams.tractorTireWidth;

                if obj.vehicleSim2.simParams.includeTrailer
                    wheelHeightTrailer2 = obj.vehicleSim2.simParams.trailerTireHeight;
                    wheelWidthTrailer2  = obj.vehicleSim2.simParams.trailerTireWidth;
                else
                    wheelHeightTrailer2 = [];
                    wheelWidthTrailer2  = [];
                end

                %% 6. Validate Wheel Dimensions
                disp('Validating wheel dimensions...');
                if isempty(wheelHeightTruck1) || wheelHeightTruck1 <= 0 || ...
                   isempty(wheelWidthTruck1)  || wheelWidthTruck1 <= 0
                    uialert(obj.uiManager.fig, 'Please ensure Tractor Wheel Height and Width are positive values in simulation parameters for Vehicle 1.', 'Input Error');
                    return;
                end

                if ~isempty(wheelHeightTrailer1) && (~isnumeric(wheelHeightTrailer1) || wheelHeightTrailer1 <= 0 || ...
                   ~isnumeric(wheelWidthTrailer1)  || wheelWidthTrailer1 <= 0)
                    uialert(obj.uiManager.fig, 'Please ensure Trailer Wheel Height and Width are positive values in simulation parameters for Vehicle 1.', 'Input Error');
                    return;
                end

                if isempty(wheelHeightTractor2) || wheelHeightTractor2 <= 0 || ...
                   isempty(wheelWidthTractor2)  || wheelWidthTractor2 <= 0
                    uialert(obj.uiManager.fig, 'Please ensure Tractor Wheel Height and Width are positive values in simulation parameters for Vehicle 2.', 'Input Error');
                    return;
                end

                if ~isempty(wheelHeightTrailer2) && (~isnumeric(wheelHeightTrailer2) || wheelHeightTrailer2 <= 0 || ...
                   ~isnumeric(wheelWidthTrailer2)  || wheelWidthTrailer2 <= 0)
                    uialert(obj.uiManager.fig, 'Please ensure Trailer Wheel Height and Width are positive values in simulation parameters for Vehicle 2.', 'Input Error');
                    return;
                end

                %% 7. Initialize the Progress Bar
                disp('Initializing progress bar...');
                hWaitbar = waitbar(0.15, 'Starting Simulations...', 'Name', 'Simulation Progress');
                cleanupObj = onCleanup(@() closeIfOpen(hWaitbar));

                %% 8. Instantiate Vehicle and Trailer Parameters for Plotting (for real-time animation)
                disp('Instantiating vehicle parameters for plotting...');
                vehicleParams1 = obj.createVehicleParams(obj.vehicleSim1.simParams, wheelHeightTruck1, wheelWidthTruck1);
                if obj.vehicleSim1.simParams.includeTrailer
                    trailerParams1 = obj.createTrailerParams(obj.vehicleSim1.simParams, wheelHeightTrailer1, wheelWidthTrailer1, 1);
                else
                    trailerParams1 = [];
                end
                vehicleParams2 = obj.createVehicleParams(obj.vehicleSim2.simParams, wheelHeightTractor2, wheelWidthTractor2);
                if obj.vehicleSim2.simParams.includeTrailer
                    trailerParams2 = obj.createTrailerParams(obj.vehicleSim2.simParams, wheelHeightTrailer2, wheelWidthTrailer2, 2);
                else
                    trailerParams2 = [];
                end

                %% Retrieve and validate mass values for collision detection
                disp('Retrieving and validating mass values for real-time animation...');
                VehicleUnderAnalysisMaxMass = obj.uiManager.getVehicle1Mass();
                J2980AssumedMaxMass        = obj.uiManager.getVehicle2Mass();
                if ~isnumeric(VehicleUnderAnalysisMaxMass) || VehicleUnderAnalysisMaxMass <= 0
                    uialert(obj.uiManager.fig, 'Invalid Tractor Vehicle Mass entered. Please enter a positive numeric value.', 'Input Error');
                    return;
                end
                if ~isnumeric(J2980AssumedMaxMass) || J2980AssumedMaxMass <= 0
                    uialert(obj.uiManager.fig, 'Invalid Vehicle Under Analysis Mass entered. Please enter a positive numeric value.', 'Input Error');
                    return;
                end

                %% Determine total steps for real-time animation
                totalSteps = length(obj.vehicleSim1.simParams.steeringCommands);
                fprintf('Total Simulation Steps set to: %d\n', totalSteps);
                
                %% 9. Run Vehicle Simulations
                Debug = 1;
                if Debug == 0
                    disp('Running simulations asynchronously...');
                    futures = cell(1, 2);

                    futures{1} = parfeval(@SimManager.runVehicleSim1, 1, obj.vehicleSim1);
                    futures{2} = parfeval(@SimManager.runVehicleSim2, 1, obj.vehicleSim2);

                    simResultsArray = cell(1, 2);
                    for idx = 1:2
                        future = futures{idx};
                        disp(['Fetching outputs for simulation ', num2str(idx), '...']);
                        result = fetchOutputs(future);
                        simResultsArray{idx} = result;

                        progress = 0.15 + (0.85 / 2) * (idx / 2);
                        waitbar(progress, hWaitbar, sprintf('Simulation Progress: %.2f%%', progress * 100));
                    end

                    obj.sim1Results = simResultsArray{1};
                    obj.sim2Results = simResultsArray{2};
                else
                    disp('Running simulations synchronously...');
                    obj.sim1Results = SimManager.runVehicleSim1(obj.vehicleSim1);
                    disp('VehicleSim1 simulation completed.');
                    obj.sim2Results = SimManager.runVehicleSim2(obj.vehicleSim2);
                    disp('VehicleSim2 simulation completed.');
                end

                %% 9. Transfer Simulation Results
                disp('Transferring simulation results to DataManager...');
                obj.transferSimulationResults();

                %% 10. Equalize Simulation Data Lengths
                disp('Equalizing simulation data lengths...');
                sim1Length = length(obj.dataManager.globalVehicle1Data.X);
                sim2Length = length(obj.dataManager.globalVehicle2Data.X);
                maxLength  = max(sim1Length, sim2Length);

                obj.dataManager.globalVehicle1Data.X = extendData(obj.dataManager.globalVehicle1Data.X, maxLength);
                obj.dataManager.globalVehicle1Data.Y = extendData(obj.dataManager.globalVehicle1Data.Y, maxLength);
                obj.dataManager.globalVehicle1Data.Theta = extendData(obj.dataManager.globalVehicle1Data.Theta, maxLength);
                obj.dataManager.globalVehicle1Data.Speed = extendData(obj.dataManager.globalVehicle1Data.Speed, maxLength);
                obj.dataManager.globalVehicle1Data.SteeringAngle = extendData(obj.dataManager.globalVehicle1Data.SteeringAngle, maxLength);

                if obj.vehicleSim1.simParams.includeTrailer
                    obj.dataManager.globalTrailer1Data.X = extendData(obj.dataManager.globalTrailer1Data.X, maxLength);
                    obj.dataManager.globalTrailer1Data.Y = extendData(obj.dataManager.globalTrailer1Data.Y, maxLength);
                    obj.dataManager.globalTrailer1Data.Theta = extendData(obj.dataManager.globalTrailer1Data.Theta, maxLength);
                    obj.dataManager.globalTrailer1Data.SteeringAngle = extendData(obj.dataManager.globalTrailer1Data.SteeringAngle, maxLength);
                end

                obj.dataManager.globalVehicle2Data.X = extendData(obj.dataManager.globalVehicle2Data.X, maxLength);
                obj.dataManager.globalVehicle2Data.Y = extendData(obj.dataManager.globalVehicle2Data.Y, maxLength);
                obj.dataManager.globalVehicle2Data.Theta = extendData(obj.dataManager.globalVehicle2Data.Theta, maxLength);
                obj.dataManager.globalVehicle2Data.Speed = extendData(obj.dataManager.globalVehicle2Data.Speed, maxLength);
                obj.dataManager.globalVehicle2Data.SteeringAngle = extendData(obj.dataManager.globalVehicle2Data.SteeringAngle, maxLength);

                if obj.vehicleSim2.simParams.includeTrailer
                    obj.dataManager.globalTrailer2Data.X = extendData(obj.dataManager.globalTrailer2Data.X, maxLength);
                    obj.dataManager.globalTrailer2Data.Y = extendData(obj.dataManager.globalTrailer2Data.Y, maxLength);
                    obj.dataManager.globalTrailer2Data.Theta = extendData(obj.dataManager.globalTrailer2Data.Theta, maxLength);
                    obj.dataManager.globalTrailer2Data.SteeringAngle = extendData(obj.dataManager.globalTrailer2Data.SteeringAngle, maxLength);
                end

                waitbar(0.25, hWaitbar, 'Simulation Data Equalized.');

                %% 11. Determine Total Steps
                disp('Determining total simulation steps...');
                totalSteps = maxLength;
                fprintf('Total Simulation Steps set to: %d\n', totalSteps);

                %% 12. Initialize Collision Data (will be filled later)
                disp('Initializing collision data...');
                obj.dataManager.collisionData.X = NaN(totalSteps, 1);
                obj.dataManager.collisionData.Y = NaN(totalSteps, 1);

                %% 13. Validate Vehicle Data
                disp('Validating vehicle data...');
                if isempty(obj.dataManager.globalVehicle1Data.X) || isempty(obj.dataManager.globalVehicle1Data.Y) || ...
                   isempty(obj.dataManager.globalVehicle2Data.X) || isempty(obj.dataManager.globalVehicle2Data.Y)
                    uialert(obj.uiManager.fig, 'One or both vehicle simulations returned empty data. Please check simulation parameters.', 'Data Error');
                    return;
                end

                %% 14. Apply Offsets (Vehicle 2)
                disp('Applying offsets to Tractor Vehicle positions...');
                obj.dataManager.globalVehicle2Data.X = obj.dataManager.globalVehicle2Data.X;
                obj.dataManager.globalVehicle2Data.Y = obj.dataManager.globalVehicle2Data.Y;
                if obj.vehicleSim2.simParams.includeTrailer
                    obj.dataManager.globalTrailer2Data.X = obj.dataManager.globalTrailer2Data.X;
                    obj.dataManager.globalTrailer2Data.Y = obj.dataManager.globalTrailer2Data.Y;
                end

                %% 15. Apply Rotation and Offset to Vehicle 1 if Enabled
                if rotateVehicle1
                    fprintf('Rotation enabled for Vehicle 1. Applying rotation of %.2f degrees.\n', vehicle1rotationAngleDeg);
                    R = [cos(vehicle1rotationAngleRad), -sin(vehicle1rotationAngleRad);
                         sin(vehicle1rotationAngleRad),  cos(vehicle1rotationAngleRad)];
                    rotatedPositionsV1 = (R * ([obj.dataManager.globalVehicle1Data.X, obj.dataManager.globalVehicle1Data.Y]).').';
                    vehicle1offsetP = [vehicle1OffsetX, vehicle1OffsetY];
                    rotatedPositionsV1 = (rotatedPositionsV1 + vehicle1offsetP)';
                    obj.dataManager.globalVehicle1Data.X = rotatedPositionsV1(1, :)';
                    obj.dataManager.globalVehicle1Data.Y = rotatedPositionsV1(2, :)';
                    obj.dataManager.globalVehicle1Data.Theta = ...
                        mod(obj.dataManager.globalVehicle1Data.Theta + vehicle1rotationAngleRad + pi, 2*pi) - pi;

                    if obj.vehicleSim1.simParams.includeTrailer
                        X_trailer = obj.dataManager.globalTrailer1Data.X;
                        Y_trailer = obj.dataManager.globalTrailer1Data.Y;
                        positionsTrailer = [X_trailer, Y_trailer];
                        rotatedPositionsTrailer = (R * positionsTrailer.').';
                        rotatedPositionsTrailer = (rotatedPositionsTrailer + vehicle1offsetP)';
                        obj.dataManager.globalTrailer1Data.X = rotatedPositionsTrailer(1, :)';
                        obj.dataManager.globalTrailer1Data.Y = rotatedPositionsTrailer(2, :)';
                        obj.dataManager.globalTrailer1Data.Theta = ...
                            mod(obj.dataManager.globalTrailer1Data.Theta + vehicle1rotationAngleRad + pi, 2*pi) - pi;
                    end
                else
                    obj.dataManager.globalVehicle1Data.X = obj.dataManager.globalVehicle1Data.X + vehicle1OffsetX;
                    obj.dataManager.globalVehicle1Data.Y = obj.dataManager.globalVehicle1Data.Y + vehicle1OffsetY;
                    if obj.vehicleSim1.simParams.includeTrailer
                        obj.dataManager.globalTrailer1Data.X = obj.dataManager.globalTrailer1Data.X + vehicle1OffsetX;
                        obj.dataManager.globalTrailer1Data.Y = obj.dataManager.globalTrailer1Data.Y + vehicle1OffsetY;
                    end
                end

                %% 16. Apply Rotation and Offset to Vehicle 2 if Enabled
                if rotateVehicle2
                    fprintf('Rotation enabled for Vehicle 2. Applying rotation of %.2f degrees.\n', rotationAngleDeg);
                    R = [cos(rotationAngleRad), -sin(rotationAngleRad);
                         sin(rotationAngleRad),  cos(rotationAngleRad)];
                    rotatedPositionsV2 = (R * ([obj.dataManager.globalVehicle2Data.X, obj.dataManager.globalVehicle2Data.Y]).').';
                    offsetP = [offsetX, offsetY];
                    rotatedPositionsV2 = (rotatedPositionsV2 + offsetP)';
                    obj.dataManager.globalVehicle2Data.X = rotatedPositionsV2(1, :)';
                    obj.dataManager.globalVehicle2Data.Y = rotatedPositionsV2(2, :)';
                    obj.dataManager.globalVehicle2Data.Theta = ...
                        mod(obj.dataManager.globalVehicle2Data.Theta + rotationAngleRad + pi, 2*pi) - pi;

                    if obj.vehicleSim2.simParams.includeTrailer
                        X_trailer = obj.dataManager.globalTrailer2Data.X;
                        Y_trailer = obj.dataManager.globalTrailer2Data.Y;
                        positionsTrailer = [X_trailer, Y_trailer];
                        rotatedPositionsTrailer = (R * positionsTrailer.').';
                        rotatedPositionsTrailer = (rotatedPositionsTrailer + offsetP)';
                        obj.dataManager.globalTrailer2Data.X = rotatedPositionsTrailer(1, :)';
                        obj.dataManager.globalTrailer2Data.Y = rotatedPositionsTrailer(2, :)';
                        obj.dataManager.globalTrailer2Data.Theta = ...
                            mod(obj.dataManager.globalTrailer2Data.Theta + rotationAngleRad + pi, 2*pi) - pi;
                    end
                else
                    obj.dataManager.globalVehicle2Data.X = obj.dataManager.globalVehicle2Data.X + offsetX;
                    obj.dataManager.globalVehicle2Data.Y = obj.dataManager.globalVehicle2Data.Y + offsetY;
                    if obj.vehicleSim2.simParams.includeTrailer
                        obj.dataManager.globalTrailer2Data.X = obj.dataManager.globalTrailer2Data.X + offsetX;
                        obj.dataManager.globalTrailer2Data.Y = obj.dataManager.globalTrailer2Data.Y + offsetY;
                    end
                end


                %% 19. Launch Collision Detection in Parallel
                disp('Launching collision detection in background...');
                % We pass in all the needed arguments. This will run the collision
                % detection logic in the background while we animate on the main thread.
                collisionFuture = parfeval(@obj.runCollisionCheck, 1, totalSteps, ...
                    vehicleParams1, trailerParams1, vehicleParams2, trailerParams2, ...
                    VehicleUnderAnalysisMaxMass, J2980AssumedMaxMass);

                %% 20. Animate Vehicles
                disp('Starting animation...');
                zoom(obj.plotManager.sharedAx, 'on');
                set(obj.plotManager.sharedAx, 'XLimMode', 'manual', 'YLimMode', 'manual');
                % Prepare lane map and initial markers once
                mapWidth  = 600;
                mapHeight = 600;
                mapObj = LaneMap(mapWidth, mapHeight);
                mapObj.LaneCommands = obj.map;
                mapObj.LaneColor    = [0.8275, 0.8275, 0.8275];
                mapObj.LaneWidth    = 5;

<<<<<<< HEAD
                mapObj.plotLaneMapWithCommands(obj.plotManager.sharedAx, ...
                                               mapObj.LaneCommands, ...
                                               mapObj.LaneColor);
=======
                % Plot the lane map without removing existing line objects
                hold(obj.plotManager.sharedAx, 'on');
                mapObj.plotLaneMapWithCommands(obj.plotManager.sharedAx, ...
                                               mapObj.LaneCommands, ...
                                               mapObj.LaneColor);
                hold(obj.plotManager.sharedAx, 'on');
>>>>>>> 5865bf33
                obj.plotManager.highlightInitialPositions(obj.dataManager);

                includeTrailer2 = isfield(obj.vehicleSim2.simParams, 'includeTrailer') && ...
                                      obj.vehicleSim2.simParams.includeTrailer;

                for iStep = 1:totalSteps
<<<<<<< HEAD
                    % Clear axes so each frame is fresh
                    obj.plotManager.clearPlots();

                    % Plot the lane map and initial markers
                    mapObj.plotLaneMapWithCommands(obj.plotManager.sharedAx, ...
                                                   mapObj.LaneCommands, ...
                                                   mapObj.LaneColor);
                    obj.plotManager.highlightInitialPositions(obj.dataManager);

                    % Plot partial trajectory and vehicles at this step
                    obj.plotManager.plotTrajectories(obj.dataManager, iStep, ...
                        obj.vehicleSim1.simParams, obj.vehicleSim2.simParams);
                    obj.plotManager.plotVehicles(obj.dataManager, iStep, ...
=======
                    % Update trajectories and vehicle outlines
                    obj.plotManager.updateTrajectories(obj.dataManager, iStep, ...
                        obj.vehicleSim1.simParams, obj.vehicleSim2.simParams);

                    obj.plotManager.updateVehicleOutlines(obj.dataManager, iStep, ...
>>>>>>> 5865bf33
                        vehicleParams1, trailerParams1, ...
                        vehicleParams2, trailerParams2);

                    drawnow limitrate;
                    pause(0.01);
                end

                disp('Animation complete. Fetching collision results from the background...');
                collisionOutput = fetchOutputs(collisionFuture);
                collisionData   = collisionOutput{1};

                % You can handle collisionData as you wish (e.g., store it, re-plot).
                if collisionData.collisionDetected
                    fprintf('Collision was detected at step %d.\n', collisionData.collisionStep);
                    obj.collisionX = collisionData.collisionX;
                    obj.collisionY = collisionData.collisionY;
                    % Store collision data in DataManager
                    obj.dataManager.collisionData.X(collisionData.collisionStep) = collisionData.collisionX;
                    obj.dataManager.collisionData.Y(collisionData.collisionStep) = collisionData.collisionY;
                    % Optionally, you can re-plot the final or collision state, highlight collision, etc.
                else
                    disp('No collision detected in the entire simulation.');
                end

            catch ME
                disp(['An error occurred: ', ME.message]);
                obj.saveLogs({sprintf('Simulation Error: %s', ME.message)});
                rethrow(ME);
                waitbar(1, hWaitbar, 'Simulation Error Occurred.');
                pause(1);
                closeIfOpen(hWaitbar);
            end
        end

        %/**
        % * @brief This method runs the "for i=1:totalSteps" collision check in the background.
        % * @param totalSteps The total number of simulation steps.
        % */
        function collisionData = runCollisionCheck(obj, totalSteps, ...
                vehicleParams1, trailerParams1, vehicleParams2, trailerParams2, ...
                VehicleUnderAnalysisMaxMass, J2980AssumedMaxMass)

            collisionData.collisionDetected = false;
            collisionData.collisionStep     = NaN;
            collisionData.collisionX        = NaN;
            collisionData.collisionY        = NaN;

            fprintf('--- Starting Collision Detection in Parallel ---\n');
            for i = 2:totalSteps
                tractorCorners1 = VehiclePlotter.getVehicleCorners(...
                    obj.dataManager.globalVehicle1Data.X(i), ...
                    obj.dataManager.globalVehicle1Data.Y(i), ...
                    obj.dataManager.globalVehicle1Data.Theta(i), ...
                    vehicleParams1, ...
                    true, ...
                    0, ...
                    vehicleParams1.numTiresPerAxle ...
                );

                tractorCorners2 = VehiclePlotter.getVehicleCorners(...
                    obj.dataManager.globalVehicle2Data.X(i), ...
                    obj.dataManager.globalVehicle2Data.Y(i), ...
                    obj.dataManager.globalVehicle2Data.Theta(i), ...
                    vehicleParams2, ...
                    true, ...
                    0, ...
                    vehicleParams2.numTiresPerAxle ...
                );

                [collisionDetectedNow, ...
                 collisionXNow, ...
                 collisionYNow] = ...
                    obj.checkCornersForCollision(i, tractorCorners1, tractorCorners2, ...
                                                 trailerParams1, trailerParams2);

                if collisionDetectedNow
                    collisionData.collisionDetected = true;
                    collisionData.collisionStep     = i;
                    collisionData.collisionX        = collisionXNow;
                    collisionData.collisionY        = collisionYNow;
                    fprintf('Collision detected at Step %d.\n', i);
                    break;
                end
            end

            fprintf('--- Collision Detection in Parallel Completed ---\n');
        end

        %/**
        % * @brief Checks the corners for collision at step i, returning [didCollide, colX, colY].
        % */
        function [didCollide, collisionX, collisionY] = checkCornersForCollision(...
            obj, i, tractorCorners1, tractorCorners2, trailerParams1, trailerParams2)

            didCollide = false;
            collisionX = NaN;
            collisionY = NaN;

            % Trailer corners if needed
            trailerCorners1 = [];
            trailerCorners2 = [];
            if obj.vehicleSim1.simParams.includeTrailer && ~isempty(trailerParams1)
                trailerCorners1 = VehiclePlotter.getVehicleCorners(...
                    obj.dataManager.globalTrailer1Data.X(i), ...
                    obj.dataManager.globalTrailer1Data.Y(i), ...
                    obj.dataManager.globalTrailer1Data.Theta(i), ...
                    trailerParams1, ...
                    false, ...
                    0, ...
                    trailerParams1.numTiresPerAxle ...
                );
            end
            if obj.vehicleSim2.simParams.includeTrailer && ~isempty(trailerParams2)
                trailerCorners2 = VehiclePlotter.getVehicleCorners(...
                    obj.dataManager.globalTrailer2Data.X(i), ...
                    obj.dataManager.globalTrailer2Data.Y(i), ...
                    obj.dataManager.globalTrailer2Data.Theta(i), ...
                    trailerParams2, ...
                    false, ...
                    0, ...
                    trailerParams2.numTiresPerAxle ...
                );
            end

            % Check collisions
            collisionTT = obj.collisionDetector.checkCollision(tractorCorners1, tractorCorners2);
            collisionTrailers = false;

            if ~isempty(trailerCorners1) && ~isempty(trailerCorners2)
                collisionTrailers = obj.collisionDetector.checkCollision(trailerCorners1, trailerCorners2);
            end

            collisionTractor1Trailer2 = false;
            collisionTractor2Trailer1 = false;
            if ~isempty(trailerCorners1)
                collisionTractor2Trailer1 = obj.collisionDetector.checkCollision(tractorCorners2, trailerCorners1);
            end
            if ~isempty(trailerCorners2)
                collisionTractor1Trailer2 = obj.collisionDetector.checkCollision(tractorCorners1, trailerCorners2);
            end

            if collisionTT || collisionTrailers || collisionTractor1Trailer2 || collisionTractor2Trailer1
                didCollide = true;

                % Attempt to compute intersection center
                poly1 = polyshape(tractorCorners1(:,1), tractorCorners1(:,2));
                poly2 = polyshape(tractorCorners2(:,1), tractorCorners2(:,2));
                if ~isempty(trailerCorners1)
                    poly1 = union(poly1, polyshape(trailerCorners1(:,1), trailerCorners1(:,2)));
                end
                if ~isempty(trailerCorners2)
                    poly2 = union(poly2, polyshape(trailerCorners2(:,1), trailerCorners2(:,2)));
                end
                intersection = intersect(poly1, poly2);
                if ~isempty(intersection.Vertices)
                    collisionX = mean(intersection.Vertices(:,1));
                    collisionY = mean(intersection.Vertices(:,2));
                else
                    % Fallback approximate
                    collisionX = 0.5 * (obj.dataManager.globalVehicle1Data.X(i) + ...
                                        obj.dataManager.globalVehicle2Data.X(i));
                    collisionY = 0.5 * (obj.dataManager.globalVehicle1Data.Y(i) + ...
                                        obj.dataManager.globalVehicle2Data.Y(i));
                end
            end
        end

        % (Remaining methods unchanged except for removing the old in-line collision loop)

        function transferSimulationResults(obj)
            requiredFields = {'X', 'Y', 'Theta', 'speedData', 'steeringAngles'};
            if isstruct(obj.sim1Results)
                missingFields = setdiff(requiredFields, fieldnames(obj.sim1Results));
                if ~isempty(missingFields)
                    error('sim1Results is missing required fields: %s', strjoin(missingFields, ', '));
                end
                obj.dataManager.globalVehicle1Data.X = obj.sim1Results.X(:);
                obj.dataManager.globalVehicle1Data.Y = obj.sim1Results.Y(:);
                obj.dataManager.globalVehicle1Data.Theta = obj.sim1Results.Theta(:);
                obj.dataManager.globalVehicle1Data.Speed = obj.sim1Results.speedData(:);
                obj.dataManager.globalVehicle1Data.SteeringAngle = obj.sim1Results.steeringAngles(:);
            else
                error('sim1Results is not a structure. Expected a structure.');
            end

            if obj.vehicleSim1.simParams.includeTrailer
                if isfield(obj.sim1Results, 'trailerX') && isfield(obj.sim1Results, 'trailerY') && isfield(obj.sim1Results, 'trailerTheta')
                    obj.dataManager.globalTrailer1Data.X = obj.sim1Results.trailerX(:);
                    obj.dataManager.globalTrailer1Data.Y = obj.sim1Results.trailerY(:);
                    obj.dataManager.globalTrailer1Data.Theta = obj.sim1Results.trailerTheta(:);
                    if isfield(obj.sim1Results, 'trailerSteeringAngles') && ~isempty(obj.sim1Results.trailerSteeringAngles)
                        obj.dataManager.globalTrailer1Data.SteeringAngle = obj.sim1Results.trailerSteeringAngles(:);
                    else
                        obj.dataManager.globalTrailer1Data.SteeringAngle = zeros(length(obj.dataManager.globalTrailer1Data.X), 1);
                        warning('No trailerSteeringAngles in sim1Results. Assigning zeros.');
                    end
                else
                    error('sim1Results is missing trailer fields for Vehicle 1.');
                end
            else
                obj.dataManager.globalTrailer1Data.X = [];
                obj.dataManager.globalTrailer1Data.Y = [];
                obj.dataManager.globalTrailer1Data.Theta = [];
                obj.dataManager.globalTrailer1Data.SteeringAngle = [];
            end

            if isstruct(obj.sim2Results)
                missingFields = setdiff(requiredFields, fieldnames(obj.sim2Results));
                if ~isempty(missingFields)
                    error('sim2Results is missing required fields: %s', strjoin(missingFields, ', '));
                end
                obj.dataManager.globalVehicle2Data.X = obj.sim2Results.X(:);
                obj.dataManager.globalVehicle2Data.Y = obj.sim2Results.Y(:);
                obj.dataManager.globalVehicle2Data.Theta = obj.sim2Results.Theta(:);
                obj.dataManager.globalVehicle2Data.Speed = obj.sim2Results.speedData(:);
                obj.dataManager.globalVehicle2Data.SteeringAngle = obj.sim2Results.steeringAngles(:);
            else
                error('sim2Results is not a structure. Expected a structure.');
            end

            if obj.vehicleSim2.simParams.includeTrailer
                if isfield(obj.sim2Results, 'trailerX') && isfield(obj.sim2Results, 'trailerY') && isfield(obj.sim2Results, 'trailerTheta')
                    obj.dataManager.globalTrailer2Data.X = obj.sim2Results.trailerX(:);
                    obj.dataManager.globalTrailer2Data.Y = obj.sim2Results.trailerY(:);
                    obj.dataManager.globalTrailer2Data.Theta = obj.sim2Results.trailerTheta(:);
                    if isfield(obj.sim2Results, 'trailerSteeringAngles') && ~isempty(obj.sim2Results.trailerSteeringAngles)
                        obj.dataManager.globalTrailer2Data.SteeringAngle = obj.sim2Results.trailerSteeringAngles(:);
                    else
                        obj.dataManager.globalTrailer2Data.SteeringAngle = zeros(length(obj.dataManager.globalTrailer2Data.X), 1);
                        warning('No trailerSteeringAngles in sim2Results. Assigning zeros.');
                    end
                else
                    error('sim2Results is missing trailer fields for Vehicle 2.');
                end
            else
                obj.dataManager.globalTrailer2Data.X = [];
                obj.dataManager.globalTrailer2Data.Y = [];
                obj.dataManager.globalTrailer2Data.Theta = [];
                obj.dataManager.globalTrailer2Data.SteeringAngle = [];
            end
        end

        function saveLogs(obj, logMessages)
            txtFilename = obj.getUniqueFilename('simulation_Vehicle1', '.txt');
            csvFilename = obj.getUniqueFilename('simulation_Vehicle1', '.csv');

            fid = fopen(txtFilename, 'w');
            if fid ~= -1
                fprintf(fid, '%s\n', logMessages{:});
                fclose(fid);
                disp(['Log data saved to ', txtFilename]);
            else
                warning('Failed to write simulation log to text file.');
            end

            logTable = table(logMessages', 'VariableNames', {'Logs'});
            try
                writetable(logTable, csvFilename);
                disp(['Log data saved to ', csvFilename]);
            catch ME
                warning('Failed to write simulation log to CSV file: %s', ME.message);
            end
        end

        function uniqueName = getUniqueFilename(~, baseName, extension)
            uniqueName = [baseName, extension];
            if exist(uniqueName, 'file') == 2
                timestamp = datestr(now, 'yyyymmdd_HHMMSS');
                uniqueName = [baseName, '_', timestamp, extension];
            end
        end

        function params = createVehicleParams(obj, simParams, wheelHeight, wheelWidth)
            if isfield(simParams, 'numTiresPerAxleTractor')
                numTiresPerAxle = simParams.numTiresPerAxleTractor;
            else
                numTiresPerAxle = 4;
                warning('Missing numTiresPerAxleTractor. Using default: 4');
            end

            params = struct(...
                'isTractor', true, ...
                'length', simParams.tractorLength, ...
                'width', simParams.tractorWidth, ...
                'height', simParams.tractorHeight, ...
                'CoGHeight', simParams.tractorCoGHeight, ...
                'wheelbase', simParams.tractorWheelbase, ...
                'trackWidth', simParams.tractorTrackWidth, ...
                'numAxles', simParams.tractorNumAxles, ...
                'axleSpacing', simParams.tractorAxleSpacing, ...
                'mass', simParams.tractorMass, ...
                'wheelWidth', wheelWidth, ...
                'wheelHeight', wheelHeight, ...
                'numTiresPerAxle', numTiresPerAxle ...
            );
        end

        function params = createTrailerParams(obj, simParams, wheelHeight, wheelWidth, trailerNumber)
            requiredFields = {'trailerLength', 'trailerWidth', 'trailerHeight', 'trailerCoGHeight', ...
                              'trailerWheelbase', 'trailerTrackWidth', 'trailerNumAxles', ...
                              'trailerAxleSpacing', 'trailerMass', 'numTiresPerAxleTrailer', ...
                              'W_FrontLeft', 'W_FrontRight', 'W_RearLeft', 'W_RearRight'};
            for i = 1:length(requiredFields)
                if ~isfield(simParams, requiredFields{i})
                    error('simParams missing %s', requiredFields{i});
                end
            end

            numTiresPerAxle = simParams.numTiresPerAxleTrailer;
            if isempty(numTiresPerAxle) || ~isnumeric(numTiresPerAxle) || numTiresPerAxle <= 0
                numTiresPerAxle = 4;
                warning('Invalid numTiresPerAxleTrailer. Using default: 4');
            end

            numAxlesTractor   = simParams.tractorNumAxles;
            wheelbaseTractor  = simParams.tractorWheelbase;
            if numAxlesTractor > 1
                axlePositionsTractor = linspace(wheelbaseTractor / 2, -wheelbaseTractor / 2, numAxlesTractor);
            else
                axlePositionsTractor = 0;
            end

            frontAxlePosition = axlePositionsTractor(1);
            rearAxlePosition  = axlePositionsTractor(end);
            middleAxleIndex   = ceil(numAxlesTractor / 2);
            middleAxlePosition = axlePositionsTractor(middleAxleIndex);

            params = struct(...
                'isTractor', false, ...
                'length', simParams.trailerLength, ...
                'width', simParams.trailerWidth, ...
                'height', simParams.trailerHeight, ...
                'CoGHeight', simParams.trailerCoGHeight, ...
                'wheelbase', simParams.trailerWheelbase, ...
                'trackWidth', simParams.trailerTrackWidth, ...
                'numAxles', simParams.trailerNumAxles, ...
                'axleSpacing', simParams.trailerAxleSpacing, ...
                'mass', simParams.trailerMass, ...
                'wheelWidth', wheelWidth, ...
                'wheelHeight', wheelHeight, ...
                'numTiresPerAxle', numTiresPerAxle, ...
                'W_Total', simParams.W_FrontLeft + simParams.W_FrontRight + ...
                           simParams.W_RearLeft + simParams.W_RearRight, ...
                'includeTrailer', simParams.includeTrailer, ...
                'HitchDistance', simParams.trailerHitchDistance + ...
                                 ((middleAxlePosition + rearAxlePosition) / 2) ...
            );

            if trailerNumber == 1
                obj.dataManager.TrailerLength1 = simParams.trailerLength;
            elseif trailerNumber == 2
                obj.dataManager.TrailerLength2 = simParams.trailerLength;
            end
        end
    end

    methods(Static)
        function simResults = runVehicleSim1(vehicleSim, stepCallback)
            if nargin < 2 || isempty(stepCallback)
                stepCallback = [];
            end
            [X, Y, Theta, trailerX, trailerY, trailerTheta, flags, ...
                steeringAngles, speedData] = vehicleSim.runSimulation();
            simResults = struct(...
                'X', X, ...
                'Y', Y, ...
                'Theta', Theta, ...
                'trailerX', trailerX, ...
                'trailerY', trailerY, ...
                'trailerTheta', trailerTheta, ...
                'flags', flags, ...
                'steeringAngles', steeringAngles, ...
                'speedData', speedData ...
            );
        end

        function simResults = runVehicleSim2(vehicleSim, stepCallback)
            if nargin < 2 || isempty(stepCallback)
                stepCallback = [];
            end
            [X, Y, Theta, trailerX, trailerY, trailerTheta, flags, ...
                steeringAngles, speedData] = vehicleSim.runSimulation();
            simResults = struct(...
                'X', X, ...
                'Y', Y, ...
                'Theta', Theta, ...
                'trailerX', trailerX, ...
                'trailerY', trailerY, ...
                'trailerTheta', trailerTheta, ...
                'flags', flags, ...
                'steeringAngles', steeringAngles, ...
                'speedData', speedData ...
            );
        end
    end
end

function extendedData = extendData(data, targetLength)
    currentLength = length(data);
    if currentLength == 0
        extendedData = zeros(targetLength, 1);
    elseif currentLength < targetLength
        lastValue  = data(end);
        extension  = repmat(lastValue, targetLength - currentLength, 1);
        extendedData = [data; extension];
    else
        extendedData = data;
    end
end

function closeIfOpen(h)
    if isvalid(h)
        close(h);
    end
end<|MERGE_RESOLUTION|>--- conflicted
+++ resolved
@@ -368,25 +368,17 @@
                 mapObj.LaneColor    = [0.8275, 0.8275, 0.8275];
                 mapObj.LaneWidth    = 5;
 
-<<<<<<< HEAD
                 mapObj.plotLaneMapWithCommands(obj.plotManager.sharedAx, ...
                                                mapObj.LaneCommands, ...
                                                mapObj.LaneColor);
-=======
-                % Plot the lane map without removing existing line objects
-                hold(obj.plotManager.sharedAx, 'on');
-                mapObj.plotLaneMapWithCommands(obj.plotManager.sharedAx, ...
-                                               mapObj.LaneCommands, ...
-                                               mapObj.LaneColor);
-                hold(obj.plotManager.sharedAx, 'on');
->>>>>>> 5865bf33
+
                 obj.plotManager.highlightInitialPositions(obj.dataManager);
 
                 includeTrailer2 = isfield(obj.vehicleSim2.simParams, 'includeTrailer') && ...
                                       obj.vehicleSim2.simParams.includeTrailer;
 
                 for iStep = 1:totalSteps
-<<<<<<< HEAD
+
                     % Clear axes so each frame is fresh
                     obj.plotManager.clearPlots();
 
@@ -400,13 +392,6 @@
                     obj.plotManager.plotTrajectories(obj.dataManager, iStep, ...
                         obj.vehicleSim1.simParams, obj.vehicleSim2.simParams);
                     obj.plotManager.plotVehicles(obj.dataManager, iStep, ...
-=======
-                    % Update trajectories and vehicle outlines
-                    obj.plotManager.updateTrajectories(obj.dataManager, iStep, ...
-                        obj.vehicleSim1.simParams, obj.vehicleSim2.simParams);
-
-                    obj.plotManager.updateVehicleOutlines(obj.dataManager, iStep, ...
->>>>>>> 5865bf33
                         vehicleParams1, trailerParams1, ...
                         vehicleParams2, trailerParams2);
 
