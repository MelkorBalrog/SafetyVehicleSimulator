%/**
% * @class SimManager
% * @brief Handles running simulations, detecting collisions, and plotting results for Vehicles in parallel.
% *
% * This revised version launches collision detection in parallel to animating the trajectories.
% *
% * @version 2.6
% * @date 2024-10-31
% */
classdef SimManager < handle
    properties
        map
        % Simulation Components
        dataManager
        plotManager
        collisionDetector

        % Vehicle Simulations and Configurations
        vehicleSim1
        vehicleSim2
        vehicleSimConfig1
        vehicleSimConfig2

        % Managers
        uiManager
        configManager

        % Simulation Parameters
        dt

        % Collision point coordinates
        collisionX
        collisionY

        % Storage for simulation results
        sim1Results
        sim2Results
    end

    methods
        function obj = SimManager(map, dataManager, plotManager, collisionDetector, ...
                                   vehicleSimConfig1, vehicleSimConfig2, ...
                                   vehicleSim1, vehicleSim2, ...
                                   uiManager, configManager, dt)
            obj.map = map;
            obj.dataManager = dataManager;
            obj.plotManager = plotManager;
            obj.collisionDetector = collisionDetector;
            obj.vehicleSimConfig1 = vehicleSimConfig1;
            obj.vehicleSimConfig2 = vehicleSimConfig2;
            obj.vehicleSim1 = vehicleSim1;
            obj.vehicleSim2 = vehicleSim2;
            obj.uiManager = uiManager;
            obj.configManager = configManager;
            obj.dt = dt;

            % Initialize collision point coordinates
            obj.collisionX = NaN;
            obj.collisionY = NaN;
        end

        %/**
        % * @brief Executes the simulation workflow, launches collision checking in parallel,
        % *        and animates the vehicle trajectories.
        % */
        function runSimulations(obj)
            try
                %% 1. Clear Previous Plots
                disp('Clearing previous plots...');
                obj.plotManager.clearPlots();

                %% 2. Update Simulation Parameters for Both Vehicles
                disp('Updating simulation parameters for Vehicle 1...');
                obj.vehicleSim1.simParams = obj.vehicleSimConfig1.getSimulationParameters();
                disp('Updating simulation parameters for Vehicle 2...');
                obj.vehicleSim2.simParams = obj.vehicleSimConfig2.getSimulationParameters();

                % Set vehicleType fields dynamically
                obj.vehicleSim1.simParams.vehicleType = 'Truck';
                obj.vehicleSim2.simParams.vehicleType = 'Tractor';

                %% 3. Retrieve Offsets and Rotation Settings
                disp('Retrieving offsets and rotation settings...');
                offsetX = obj.uiManager.getOffsetX();
                offsetY = obj.uiManager.getOffsetY();
                vehicle1OffsetX = obj.uiManager.getvehicle1OffsetX();
                vehicle1OffsetY = obj.uiManager.getvehicle1OffsetY();
                rotateVehicle2 = obj.uiManager.getRotateVehicle2();
                rotateVehicle1 = obj.uiManager.getRotateVehicle1();
                rotationAngleDeg = obj.uiManager.getRotationAngleVehicle2(); % Degrees
                vehicle1rotationAngleDeg = obj.uiManager.getRotationAngleVehicle1(); % Degrees
                rotationAngleRad = deg2rad(-rotationAngleDeg); % Radians for Vehicle 2
                vehicle1rotationAngleRad = deg2rad(-vehicle1rotationAngleDeg); % Radians for Vehicle 1

                %% 4. Validate Offsets
                disp('Validating offsets...');
                if isempty(offsetX) || isempty(offsetY) || ~isnumeric(offsetX) || ~isnumeric(offsetY)
                    uialert(obj.uiManager.fig, 'Please enter valid numeric offset values for the Tractor.', 'Input Error');
                    return;
                end

                %% 5. Retrieve Wheel Dimensions
                disp('Retrieving wheel dimensions...');
                wheelHeightTruck1 = obj.vehicleSim1.simParams.tractorTireHeight;
                wheelWidthTruck1  = obj.vehicleSim1.simParams.tractorTireWidth;

                if obj.vehicleSim1.simParams.includeTrailer
                    wheelHeightTrailer1 = obj.vehicleSim1.simParams.trailerTireHeight;
                    wheelWidthTrailer1  = obj.vehicleSim1.simParams.trailerTireWidth;
                else
                    wheelHeightTrailer1 = [];
                    wheelWidthTrailer1  = [];
                end

                wheelHeightTractor2 = obj.vehicleSim2.simParams.tractorTireHeight;
                wheelWidthTractor2  = obj.vehicleSim2.simParams.tractorTireWidth;

                if obj.vehicleSim2.simParams.includeTrailer
                    wheelHeightTrailer2 = obj.vehicleSim2.simParams.trailerTireHeight;
                    wheelWidthTrailer2  = obj.vehicleSim2.simParams.trailerTireWidth;
                else
                    wheelHeightTrailer2 = [];
                    wheelWidthTrailer2  = [];
                end

                %% 6. Validate Wheel Dimensions
                disp('Validating wheel dimensions...');
                if isempty(wheelHeightTruck1) || wheelHeightTruck1 <= 0 || ...
                   isempty(wheelWidthTruck1)  || wheelWidthTruck1 <= 0
                    uialert(obj.uiManager.fig, 'Please ensure Tractor Wheel Height and Width are positive values in simulation parameters for Vehicle 1.', 'Input Error');
                    return;
                end

                if ~isempty(wheelHeightTrailer1) && (~isnumeric(wheelHeightTrailer1) || wheelHeightTrailer1 <= 0 || ...
                   ~isnumeric(wheelWidthTrailer1)  || wheelWidthTrailer1 <= 0)
                    uialert(obj.uiManager.fig, 'Please ensure Trailer Wheel Height and Width are positive values in simulation parameters for Vehicle 1.', 'Input Error');
                    return;
                end

                if isempty(wheelHeightTractor2) || wheelHeightTractor2 <= 0 || ...
                   isempty(wheelWidthTractor2)  || wheelWidthTractor2 <= 0
                    uialert(obj.uiManager.fig, 'Please ensure Tractor Wheel Height and Width are positive values in simulation parameters for Vehicle 2.', 'Input Error');
                    return;
                end

                if ~isempty(wheelHeightTrailer2) && (~isnumeric(wheelHeightTrailer2) || wheelHeightTrailer2 <= 0 || ...
                   ~isnumeric(wheelWidthTrailer2)  || wheelWidthTrailer2 <= 0)
                    uialert(obj.uiManager.fig, 'Please ensure Trailer Wheel Height and Width are positive values in simulation parameters for Vehicle 2.', 'Input Error');
                    return;
                end

                %% 7. Initialize the Progress Bar
                disp('Initializing progress bar...');
                hWaitbar = waitbar(0.15, 'Starting Simulations...', 'Name', 'Simulation Progress');
                cleanupObj = onCleanup(@() closeIfOpen(hWaitbar));

                %% 8. Instantiate Vehicle and Trailer Parameters for Plotting (for real-time animation)
                disp('Instantiating vehicle parameters for plotting...');
                vehicleParams1 = obj.createVehicleParams(obj.vehicleSim1.simParams, wheelHeightTruck1, wheelWidthTruck1);
                if obj.vehicleSim1.simParams.includeTrailer
                    trailerParams1 = obj.createTrailerParams(obj.vehicleSim1.simParams, wheelHeightTrailer1, wheelWidthTrailer1, 1);
                else
                    trailerParams1 = [];
                end
                vehicleParams2 = obj.createVehicleParams(obj.vehicleSim2.simParams, wheelHeightTractor2, wheelWidthTractor2);
                if obj.vehicleSim2.simParams.includeTrailer
                    trailerParams2 = obj.createTrailerParams(obj.vehicleSim2.simParams, wheelHeightTrailer2, wheelWidthTrailer2, 2);
                else
                    trailerParams2 = [];
                end

                %% Retrieve and validate mass values for collision detection
                disp('Retrieving and validating mass values for real-time animation...');
                VehicleUnderAnalysisMaxMass = obj.uiManager.getVehicle1Mass();
                J2980AssumedMaxMass        = obj.uiManager.getVehicle2Mass();
                if ~isnumeric(VehicleUnderAnalysisMaxMass) || VehicleUnderAnalysisMaxMass <= 0
                    uialert(obj.uiManager.fig, 'Invalid Tractor Vehicle Mass entered. Please enter a positive numeric value.', 'Input Error');
                    return;
                end
                if ~isnumeric(J2980AssumedMaxMass) || J2980AssumedMaxMass <= 0
                    uialert(obj.uiManager.fig, 'Invalid Vehicle Under Analysis Mass entered. Please enter a positive numeric value.', 'Input Error');
                    return;
                end

                %% Determine total steps for real-time animation
                totalSteps = length(obj.vehicleSim1.simParams.steeringCommands);
                fprintf('Total Simulation Steps set to: %d\n', totalSteps);
                
                %% 9. Run Vehicle Simulations
                Debug = 1;
                if Debug == 0
                    disp('Running simulations asynchronously...');
                    futures = cell(1, 2);

                    futures{1} = parfeval(@SimManager.runVehicleSim1, 1, obj.vehicleSim1);
                    futures{2} = parfeval(@SimManager.runVehicleSim2, 1, obj.vehicleSim2);

                    simResultsArray = cell(1, 2);
                    for idx = 1:2
                        future = futures{idx};
                        disp(['Fetching outputs for simulation ', num2str(idx), '...']);
                        result = fetchOutputs(future);
                        simResultsArray{idx} = result;

                        progress = 0.15 + (0.85 / 2) * (idx / 2);
                        waitbar(progress, hWaitbar, sprintf('Simulation Progress: %.2f%%', progress * 100));
                    end

                    obj.sim1Results = simResultsArray{1};
                    obj.sim2Results = simResultsArray{2};
                else
                    disp('Running simulations synchronously...');
                    obj.sim1Results = SimManager.runVehicleSim1(obj.vehicleSim1);
                    disp('VehicleSim1 simulation completed.');
                    obj.sim2Results = SimManager.runVehicleSim2(obj.vehicleSim2);
                    disp('VehicleSim2 simulation completed.');
                end

                %% 9. Transfer Simulation Results
                disp('Transferring simulation results to DataManager...');
                obj.transferSimulationResults();

                %% 10. Equalize Simulation Data Lengths
                disp('Equalizing simulation data lengths...');
                sim1Length = length(obj.dataManager.globalVehicle1Data.X);
                sim2Length = length(obj.dataManager.globalVehicle2Data.X);
                maxLength  = max(sim1Length, sim2Length);

                obj.dataManager.globalVehicle1Data.X = extendData(obj.dataManager.globalVehicle1Data.X, maxLength);
                obj.dataManager.globalVehicle1Data.Y = extendData(obj.dataManager.globalVehicle1Data.Y, maxLength);
                obj.dataManager.globalVehicle1Data.Theta = extendData(obj.dataManager.globalVehicle1Data.Theta, maxLength);
                obj.dataManager.globalVehicle1Data.Speed = extendData(obj.dataManager.globalVehicle1Data.Speed, maxLength);
                obj.dataManager.globalVehicle1Data.SteeringAngle = extendData(obj.dataManager.globalVehicle1Data.SteeringAngle, maxLength);

                if obj.vehicleSim1.simParams.includeTrailer
                    obj.dataManager.globalTrailer1Data.X = extendData(obj.dataManager.globalTrailer1Data.X, maxLength);
                    obj.dataManager.globalTrailer1Data.Y = extendData(obj.dataManager.globalTrailer1Data.Y, maxLength);
                    obj.dataManager.globalTrailer1Data.Theta = extendData(obj.dataManager.globalTrailer1Data.Theta, maxLength);
                    obj.dataManager.globalTrailer1Data.SteeringAngle = extendData(obj.dataManager.globalTrailer1Data.SteeringAngle, maxLength);
                end

                obj.dataManager.globalVehicle2Data.X = extendData(obj.dataManager.globalVehicle2Data.X, maxLength);
                obj.dataManager.globalVehicle2Data.Y = extendData(obj.dataManager.globalVehicle2Data.Y, maxLength);
                obj.dataManager.globalVehicle2Data.Theta = extendData(obj.dataManager.globalVehicle2Data.Theta, maxLength);
                obj.dataManager.globalVehicle2Data.Speed = extendData(obj.dataManager.globalVehicle2Data.Speed, maxLength);
                obj.dataManager.globalVehicle2Data.SteeringAngle = extendData(obj.dataManager.globalVehicle2Data.SteeringAngle, maxLength);

                if obj.vehicleSim2.simParams.includeTrailer
                    obj.dataManager.globalTrailer2Data.X = extendData(obj.dataManager.globalTrailer2Data.X, maxLength);
                    obj.dataManager.globalTrailer2Data.Y = extendData(obj.dataManager.globalTrailer2Data.Y, maxLength);
                    obj.dataManager.globalTrailer2Data.Theta = extendData(obj.dataManager.globalTrailer2Data.Theta, maxLength);
                    obj.dataManager.globalTrailer2Data.SteeringAngle = extendData(obj.dataManager.globalTrailer2Data.SteeringAngle, maxLength);
                end

                waitbar(0.25, hWaitbar, 'Simulation Data Equalized.');

                %% 11. Determine Total Steps
                disp('Determining total simulation steps...');
                totalSteps = maxLength;
                fprintf('Total Simulation Steps set to: %d\n', totalSteps);

                %% 12. Initialize Collision Data (will be filled later)
                disp('Initializing collision data...');
                obj.dataManager.collisionData.X = NaN(totalSteps, 1);
                obj.dataManager.collisionData.Y = NaN(totalSteps, 1);

                %% 13. Validate Vehicle Data
                disp('Validating vehicle data...');
                if isempty(obj.dataManager.globalVehicle1Data.X) || isempty(obj.dataManager.globalVehicle1Data.Y) || ...
                   isempty(obj.dataManager.globalVehicle2Data.X) || isempty(obj.dataManager.globalVehicle2Data.Y)
                    uialert(obj.uiManager.fig, 'One or both vehicle simulations returned empty data. Please check simulation parameters.', 'Data Error');
                    return;
                end

                %% 14. Apply Offsets (Vehicle 2)
                disp('Applying offsets to Tractor Vehicle positions...');
                obj.dataManager.globalVehicle2Data.X = obj.dataManager.globalVehicle2Data.X;
                obj.dataManager.globalVehicle2Data.Y = obj.dataManager.globalVehicle2Data.Y;
                if obj.vehicleSim2.simParams.includeTrailer
                    obj.dataManager.globalTrailer2Data.X = obj.dataManager.globalTrailer2Data.X;
                    obj.dataManager.globalTrailer2Data.Y = obj.dataManager.globalTrailer2Data.Y;
                end

                %% 15. Apply Rotation and Offset to Vehicle 1 if Enabled
                if rotateVehicle1
                    fprintf('Rotation enabled for Vehicle 1. Applying rotation of %.2f degrees.\n', vehicle1rotationAngleDeg);
                    R = [cos(vehicle1rotationAngleRad), -sin(vehicle1rotationAngleRad);
                         sin(vehicle1rotationAngleRad),  cos(vehicle1rotationAngleRad)];
                    rotatedPositionsV1 = (R * ([obj.dataManager.globalVehicle1Data.X, obj.dataManager.globalVehicle1Data.Y]).').';
                    vehicle1offsetP = [vehicle1OffsetX, vehicle1OffsetY];
                    rotatedPositionsV1 = (rotatedPositionsV1 + vehicle1offsetP)';
                    obj.dataManager.globalVehicle1Data.X = rotatedPositionsV1(1, :)';
                    obj.dataManager.globalVehicle1Data.Y = rotatedPositionsV1(2, :)';
                    obj.dataManager.globalVehicle1Data.Theta = ...
                        mod(obj.dataManager.globalVehicle1Data.Theta + vehicle1rotationAngleRad + pi, 2*pi) - pi;

                    if obj.vehicleSim1.simParams.includeTrailer
                        X_trailer = obj.dataManager.globalTrailer1Data.X;
                        Y_trailer = obj.dataManager.globalTrailer1Data.Y;
                        positionsTrailer = [X_trailer, Y_trailer];
                        rotatedPositionsTrailer = (R * positionsTrailer.').';
                        rotatedPositionsTrailer = (rotatedPositionsTrailer + vehicle1offsetP)';
                        obj.dataManager.globalTrailer1Data.X = rotatedPositionsTrailer(1, :)';
                        obj.dataManager.globalTrailer1Data.Y = rotatedPositionsTrailer(2, :)';
                        obj.dataManager.globalTrailer1Data.Theta = ...
                            mod(obj.dataManager.globalTrailer1Data.Theta + vehicle1rotationAngleRad + pi, 2*pi) - pi;
                    end
                else
                    obj.dataManager.globalVehicle1Data.X = obj.dataManager.globalVehicle1Data.X + vehicle1OffsetX;
                    obj.dataManager.globalVehicle1Data.Y = obj.dataManager.globalVehicle1Data.Y + vehicle1OffsetY;
                    if obj.vehicleSim1.simParams.includeTrailer
                        obj.dataManager.globalTrailer1Data.X = obj.dataManager.globalTrailer1Data.X + vehicle1OffsetX;
                        obj.dataManager.globalTrailer1Data.Y = obj.dataManager.globalTrailer1Data.Y + vehicle1OffsetY;
                    end
                end

                %% 16. Apply Rotation and Offset to Vehicle 2 if Enabled
                if rotateVehicle2
                    fprintf('Rotation enabled for Vehicle 2. Applying rotation of %.2f degrees.\n', rotationAngleDeg);
                    R = [cos(rotationAngleRad), -sin(rotationAngleRad);
                         sin(rotationAngleRad),  cos(rotationAngleRad)];
                    rotatedPositionsV2 = (R * ([obj.dataManager.globalVehicle2Data.X, obj.dataManager.globalVehicle2Data.Y]).').';
                    offsetP = [offsetX, offsetY];
                    rotatedPositionsV2 = (rotatedPositionsV2 + offsetP)';
                    obj.dataManager.globalVehicle2Data.X = rotatedPositionsV2(1, :)';
                    obj.dataManager.globalVehicle2Data.Y = rotatedPositionsV2(2, :)';
                    obj.dataManager.globalVehicle2Data.Theta = ...
                        mod(obj.dataManager.globalVehicle2Data.Theta + rotationAngleRad + pi, 2*pi) - pi;

                    if obj.vehicleSim2.simParams.includeTrailer
                        X_trailer = obj.dataManager.globalTrailer2Data.X;
                        Y_trailer = obj.dataManager.globalTrailer2Data.Y;
                        positionsTrailer = [X_trailer, Y_trailer];
                        rotatedPositionsTrailer = (R * positionsTrailer.').';
                        rotatedPositionsTrailer = (rotatedPositionsTrailer + offsetP)';
                        obj.dataManager.globalTrailer2Data.X = rotatedPositionsTrailer(1, :)';
                        obj.dataManager.globalTrailer2Data.Y = rotatedPositionsTrailer(2, :)';
                        obj.dataManager.globalTrailer2Data.Theta = ...
                            mod(obj.dataManager.globalTrailer2Data.Theta + rotationAngleRad + pi, 2*pi) - pi;
                    end
                else
                    obj.dataManager.globalVehicle2Data.X = obj.dataManager.globalVehicle2Data.X + offsetX;
                    obj.dataManager.globalVehicle2Data.Y = obj.dataManager.globalVehicle2Data.Y + offsetY;
                    if obj.vehicleSim2.simParams.includeTrailer
                        obj.dataManager.globalTrailer2Data.X = obj.dataManager.globalTrailer2Data.X + offsetX;
                        obj.dataManager.globalTrailer2Data.Y = obj.dataManager.globalTrailer2Data.Y + offsetY;
                    end
                end


                %% 19. Launch Collision Detection in Parallel
                disp('Launching collision detection in background...');
                % We pass in all the needed arguments. This will run the collision
                % detection logic in the background while we animate on the main thread.
                collisionFuture = parfeval(@obj.runCollisionCheck, 1, totalSteps, ...
                    vehicleParams1, trailerParams1, vehicleParams2, trailerParams2, ...
                    VehicleUnderAnalysisMaxMass, J2980AssumedMaxMass);

                %% 20. Animate Vehicles
                disp('Starting animation...');
                zoom(obj.plotManager.sharedAx, 'on');
                set(obj.plotManager.sharedAx, 'XLimMode', 'manual', 'YLimMode', 'manual');
                % Prepare lane map and initial markers once
                mapWidth  = 600;
                mapHeight = 600;
                mapObj = LaneMap(mapWidth, mapHeight);
                mapObj.LaneCommands = obj.map;
                mapObj.LaneColor    = [0.8275, 0.8275, 0.8275];
                mapObj.LaneWidth    = 5;

                mapObj.plotLaneMapWithCommands(obj.plotManager.sharedAx, ...
                                               mapObj.LaneCommands, ...
                                               mapObj.LaneColor);

                hold(obj.plotManager.sharedAx, 'on');

                obj.plotManager.highlightInitialPositions(obj.dataManager);

                includeTrailer2 = isfield(obj.vehicleSim2.simParams, 'includeTrailer') && ...
                                      obj.vehicleSim2.simParams.includeTrailer;

                for iStep = 1:totalSteps
<<<<<<< HEAD
                    % Update trajectory lines and redraw vehicles with details
=======
                    % Update trajectory lines and vehicle outlines incrementally
>>>>>>> f0475fc3
                    obj.plotManager.updateTrajectories(obj.dataManager, iStep, ...
                        obj.vehicleSim1.simParams, obj.vehicleSim2.simParams);
                    obj.plotManager.updateVehicleOutlines(obj.dataManager, iStep, ...
                        vehicleParams1, trailerParams1, ...
<<<<<<< HEAD
                        vehicleParams2, trailerParams2, ...
                        obj.dataManager.globalVehicle1Data.SteeringAngle, ...
                        obj.dataManager.globalVehicle2Data.SteeringAngle);
=======
                        vehicleParams2, trailerParams2);
>>>>>>> f0475fc3

                    % Draw only at a limited rate so the UI (zoom/pan) remains responsive
                    drawnow limitrate nocallbacks;
                end

                disp('Animation complete. Fetching collision results from the background...');
                collisionOutput = fetchOutputs(collisionFuture);
                collisionData   = collisionOutput{1};

                % You can handle collisionData as you wish (e.g., store it, re-plot).
                if collisionData.collisionDetected
                    fprintf('Collision was detected at step %d.\n', collisionData.collisionStep);
                    obj.collisionX = collisionData.collisionX;
                    obj.collisionY = collisionData.collisionY;
                    % Store collision data in DataManager
                    obj.dataManager.collisionData.X(collisionData.collisionStep) = collisionData.collisionX;
                    obj.dataManager.collisionData.Y(collisionData.collisionStep) = collisionData.collisionY;
                    % Optionally, you can re-plot the final or collision state, highlight collision, etc.
                else
                    disp('No collision detected in the entire simulation.');
                end

            catch ME
                disp(['An error occurred: ', ME.message]);
                obj.saveLogs({sprintf('Simulation Error: %s', ME.message)});
                rethrow(ME);
                waitbar(1, hWaitbar, 'Simulation Error Occurred.');
                pause(1);
                closeIfOpen(hWaitbar);
            end
        end

        %/**
        % * @brief This method runs the "for i=1:totalSteps" collision check in the background.
        % * @param totalSteps The total number of simulation steps.
        % */
        function collisionData = runCollisionCheck(obj, totalSteps, ...
                vehicleParams1, trailerParams1, vehicleParams2, trailerParams2, ...
                VehicleUnderAnalysisMaxMass, J2980AssumedMaxMass)

            collisionData.collisionDetected = false;
            collisionData.collisionStep     = NaN;
            collisionData.collisionX        = NaN;
            collisionData.collisionY        = NaN;

            fprintf('--- Starting Collision Detection in Parallel ---\n');
            for i = 2:totalSteps
                tractorCorners1 = VehiclePlotter.getVehicleCorners(...
                    obj.dataManager.globalVehicle1Data.X(i), ...
                    obj.dataManager.globalVehicle1Data.Y(i), ...
                    obj.dataManager.globalVehicle1Data.Theta(i), ...
                    vehicleParams1, ...
                    true, ...
                    0, ...
                    vehicleParams1.numTiresPerAxle ...
                );

                tractorCorners2 = VehiclePlotter.getVehicleCorners(...
                    obj.dataManager.globalVehicle2Data.X(i), ...
                    obj.dataManager.globalVehicle2Data.Y(i), ...
                    obj.dataManager.globalVehicle2Data.Theta(i), ...
                    vehicleParams2, ...
                    true, ...
                    0, ...
                    vehicleParams2.numTiresPerAxle ...
                );

                [collisionDetectedNow, ...
                 collisionXNow, ...
                 collisionYNow] = ...
                    obj.checkCornersForCollision(i, tractorCorners1, tractorCorners2, ...
                                                 trailerParams1, trailerParams2);

                if collisionDetectedNow
                    collisionData.collisionDetected = true;
                    collisionData.collisionStep     = i;
                    collisionData.collisionX        = collisionXNow;
                    collisionData.collisionY        = collisionYNow;
                    fprintf('Collision detected at Step %d.\n', i);
                    break;
                end
            end

            fprintf('--- Collision Detection in Parallel Completed ---\n');
        end

        %/**
        % * @brief Checks the corners for collision at step i, returning [didCollide, colX, colY].
        % */
        function [didCollide, collisionX, collisionY] = checkCornersForCollision(...
            obj, i, tractorCorners1, tractorCorners2, trailerParams1, trailerParams2)

            didCollide = false;
            collisionX = NaN;
            collisionY = NaN;

            % Trailer corners if needed
            trailerCorners1 = [];
            trailerCorners2 = [];
            if obj.vehicleSim1.simParams.includeTrailer && ~isempty(trailerParams1)
                trailerCorners1 = VehiclePlotter.getVehicleCorners(...
                    obj.dataManager.globalTrailer1Data.X(i), ...
                    obj.dataManager.globalTrailer1Data.Y(i), ...
                    obj.dataManager.globalTrailer1Data.Theta(i), ...
                    trailerParams1, ...
                    false, ...
                    0, ...
                    trailerParams1.numTiresPerAxle ...
                );
            end
            if obj.vehicleSim2.simParams.includeTrailer && ~isempty(trailerParams2)
                trailerCorners2 = VehiclePlotter.getVehicleCorners(...
                    obj.dataManager.globalTrailer2Data.X(i), ...
                    obj.dataManager.globalTrailer2Data.Y(i), ...
                    obj.dataManager.globalTrailer2Data.Theta(i), ...
                    trailerParams2, ...
                    false, ...
                    0, ...
                    trailerParams2.numTiresPerAxle ...
                );
            end

            % Check collisions
            collisionTT = obj.collisionDetector.checkCollision(tractorCorners1, tractorCorners2);
            collisionTrailers = false;

            if ~isempty(trailerCorners1) && ~isempty(trailerCorners2)
                collisionTrailers = obj.collisionDetector.checkCollision(trailerCorners1, trailerCorners2);
            end

            collisionTractor1Trailer2 = false;
            collisionTractor2Trailer1 = false;
            if ~isempty(trailerCorners1)
                collisionTractor2Trailer1 = obj.collisionDetector.checkCollision(tractorCorners2, trailerCorners1);
            end
            if ~isempty(trailerCorners2)
                collisionTractor1Trailer2 = obj.collisionDetector.checkCollision(tractorCorners1, trailerCorners2);
            end

            if collisionTT || collisionTrailers || collisionTractor1Trailer2 || collisionTractor2Trailer1
                didCollide = true;

                % Attempt to compute intersection center
                poly1 = polyshape(tractorCorners1(:,1), tractorCorners1(:,2));
                poly2 = polyshape(tractorCorners2(:,1), tractorCorners2(:,2));
                if ~isempty(trailerCorners1)
                    poly1 = union(poly1, polyshape(trailerCorners1(:,1), trailerCorners1(:,2)));
                end
                if ~isempty(trailerCorners2)
                    poly2 = union(poly2, polyshape(trailerCorners2(:,1), trailerCorners2(:,2)));
                end
                intersection = intersect(poly1, poly2);
                if ~isempty(intersection.Vertices)
                    collisionX = mean(intersection.Vertices(:,1));
                    collisionY = mean(intersection.Vertices(:,2));
                else
                    % Fallback approximate
                    collisionX = 0.5 * (obj.dataManager.globalVehicle1Data.X(i) + ...
                                        obj.dataManager.globalVehicle2Data.X(i));
                    collisionY = 0.5 * (obj.dataManager.globalVehicle1Data.Y(i) + ...
                                        obj.dataManager.globalVehicle2Data.Y(i));
                end
            end
        end

        % (Remaining methods unchanged except for removing the old in-line collision loop)

        function transferSimulationResults(obj)
            requiredFields = {'X', 'Y', 'Theta', 'speedData', 'steeringAngles'};
            if isstruct(obj.sim1Results)
                missingFields = setdiff(requiredFields, fieldnames(obj.sim1Results));
                if ~isempty(missingFields)
                    error('sim1Results is missing required fields: %s', strjoin(missingFields, ', '));
                end
                obj.dataManager.globalVehicle1Data.X = obj.sim1Results.X(:);
                obj.dataManager.globalVehicle1Data.Y = obj.sim1Results.Y(:);
                obj.dataManager.globalVehicle1Data.Theta = obj.sim1Results.Theta(:);
                obj.dataManager.globalVehicle1Data.Speed = obj.sim1Results.speedData(:);
                obj.dataManager.globalVehicle1Data.SteeringAngle = obj.sim1Results.steeringAngles(:);
            else
                error('sim1Results is not a structure. Expected a structure.');
            end

            if obj.vehicleSim1.simParams.includeTrailer
                if isfield(obj.sim1Results, 'trailerX') && isfield(obj.sim1Results, 'trailerY') && isfield(obj.sim1Results, 'trailerTheta')
                    obj.dataManager.globalTrailer1Data.X = obj.sim1Results.trailerX(:);
                    obj.dataManager.globalTrailer1Data.Y = obj.sim1Results.trailerY(:);
                    obj.dataManager.globalTrailer1Data.Theta = obj.sim1Results.trailerTheta(:);
                    if isfield(obj.sim1Results, 'trailerSteeringAngles') && ~isempty(obj.sim1Results.trailerSteeringAngles)
                        obj.dataManager.globalTrailer1Data.SteeringAngle = obj.sim1Results.trailerSteeringAngles(:);
                    else
                        obj.dataManager.globalTrailer1Data.SteeringAngle = zeros(length(obj.dataManager.globalTrailer1Data.X), 1);
                        warning('No trailerSteeringAngles in sim1Results. Assigning zeros.');
                    end
                else
                    error('sim1Results is missing trailer fields for Vehicle 1.');
                end
            else
                obj.dataManager.globalTrailer1Data.X = [];
                obj.dataManager.globalTrailer1Data.Y = [];
                obj.dataManager.globalTrailer1Data.Theta = [];
                obj.dataManager.globalTrailer1Data.SteeringAngle = [];
            end

            if isstruct(obj.sim2Results)
                missingFields = setdiff(requiredFields, fieldnames(obj.sim2Results));
                if ~isempty(missingFields)
                    error('sim2Results is missing required fields: %s', strjoin(missingFields, ', '));
                end
                obj.dataManager.globalVehicle2Data.X = obj.sim2Results.X(:);
                obj.dataManager.globalVehicle2Data.Y = obj.sim2Results.Y(:);
                obj.dataManager.globalVehicle2Data.Theta = obj.sim2Results.Theta(:);
                obj.dataManager.globalVehicle2Data.Speed = obj.sim2Results.speedData(:);
                obj.dataManager.globalVehicle2Data.SteeringAngle = obj.sim2Results.steeringAngles(:);
            else
                error('sim2Results is not a structure. Expected a structure.');
            end

            if obj.vehicleSim2.simParams.includeTrailer
                if isfield(obj.sim2Results, 'trailerX') && isfield(obj.sim2Results, 'trailerY') && isfield(obj.sim2Results, 'trailerTheta')
                    obj.dataManager.globalTrailer2Data.X = obj.sim2Results.trailerX(:);
                    obj.dataManager.globalTrailer2Data.Y = obj.sim2Results.trailerY(:);
                    obj.dataManager.globalTrailer2Data.Theta = obj.sim2Results.trailerTheta(:);
                    if isfield(obj.sim2Results, 'trailerSteeringAngles') && ~isempty(obj.sim2Results.trailerSteeringAngles)
                        obj.dataManager.globalTrailer2Data.SteeringAngle = obj.sim2Results.trailerSteeringAngles(:);
                    else
                        obj.dataManager.globalTrailer2Data.SteeringAngle = zeros(length(obj.dataManager.globalTrailer2Data.X), 1);
                        warning('No trailerSteeringAngles in sim2Results. Assigning zeros.');
                    end
                else
                    error('sim2Results is missing trailer fields for Vehicle 2.');
                end
            else
                obj.dataManager.globalTrailer2Data.X = [];
                obj.dataManager.globalTrailer2Data.Y = [];
                obj.dataManager.globalTrailer2Data.Theta = [];
                obj.dataManager.globalTrailer2Data.SteeringAngle = [];
            end
        end

        function saveLogs(obj, logMessages)
            txtFilename = obj.getUniqueFilename('simulation_Vehicle1', '.txt');
            csvFilename = obj.getUniqueFilename('simulation_Vehicle1', '.csv');

            fid = fopen(txtFilename, 'w');
            if fid ~= -1
                fprintf(fid, '%s\n', logMessages{:});
                fclose(fid);
                disp(['Log data saved to ', txtFilename]);
            else
                warning('Failed to write simulation log to text file.');
            end

            logTable = table(logMessages', 'VariableNames', {'Logs'});
            try
                writetable(logTable, csvFilename);
                disp(['Log data saved to ', csvFilename]);
            catch ME
                warning('Failed to write simulation log to CSV file: %s', ME.message);
            end
        end

        function uniqueName = getUniqueFilename(~, baseName, extension)
            uniqueName = [baseName, extension];
            if exist(uniqueName, 'file') == 2
                timestamp = datestr(now, 'yyyymmdd_HHMMSS');
                uniqueName = [baseName, '_', timestamp, extension];
            end
        end

        function params = createVehicleParams(obj, simParams, wheelHeight, wheelWidth)
            if isfield(simParams, 'numTiresPerAxleTractor')
                numTiresPerAxle = simParams.numTiresPerAxleTractor;
            else
                numTiresPerAxle = 4;
                warning('Missing numTiresPerAxleTractor. Using default: 4');
            end

            params = struct(...
                'isTractor', true, ...
                'length', simParams.tractorLength, ...
                'width', simParams.tractorWidth, ...
                'height', simParams.tractorHeight, ...
                'CoGHeight', simParams.tractorCoGHeight, ...
                'wheelbase', simParams.tractorWheelbase, ...
                'trackWidth', simParams.tractorTrackWidth, ...
                'numAxles', simParams.tractorNumAxles, ...
                'axleSpacing', simParams.tractorAxleSpacing, ...
                'mass', simParams.tractorMass, ...
                'wheelWidth', wheelWidth, ...
                'wheelHeight', wheelHeight, ...
                'numTiresPerAxle', numTiresPerAxle ...
            );
        end

        function params = createTrailerParams(obj, simParams, wheelHeight, wheelWidth, trailerNumber)
            requiredFields = {'trailerLength', 'trailerWidth', 'trailerHeight', 'trailerCoGHeight', ...
                              'trailerWheelbase', 'trailerTrackWidth', 'trailerNumAxles', ...
                              'trailerAxleSpacing', 'trailerMass', 'numTiresPerAxleTrailer', ...
                              'W_FrontLeft', 'W_FrontRight', 'W_RearLeft', 'W_RearRight'};
            for i = 1:length(requiredFields)
                if ~isfield(simParams, requiredFields{i})
                    error('simParams missing %s', requiredFields{i});
                end
            end

            numTiresPerAxle = simParams.numTiresPerAxleTrailer;
            if isempty(numTiresPerAxle) || ~isnumeric(numTiresPerAxle) || numTiresPerAxle <= 0
                numTiresPerAxle = 4;
                warning('Invalid numTiresPerAxleTrailer. Using default: 4');
            end

            numAxlesTractor   = simParams.tractorNumAxles;
            wheelbaseTractor  = simParams.tractorWheelbase;
            if numAxlesTractor > 1
                axlePositionsTractor = linspace(wheelbaseTractor / 2, -wheelbaseTractor / 2, numAxlesTractor);
            else
                axlePositionsTractor = 0;
            end

            frontAxlePosition = axlePositionsTractor(1);
            rearAxlePosition  = axlePositionsTractor(end);
            middleAxleIndex   = ceil(numAxlesTractor / 2);
            middleAxlePosition = axlePositionsTractor(middleAxleIndex);

            params = struct(...
                'isTractor', false, ...
                'length', simParams.trailerLength, ...
                'width', simParams.trailerWidth, ...
                'height', simParams.trailerHeight, ...
                'CoGHeight', simParams.trailerCoGHeight, ...
                'wheelbase', simParams.trailerWheelbase, ...
                'trackWidth', simParams.trailerTrackWidth, ...
                'numAxles', simParams.trailerNumAxles, ...
                'axleSpacing', simParams.trailerAxleSpacing, ...
                'mass', simParams.trailerMass, ...
                'wheelWidth', wheelWidth, ...
                'wheelHeight', wheelHeight, ...
                'numTiresPerAxle', numTiresPerAxle, ...
                'W_Total', simParams.W_FrontLeft + simParams.W_FrontRight + ...
                           simParams.W_RearLeft + simParams.W_RearRight, ...
                'includeTrailer', simParams.includeTrailer, ...
                'HitchDistance', simParams.trailerHitchDistance + ...
                                 ((middleAxlePosition + rearAxlePosition) / 2) ...
            );

            if trailerNumber == 1
                obj.dataManager.TrailerLength1 = simParams.trailerLength;
            elseif trailerNumber == 2
                obj.dataManager.TrailerLength2 = simParams.trailerLength;
            end
        end
    end

    methods(Static)
        function simResults = runVehicleSim1(vehicleSim, stepCallback)
            if nargin < 2 || isempty(stepCallback)
                stepCallback = [];
            end
            [X, Y, Theta, trailerX, trailerY, trailerTheta, flags, ...
                steeringAngles, speedData] = vehicleSim.runSimulation();
            simResults = struct(...
                'X', X, ...
                'Y', Y, ...
                'Theta', Theta, ...
                'trailerX', trailerX, ...
                'trailerY', trailerY, ...
                'trailerTheta', trailerTheta, ...
                'flags', flags, ...
                'steeringAngles', steeringAngles, ...
                'speedData', speedData ...
            );
        end

        function simResults = runVehicleSim2(vehicleSim, stepCallback)
            if nargin < 2 || isempty(stepCallback)
                stepCallback = [];
            end
            [X, Y, Theta, trailerX, trailerY, trailerTheta, flags, ...
                steeringAngles, speedData] = vehicleSim.runSimulation();
            simResults = struct(...
                'X', X, ...
                'Y', Y, ...
                'Theta', Theta, ...
                'trailerX', trailerX, ...
                'trailerY', trailerY, ...
                'trailerTheta', trailerTheta, ...
                'flags', flags, ...
                'steeringAngles', steeringAngles, ...
                'speedData', speedData ...
            );
        end
    end
end

function extendedData = extendData(data, targetLength)
    currentLength = length(data);
    if currentLength == 0
        extendedData = zeros(targetLength, 1);
    elseif currentLength < targetLength
        lastValue  = data(end);
        extension  = repmat(lastValue, targetLength - currentLength, 1);
        extendedData = [data; extension];
    else
        extendedData = data;
    end
end

function closeIfOpen(h)
    if isvalid(h)
        close(h);
    end
end<|MERGE_RESOLUTION|>--- conflicted
+++ resolved
@@ -380,22 +380,16 @@
                                       obj.vehicleSim2.simParams.includeTrailer;
 
                 for iStep = 1:totalSteps
-<<<<<<< HEAD
                     % Update trajectory lines and redraw vehicles with details
-=======
-                    % Update trajectory lines and vehicle outlines incrementally
->>>>>>> f0475fc3
+
                     obj.plotManager.updateTrajectories(obj.dataManager, iStep, ...
                         obj.vehicleSim1.simParams, obj.vehicleSim2.simParams);
                     obj.plotManager.updateVehicleOutlines(obj.dataManager, iStep, ...
                         vehicleParams1, trailerParams1, ...
-<<<<<<< HEAD
+
                         vehicleParams2, trailerParams2, ...
                         obj.dataManager.globalVehicle1Data.SteeringAngle, ...
                         obj.dataManager.globalVehicle2Data.SteeringAngle);
-=======
-                        vehicleParams2, trailerParams2);
->>>>>>> f0475fc3
 
                     % Draw only at a limited rate so the UI (zoom/pan) remains responsive
                     drawnow limitrate nocallbacks;
