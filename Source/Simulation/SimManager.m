--- conflicted
+++ resolved
@@ -743,19 +743,13 @@
             end
 
             tireFuture = parfeval(@computeTireData, 1, vehicleSim);
-<<<<<<< HEAD
             brakeFuture = parfeval(@computeBrakeData, 1, vehicleSim);
             tireData = fetchOutputs(tireFuture);
             brakeSystem = fetchOutputs(brakeFuture);
 
             [X, Y, Theta, trailerX, trailerY, trailerTheta, flags, ...
                 steeringAngles, speedData] = vehicleSim.runSimulation(tireData, brakeSystem);
-=======
-            tireData = fetchOutputs(tireFuture);
-
-            [X, Y, Theta, trailerX, trailerY, trailerTheta, flags, ...
-                steeringAngles, speedData] = vehicleSim.runSimulation(tireData);
->>>>>>> 9fe5c570
+
             simResults = struct(...
                 'X', X, ...
                 'Y', Y, ...
@@ -775,19 +769,12 @@
             end
 
             tireFuture = parfeval(@computeTireData, 1, vehicleSim);
-<<<<<<< HEAD
             brakeFuture = parfeval(@computeBrakeData, 1, vehicleSim);
             tireData = fetchOutputs(tireFuture);
             brakeSystem = fetchOutputs(brakeFuture);
 
             [X, Y, Theta, trailerX, trailerY, trailerTheta, flags, ...
                 steeringAngles, speedData] = vehicleSim.runSimulation(tireData, brakeSystem);
-=======
-            tireData = fetchOutputs(tireFuture);
-
-            [X, Y, Theta, trailerX, trailerY, trailerTheta, flags, ...
-                steeringAngles, speedData] = vehicleSim.runSimulation(tireData);
->>>>>>> 9fe5c570
             simResults = struct(...
                 'X', X, ...
                 'Y', Y, ...
@@ -857,12 +844,9 @@
         'flatTireIndices', flatIdx, ...
         'mu', mu, ...
         'logMessages', {logMsgs});
-<<<<<<< HEAD
 end
 
 function brakeSystem = computeBrakeData(vehicleSim)
     sp = vehicleSim.simParams;
     [brakeSystem, ~] = vehicleSim.handleBrakeSystem(sp, {});
-=======
->>>>>>> 9fe5c570
 end