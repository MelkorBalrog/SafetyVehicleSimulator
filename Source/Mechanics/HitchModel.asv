%! \file HitchModel.m
%! \brief Defines the HitchModel class for simulating tractor-trailer hitch dynamics.
%!
%! This class models the physical behavior of a tractor-trailer hitch, including
%! stiffness, damping, and angular inertia properties. It provides methods to
%! calculate forces and moments exerted by the hitch and update the trailer's
%! angular state using numerical integration.
%!
%! \author Miguel Marina

classdef HitchModel
    %! \class HitchModel
    %! \brief A model for tractor-trailer hitch dynamics.
    %!
    %! The HitchModel class encapsulates the properties and methods required to
    %! simulate the articulation and dynamics of a tractor-trailer hitch system.
    %! It includes parameters for stiffness, damping, maximum articulation angle,
    %! and trailer inertia, among others.

    properties
        %! \var tractorHitchPoint
        %! \brief [x; y; z] position on tractor in tractor's frame (meters).
        %! 
        %! A 3x1 vector representing the position of the hitch point on the tractor.
        tractorHitchPoint      

        %! \var trailerKingpinPoint
        %! \brief [x; y; z] position on trailer in trailer's frame (meters).
        %! 
        %! A 3x1 vector representing the position of the kingpin point on the trailer.
        trailerKingpinPoint    

        %! \var stiffnessCoefficients
        %! \brief Struct containing stiffness coefficients for all axes.
        stiffnessCoefficients  

        %! \var dampingCoefficients
        %! \brief Struct containing damping coefficients for all axes.
        dampingCoefficients    

        %! \var maxDelta
        %! \brief Maximum articulation angle (radians).
        maxDelta               

        %! \var trailerWheelbase
        %! \brief Trailer wheelbase for position calculation (meters).
        trailerWheelbase       

        %! \var fifthWheelOffset
        %! \brief [x; y; z] offset of the fifth wheel from tractor hitch point (meters).
        %!
        %! A 3x1 vector representing the offset position of the fifth wheel relative
        %! to the tractor's hitch point.
        fifthWheelOffset       

        %! \var fifthWheelStiffnessYaw
        %! \brief Stiffness coefficient for yaw articulation (N·m/rad).
        fifthWheelStiffnessYaw 

        %! \var fifthWheelDampingYaw
        %! \brief Damping coefficient for yaw articulation (N·m·s/rad).
        fifthWheelDampingYaw   

        %! \var loadDistribution
        %! \brief [Nx4] Matrix: [x, y, z, load] for each load point.
        loadDistribution       

        %! \var trailerInertia
        %! \brief [kg·m²] Moment of inertia of the trailer.
        trailerInertia         

        %! \var angularState
        %! \brief Struct with angular position and velocity of the trailer.
        angularState           

        %! \var dt
        %! \brief Time step for integration (seconds).
        dt

        %! \var trailingCoefficient
        %! \brief Lever arm coefficient converting pulling force to yaw correcting torque (meters).
        trailingCoefficient
<<<<<<< HEAD

        %! \var trailingVelocityThreshold
        %! \brief Minimum tractor speed to apply trailing torque (m/s).
        trailingVelocityThreshold
=======
>>>>>>> 55ddc6fc
    end

    methods
        function obj = HitchModel(tractorHitchPoint, trailerKingpinPoint, stiffness, damping, maxDelta, trailerWheelbase, loadDistribution, dt, trailingCoefficient)
            %! \brief Constructor for HitchModel.
            %!
            %! Initializes the HitchModel object with the specified parameters.
            %!
            %! \param tractorHitchPoint [x; y; z] position on tractor in tractor's frame (meters).
            %! \param trailerKingpinPoint [x; y; z] position on trailer in trailer's frame (meters).
            %! \param stiffness Struct containing stiffness coefficients for all axes.
            %! \param damping Struct containing damping coefficients for all axes.
            %! \param maxDelta Maximum articulation angle (radians).
            %! \param trailerWheelbase Trailer wheelbase for position calculation (meters).
            %! \param loadDistribution [Nx4] Matrix: [x, y, z, load] for each load point.
            %! \param dt Time step for integration (seconds).
            %! \param trailingCoefficient Lever arm coefficient for trailing torque (meters).
            %
            %! \throws Error if input vectors are not 3-dimensional.
            %! \throws Error if stiffness or damping structs lack required fields.

            % Validate input vectors
            if ~isvector(tractorHitchPoint) || length(tractorHitchPoint) ~= 3
                error('tractorHitchPoint must be a 3x1 or 1x3 vector.');
            end
            if ~isvector(trailerKingpinPoint) || length(trailerKingpinPoint) ~= 3
                error('trailerKingpinPoint must be a 3x1 or 1x3 vector.');
            end

            % Ensure column vectors
            obj.tractorHitchPoint = tractorHitchPoint(:);
            obj.trailerKingpinPoint = trailerKingpinPoint(:);
            obj.stiffnessCoefficients = stiffness;
            obj.dampingCoefficients = damping;
            obj.maxDelta = maxDelta;
            obj.trailerWheelbase = trailerWheelbase;

            if nargin < 9 || isempty(trailingCoefficient)
                obj.trailingCoefficient = trailerWheelbase/2;
            else
                obj.trailingCoefficient = trailingCoefficient;
            end
<<<<<<< HEAD
            obj.trailingVelocityThreshold = 0.5; % m/s
=======
>>>>>>> 55ddc6fc

            % Validate 'stiffness' struct
            requiredFields = {'x', 'y', 'z', 'roll', 'pitch', 'yaw'};
            if ~isstruct(stiffness) || ~all(isfield(stiffness, requiredFields))
                error('stiffness must be a struct with fields: x, y, z, roll, pitch, yaw.');
            end

            % Validate 'damping' struct
            if ~isstruct(damping) || ~all(isfield(damping, requiredFields))
                error('damping must be a struct with fields: x, y, z, roll, pitch, yaw.');
            end

            % Initialize Fifth Wheel Properties with Sensible Defaults
            obj.fifthWheelOffset = [0; 0; 0.5]; % 0.5 meters above hitch point by default
            obj.fifthWheelStiffnessYaw = stiffness.yaw;   % Use provided yaw stiffness
            obj.fifthWheelDampingYaw = damping.yaw;       % Use provided yaw damping

            % Initialize Load Distribution
            if nargin < 7 || isempty(loadDistribution)
                % Default load distribution if not provided
                % Each row: [x, y, z, load]
                obj.loadDistribution = [
                    -obj.trailerWheelbase/2,  1, obj.trailerKingpinPoint(3), 3000;
                    -obj.trailerWheelbase/2, -1, obj.trailerKingpinPoint(3), 3000;
                     obj.trailerWheelbase/2,  1, obj.trailerKingpinPoint(3), 4000;
                     obj.trailerWheelbase/2, -1, obj.trailerKingpinPoint(3), 4000;
                ];
            else
                obj.loadDistribution = loadDistribution;
            end

            % Calculate Trailer Inertia Based on Load Distribution
            obj.trailerInertia = obj.calculateTrailerInertia();

            % Initialize angular state
            obj.angularState.psi = 0;     % Initial yaw angle
            obj.angularState.omega = 0;   % Initial yaw rate
            obj.dt = dt;                  % Time step for integration
        end

        function trailerInertia = calculateTrailerInertia(obj)
            %! \brief Calculate the trailer's moment of inertia around the yaw axis based on load distribution.
            %!
            %! \return trailerInertia [kg·m²] Moment of inertia of the trailer.

            % Extract positions and loads
            positions = obj.loadDistribution(:, 1:2);  % x, y positions
            loads = obj.loadDistribution(:, 4);        % loads (forces)

            % Convert loads to masses (m = F/g)
            g = 9.81; % Gravity
            masses = loads / g; % [kg]

            % Calculate radial distances squared from yaw axis (assumed at kingpin point)
            r_squared = sum((positions - obj.trailerKingpinPoint(1:2)').^2, 2); % [m²]

            % Calculate moment of inertia
            trailerInertia = sum(masses .* r_squared); % [kg·m²]
        end

        function [obj, F_total, M_total] = calculateForces(obj, tractorState, trailerState, pullingForce)
            %! \brief Computes the total forces and moments exerted by the hitch.
            %!
            %! Updates the internal angular state of the trailer using Runge-Kutta integration.
            %! Returns the forces and moments at the hitch.
            %!
            %! \param tractorState Struct containing tractor's state.
            %! \param trailerState Struct containing trailer's state.
            %! \param pullingForce Longitudinal force pulling the trailer (N).
            %!
            %! \return obj Updated HitchModel object with new angular state.
            %! \return F_total [Fx; Fy; Fz] Total force vector (N).
            %! \return M_total [Mx; My; Mz] Total moment vector (N·m).

            if nargin < 4
                pullingForce = 0;
            end
            %
            %! \details
            %! The method extracts the angular velocities of the tractor and trailer,
            %! calculates the relative yaw angle, constrains it within the maximum
            %! articulation angle, computes the torque due to hitch stiffness and damping,
            %! and integrates the angular state using the Runge-Kutta 4 method.
            %! It then updates the trailer's orientation and returns the calculated forces
            %! and moments.

            %% Extract States
            % Rotation matrices (assuming zero roll/pitch for simplicity)
            R_tr  = [cos(tractorState.orientation(3)), -sin(tractorState.orientation(3)), 0;
                     sin(tractorState.orientation(3)),  cos(tractorState.orientation(3)), 0;
                     0,                                  0,                                 1];
            R_trl = [cos(trailerState.orientation(3)), -sin(trailerState.orientation(3)), 0;
                     sin(trailerState.orientation(3)),  cos(trailerState.orientation(3)), 0;
                     0,                                  0,                                 1];

            %% Relative translations and velocities of hitch points
            hitchPos   = tractorState.position + R_tr * obj.tractorHitchPoint;
            kingpinPos = trailerState.position + R_trl * obj.trailerKingpinPoint;
            deltaPos   = kingpinPos - hitchPos;

            hitchVel   = tractorState.velocity + cross(tractorState.angularVelocity, R_tr * obj.tractorHitchPoint);
            kingpinVel = trailerState.velocity + cross(trailerState.angularVelocity, R_trl * obj.trailerKingpinPoint);
            deltaVel   = kingpinVel - hitchVel;

            %% Relative orientations and angular rates
            deltaAngles = wrapToPi(trailerState.orientation - tractorState.orientation);
            deltaYaw    = deltaAngles(3);
            deltaOmega  = trailerState.angularVelocity - tractorState.angularVelocity;
            omega_trailer = obj.angularState.omega;
            omega_tractor = tractorState.angularVelocity(3);

            %% Calculate forces using spring-damper model
            stiff = obj.stiffnessCoefficients;
            damp  = obj.dampingCoefficients;
            F_total = [-pullingForce;0;0];

            %% Calculate torques around all axes
            M_roll  = -stiff.roll  * deltaAngles(1) - damp.roll  * deltaOmega(1);
            M_pitch = -stiff.pitch * deltaAngles(2) - damp.pitch * deltaOmega(2);
            M_yaw_spring  = -obj.fifthWheelStiffnessYaw * deltaYaw;
            M_yaw_damping = -obj.fifthWheelDampingYaw   * (omega_trailer - omega_tractor);
<<<<<<< HEAD
            if norm(tractorState.velocity) > obj.trailingVelocityThreshold
                M_trailing    = obj.trailingCoefficient * pullingForce * sin(deltaYaw);
            else
                M_trailing    = 0;
            end
=======
            M_trailing    = obj.trailingCoefficient * pullingForce * sin(deltaYaw);
>>>>>>> 55ddc6fc
            torque_hitch  = M_yaw_spring + M_yaw_damping + M_trailing;
            M_total = [M_roll; M_pitch; torque_hitch];

            % Angular acceleration
            alpha = torque_hitch / obj.trailerInertia;

            %% Integrate Angular State Using Runge-Kutta 4
            dt = obj.dt;
            omega0 = omega_trailer;
            psi0 = obj.angularState.psi;

            % Define the derivative function
            dydt = @(t, y) [y(2); alpha];

            % RK4 integration
            k1 = dydt(0, [psi0; omega0]);
            k2 = dydt(dt/2, [psi0 + dt/2 * k1(1); omega0 + dt/2 * k1(2)]);
            k3 = dydt(dt/2, [psi0 + dt/2 * k2(1); omega0 + dt/2 * k2(2)]);
            k4 = dydt(dt, [psi0 + dt * k3(1); omega0 + dt * k3(2)]);

            psi_new = psi0 + dt/6 * (k1(1) + 2*k2(1) + 2*k3(1) + k4(1));
            omega_new = omega0 + dt/6 * (k1(2) + 2*k2(2) + 2*k3(2) + k4(2));

            %% Constrain the articulation angle within ±maxDelta
            % Compute the new relative yaw angle
            % After calculating psi_new and omega_new
            deltaYaw_new = wrapToPi(psi_new - tractorState.orientation(3));
            
            if deltaYaw_new > obj.maxDelta
                deltaYaw_new = obj.maxDelta;
                psi_new = tractorState.orientation(3) + deltaYaw_new;
                omega_new = 0; % Stop further rotation
            elseif deltaYaw_new < -obj.maxDelta
                deltaYaw_new = -obj.maxDelta;
                psi_new = tractorState.orientation(3) + deltaYaw_new;
                omega_new = 0; % Stop further rotation
            end
            
            % Update angular state
            obj.angularState.psi = psi_new;
            obj.angularState.omega = omega_new;

            %% Update Trailer Orientation
            trailerState.orientation(3) = psi_new;

            %% Calculate Forces and Moments at Hitch
            % F_total and M_total were computed above and returned

            % Return updated HitchModel object
        end
    end
end<|MERGE_RESOLUTION|>--- conflicted
+++ resolved
@@ -80,13 +80,10 @@
         %! \var trailingCoefficient
         %! \brief Lever arm coefficient converting pulling force to yaw correcting torque (meters).
         trailingCoefficient
-<<<<<<< HEAD
 
         %! \var trailingVelocityThreshold
         %! \brief Minimum tractor speed to apply trailing torque (m/s).
         trailingVelocityThreshold
-=======
->>>>>>> 55ddc6fc
     end
 
     methods
@@ -129,10 +126,7 @@
             else
                 obj.trailingCoefficient = trailingCoefficient;
             end
-<<<<<<< HEAD
             obj.trailingVelocityThreshold = 0.5; % m/s
-=======
->>>>>>> 55ddc6fc
 
             % Validate 'stiffness' struct
             requiredFields = {'x', 'y', 'z', 'roll', 'pitch', 'yaw'};
@@ -254,15 +248,11 @@
             M_pitch = -stiff.pitch * deltaAngles(2) - damp.pitch * deltaOmega(2);
             M_yaw_spring  = -obj.fifthWheelStiffnessYaw * deltaYaw;
             M_yaw_damping = -obj.fifthWheelDampingYaw   * (omega_trailer - omega_tractor);
-<<<<<<< HEAD
             if norm(tractorState.velocity) > obj.trailingVelocityThreshold
                 M_trailing    = obj.trailingCoefficient * pullingForce * sin(deltaYaw);
             else
                 M_trailing    = 0;
             end
-=======
-            M_trailing    = obj.trailingCoefficient * pullingForce * sin(deltaYaw);
->>>>>>> 55ddc6fc
             torque_hitch  = M_yaw_spring + M_yaw_damping + M_trailing;
             M_total = [M_roll; M_pitch; torque_hitch];
 
